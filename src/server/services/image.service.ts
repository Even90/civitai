--- conflicted
+++ resolved
@@ -5,11 +5,7 @@
   GetInfiniteImagesInput,
   GetImageInput,
 } from './../schema/image.schema';
-<<<<<<< HEAD
-import { ModelStatus, Prisma, ReportReason, ReportStatus } from '@prisma/client';
-=======
 import { ModelStatus, Prisma, ReportReason, ReportStatus, TagType } from '@prisma/client';
->>>>>>> 47417eba
 import { SessionUser } from 'next-auth';
 import { isProd } from '~/env/other';
 
@@ -27,17 +23,12 @@
 import { getEdgeUrl } from '~/client-utils/cf-images-utils';
 import { decreaseDate } from '~/utils/date-helpers';
 import { simpleTagSelect, imageTagSelect, ImageTag } from '~/server/selectors/tag.selector';
-<<<<<<< HEAD
-import { imageIngestion, ingestionMessageSchema } from '~/server/utils/image-ingestion';
-import { getImageV2Select } from '~/server/selectors/imagev2.selector';
-=======
 import { getImageV2Select } from '~/server/selectors/imagev2.selector';
 import {
   throwAuthorizationError,
   throwDbError,
   throwNotFoundError,
 } from '~/server/utils/errorHandling';
->>>>>>> 47417eba
 
 export const getModelVersionImages = async ({ modelVersionId }: { modelVersionId: number }) => {
   const result = await dbRead.imagesOnModels.findMany({
@@ -89,11 +80,7 @@
     conditionalFilters.push({ tags: { none: { tagId: { in: excludedTagIds } } } });
 
   if (!!tags?.length) conditionalFilters.push({ tags: { some: { tagId: { in: tags } } } });
-<<<<<<< HEAD
-  else if (!needsReview && !(modelId || modelVersionId || reviewId)) {
-=======
-  else if (!needsReview && !tagReview) {
->>>>>>> 47417eba
+  else if (!needsReview && !tagReview && !(modelId || modelVersionId || reviewId)) {
     const periodStart = decreaseDate(new Date(), 3, 'days');
     conditionalFilters.push({ featuredAt: { gt: periodStart } });
   }
@@ -316,20 +303,12 @@
         },
       },
       tags: {
-<<<<<<< HEAD
-        select: {
-          tag: {
-            select: simpleTagSelect,
-          },
-          automated: true,
-=======
         where: { disabled: false },
         select: {
           automated: true,
           tag: {
             select: simpleTagSelect,
           },
->>>>>>> 47417eba
         },
       },
     },
@@ -360,28 +339,6 @@
 
 export const ingestImage = async ({
   image,
-<<<<<<< HEAD
-  user,
-}: {
-  image: IngestImageInput;
-  user: SessionUser;
-}) => {
-  const { url, id, mimeType, ...params } = ingestImageSchema.parse(image);
-  const edgeUrl = getEdgeUrl(url, params);
-
-  const payload = await ingestionMessageSchema.parseAsync({
-    source: {
-      type: 'civitai',
-      name: 'Civitai',
-      id,
-      url: '',
-      user: { id: user.id, name: user.username },
-    },
-    image: edgeUrl,
-    contentType: mimeType,
-    action: 'label',
-  });
-=======
 }: {
   image: IngestImageInput;
 }): Promise<IngestImageReturnType> => {
@@ -399,16 +356,12 @@
     wait: true,
     scans: [ImageScanType.Label, ImageScanType.Moderation],
   };
->>>>>>> 47417eba
 
   await dbWrite.image.update({
     where: { id },
     data: { scanRequestedAt: new Date() },
     select: { id: true },
   });
-<<<<<<< HEAD
-  const msg = await imageIngestion(payload, `label-imageId-${id}`);
-=======
 
   const { ok, deleted, blockedFor, tags, error } = (await fetch(env.IMAGE_SCANNING_ENDPOINT, {
     method: 'POST',
@@ -429,14 +382,10 @@
     };
   }
 
->>>>>>> 47417eba
   const imageTags = await dbWrite.tag.findMany({
     where: { tagsOnImage: { some: { imageId: id } } },
     select: imageTagSelect,
   });
-<<<<<<< HEAD
-  return imageTags;
-=======
   return {
     type: 'success',
     data: { tags: imageTags },
@@ -461,7 +410,6 @@
   });
 
   Promise.all(images.map((image) => ingestImage({ image })));
->>>>>>> 47417eba
 };
 
 // #region [new service methods]
@@ -471,10 +419,7 @@
   cursor,
   postId,
   modelId,
-<<<<<<< HEAD
-=======
   modelVersionId,
->>>>>>> 47417eba
   username,
   excludedTagIds,
   excludedUserIds,
@@ -484,19 +429,12 @@
   sort,
   userId,
   tags,
-<<<<<<< HEAD
-}: GetInfiniteImagesInput & { userId?: number }) => {
-  const AND: Prisma.Enumerable<Prisma.ImageWhereInput> = [];
-  if (postId) AND.push({ postId });
-  if (modelId) AND.push({ resources: { some: { modelVersion: { modelId } } } });
-=======
   generation,
 }: GetInfiniteImagesInput & { userId?: number }) => {
   const AND: Prisma.Enumerable<Prisma.ImageWhereInput> = [];
   if (postId) AND.push({ postId });
   if (modelId || modelVersionId)
     AND.push({ resourceHelper: { some: { modelVersionId, modelId } } });
->>>>>>> 47417eba
   if (username) AND.push({ user: { username: { equals: username, mode: 'insensitive' } } });
   if (browsingMode !== BrowsingMode.All)
     AND.push({ nsfw: { equals: browsingMode === BrowsingMode.NSFW } });
@@ -511,10 +449,7 @@
     });
   }
   if (!!tags?.length) AND.push({ tags: { some: { tagId: { in: tags } } } });
-<<<<<<< HEAD
-=======
   if (!!generation?.length) AND.push({ generationProcess: { in: generation } });
->>>>>>> 47417eba
 
   const orderBy: Prisma.Enumerable<Prisma.ImageOrderByWithRelationInput> = [];
   if (postId) orderBy.push({ index: 'asc' });
@@ -546,23 +481,11 @@
   };
 };
 
-<<<<<<< HEAD
-export const getImage = async ({
-  id,
-  excludedTagIds,
-  excludedUserIds,
-  browsingMode,
-  userId,
-}: GetImageInput & { userId?: number }) => {
-=======
 export const getImage = async ({ id, userId }: GetImageInput & { userId?: number }) => {
->>>>>>> 47417eba
   const image = await dbRead.image.findUnique({
     where: { id },
     select: getImageV2Select({ userId }),
   });
-<<<<<<< HEAD
-=======
   if (!image) throw throwAuthorizationError();
   return image;
 };
@@ -589,6 +512,5 @@
       modelType: true,
     },
   });
->>>>>>> 47417eba
 };
 // #endregion