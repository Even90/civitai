import {
  CommercialUse,
  MetricTimeframe,
  ModelStatus,
  ModelType,
  Prisma,
  TagTarget,
} from '@prisma/client';
import { TRPCError } from '@trpc/server';
import isEqual from 'lodash/isEqual';
import { SessionUser } from 'next-auth';

import { env } from '~/env/server.mjs';
import { ModelSort } from '~/server/common/enums';
import { getImageGenerationProcess } from '~/server/common/model-helpers';
import { dbWrite, dbRead } from '~/server/db/client';
<<<<<<< HEAD
import { GetAllSchema, GetByIdInput } from '~/server/schema/base.schema';
import {
  GetAllModelsOutput,
  ModelInput,
  ModelUpsertInput,
  PublishModelSchema,
} from '~/server/schema/model.schema';
=======
import { playfab } from '~/server/playfab/client';
import { GetByIdInput } from '~/server/schema/base.schema';
import { GetAllModelsOutput, ModelInput, ModelUpsertInput } from '~/server/schema/model.schema';
>>>>>>> 769369fa
import { isNotTag, isTag } from '~/server/schema/tag.schema';
import {
  imageSelect,
  prepareCreateImage,
  prepareUpdateImage,
} from '~/server/selectors/image.selector';
import { modelWithDetailsSelect } from '~/server/selectors/model.selector';
import { ingestNewImages } from '~/server/services/image.service';
import { DEFAULT_PAGE_SIZE, getPagination, getPagingData } from '~/server/utils/pagination-helpers';
import { prepareFile } from '~/utils/file-helpers';

export const getModel = <TSelect extends Prisma.ModelSelect>({
  input: { id },
  user,
  select,
}: {
  input: GetByIdInput;
  user?: SessionUser;
  select: TSelect;
}) => {
  return dbRead.model.findFirst({
    where: {
      id,
      OR: !user?.isModerator
        ? [{ status: ModelStatus.Published }, { user: { id: user?.id } }]
        : undefined,
    },
    select,
  });
};

export const getModels = async <TSelect extends Prisma.ModelSelect>({
  input: {
    take,
    skip,
    cursor,
    query,
    tag,
    tagname,
    user,
    username,
    baseModels,
    types,
    sort,
    period = MetricTimeframe.AllTime,
    rating,
    favorites,
    hidden,
    excludedTagIds,
    excludedUserIds,
    excludedIds,
    checkpointType,
    status,
    allowNoCredit,
    allowDifferentLicense,
    allowDerivatives,
    allowCommercialUse,
    browsingMode,
  },
  select,
  user: sessionUser,
  count = false,
}: {
  input: Omit<GetAllModelsOutput, 'limit' | 'page'> & { take?: number; skip?: number };
  select: TSelect;
  user?: SessionUser;
  count?: boolean;
}) => {
  const canViewNsfw = sessionUser?.showNsfw ?? env.UNAUTHENTICATED_LIST_NSFW;
  const AND: Prisma.Enumerable<Prisma.ModelWhereInput> = [];
  const lowerQuery = query?.toLowerCase();

  // If the user is not a moderator, only show published models
  if (!sessionUser?.isModerator) {
    const statusVisibleOr: Prisma.Enumerable<Prisma.ModelWhereInput> = [
      { status: ModelStatus.Published },
    ];
    if (sessionUser && (username || user))
      statusVisibleOr.push({
        AND: [{ user: { id: sessionUser.id } }, { status: ModelStatus.Draft }],
      });

    AND.push({ OR: statusVisibleOr });
  }
  if (sessionUser?.isModerator) {
    AND.push({ status: status && status.length > 0 ? { in: status } : ModelStatus.Published });
  }

  // Filter by model permissions
  if (allowCommercialUse !== undefined) {
    const commercialUseOr: CommercialUse[] = [];
    switch (allowCommercialUse) {
      case CommercialUse.None:
        commercialUseOr.push(CommercialUse.None);
        break;
      case CommercialUse.Image:
        commercialUseOr.push(CommercialUse.Image);
      case CommercialUse.Rent:
        commercialUseOr.push(CommercialUse.Rent);
      case CommercialUse.Sell:
        commercialUseOr.push(CommercialUse.Sell);
    }
    AND.push({ allowCommercialUse: { in: commercialUseOr } });
  }
  if (allowDerivatives !== undefined) AND.push({ allowDerivatives });
  if (allowDifferentLicense !== undefined) AND.push({ allowDifferentLicense });
  if (allowNoCredit !== undefined) AND.push({ allowNoCredit });

  if (query) {
    AND.push({
      OR: [
        { name: { contains: query, mode: 'insensitive' } },
        {
          modelVersions: {
            some: {
              files: query
                ? {
                    some: {
                      hashes: { some: { hash: query } },
                    },
                  }
                : undefined,
            },
          },
        },
        {
          modelVersions: {
            some: {
              trainedWords: { has: lowerQuery },
            },
          },
        },
      ],
    });
  }
  if (excludedUserIds && excludedUserIds.length && !username) {
    AND.push({ userId: { notIn: excludedUserIds } });
  }
  if (excludedTagIds && excludedTagIds.length && !username) {
    AND.push({
      tagsOnModels: { none: { tagId: { in: excludedTagIds } } },
    });
  }
  if (excludedIds && !hidden && !username) {
    AND.push({ id: { notIn: excludedIds } });
  }
  if (checkpointType && (!types?.length || types?.includes('Checkpoint'))) {
    const TypeOr: Prisma.Enumerable<Prisma.ModelWhereInput> = [{ checkpointType }];
    if (types?.length) {
      const otherTypes = types.filter((t) => t !== 'Checkpoint');
      TypeOr.push({ type: { in: otherTypes } });
    } else TypeOr.push({ type: { not: 'Checkpoint' } });
    AND.push({ OR: TypeOr });
  }

  const hideNSFWModels = browsingMode === BrowsingMode.SFW || !canViewNsfw;
  const where: Prisma.ModelWhereInput = {
    tagsOnModels: tagname ?? tag ? { some: { tag: { name: tagname ?? tag } } } : undefined,
    user: username || user ? { username: username ?? user } : undefined,
    type: types?.length ? { in: types } : undefined,
    nsfw: hideNSFWModels ? false : undefined,
    rank: rating
      ? {
          AND: [{ ratingAllTime: { gte: rating } }, { ratingAllTime: { lt: rating + 1 } }],
        }
      : undefined,
    engagements: favorites
      ? { some: { userId: sessionUser?.id, type: 'Favorite' } }
      : hidden
      ? { some: { userId: sessionUser?.id, type: 'Hide' } }
      : undefined,
    AND: AND.length ? AND : undefined,
    modelVersions: { some: { baseModel: baseModels?.length ? { in: baseModels } : undefined } },
  };

  const orderBy: Prisma.ModelOrderByWithRelationInput = { rank: { newRank: 'asc' } };
  if (sort === ModelSort.HighestRated) orderBy.rank = { [`rating${period}Rank`]: 'asc' };
  else if (sort === ModelSort.MostLiked) orderBy.rank = { [`favoriteCount${period}Rank`]: 'asc' };
  else if (sort === ModelSort.MostDownloaded)
    orderBy.rank = { [`downloadCount${period}Rank`]: 'asc' };
  else if (sort === ModelSort.MostDiscussed)
    orderBy.rank = { [`commentCount${period}Rank`]: 'asc' };

  const items = await dbRead.model.findMany({
    take,
    skip,
    where,
    cursor: cursor ? { id: cursor } : undefined,
    orderBy,
    select,
  });

  if (count) {
    const count = await dbRead.model.count({ where });
    return { items, count };
  }

  return { items };
};

export const getModelVersionsMicro = ({ id }: { id: number }) => {
  return dbRead.modelVersion.findMany({
    where: { modelId: id },
    orderBy: { index: 'asc' },
    select: { id: true, name: true, index: true },
  });
};

export const updateModelById = ({ id, data }: { id: number; data: Prisma.ModelUpdateInput }) => {
  return dbWrite.model.update({
    where: { id },
    data,
  });
};

export const deleteModelById = ({ id, userId }: GetByIdInput & { userId: number }) => {
  return dbWrite.model.update({
    where: { id },
    data: { deletedAt: new Date(), status: 'Deleted', deletedBy: userId },
  });
};

export const restoreModelById = ({ id }: GetByIdInput) => {
  return dbWrite.model.update({ where: { id }, data: { deletedAt: null, status: 'Draft' } });
};

export const permaDeleteModelById = ({ id }: GetByIdInput & { userId: number }) => {
  return dbWrite.model.delete({ where: { id } });
};

const prepareModelVersions = (versions: ModelInput['modelVersions']) => {
  return versions.map(({ files, ...version }) => {
    // Keep tab whether there's a file format-type conflict.
    // We needed to manually check for this because Prisma doesn't do
    // error handling all too well
    const fileConflicts: Record<string, boolean> = {};

    return {
      ...version,
      files: files.map((file) => {
        const preparedFile = prepareFile(file);
        const {
          type,
          metadata: { format, size },
        } = preparedFile;
        const key = [size, type, format].filter(Boolean).join('-');

        if (fileConflicts[key])
          throw new TRPCError({
            code: 'CONFLICT',
            message: `Only 1 ${key.replace(
              '-',
              ' '
            )} file can be attached to a version, please review your uploads and try again`,
          });
        else fileConflicts[key] = true;

        return preparedFile;
      }),
    };
  });
};

export const upsertModel = ({
  id,
  tagsOnModels,
  userId,
  ...data
}: ModelUpsertInput & { userId: number }) => {
  if (!id)
    return dbWrite.model.create({
      select: modelWithDetailsSelect,
      data: {
        ...data,
        userId,
        tagsOnModels: tagsOnModels
          ? {
              create: tagsOnModels.map((tag) => {
                const name = tag.name.toLowerCase().trim();
                return {
                  tag: {
                    connectOrCreate: {
                      where: { name },
                      create: { name, target: [TagTarget.Model] },
                    },
                  },
                };
              }),
            }
          : undefined,
      },
    });
  else
    return dbWrite.model.update({
      select: modelWithDetailsSelect,
      where: { id },
      data: {
        ...data,
        tagsOnModels: tagsOnModels
          ? {
              deleteMany: {
                tagId: {
                  notIn: tagsOnModels.filter(isTag).map((x) => x.id),
                },
              },
              connectOrCreate: tagsOnModels.filter(isTag).map((tag) => ({
                where: { modelId_tagId: { tagId: tag.id, modelId: id as number } },
                create: { tagId: tag.id },
              })),
              create: tagsOnModels.filter(isNotTag).map((tag) => {
                const name = tag.name.toLowerCase().trim();
                return {
                  tag: {
                    connectOrCreate: {
                      where: { name },
                      create: { name, target: [TagTarget.Model] },
                    },
                  },
                };
              }),
            }
          : undefined,
      },
    });
};

export const createModel = async ({
  modelVersions,
  userId,
  tagsOnModels,
  ...data
}: ModelInput & { userId: number }) => {
  const parsedModelVersions = prepareModelVersions(modelVersions);
  const allImagesNSFW = parsedModelVersions
    .flatMap((version) => version.images)
    .every((image) => image.nsfw);

  const model = await dbWrite.$transaction(async (tx) => {
    if (tagsOnModels)
      await tx.tag.updateMany({
        where: {
          name: { in: tagsOnModels.map((x) => x.name.toLowerCase().trim()) },
          NOT: { target: { has: TagTarget.Model } },
        },
        data: { target: { push: TagTarget.Model } },
      });

    return tx.model.create({
      data: {
        ...data,
        checkpointType: data.type === ModelType.Checkpoint ? data.checkpointType : null,
        publishedAt: data.status === ModelStatus.Published ? new Date() : null,
        lastVersionAt: new Date(),
        nsfw: data.nsfw || (allImagesNSFW && data.status === ModelStatus.Published),
        userId,
        modelVersions: {
          create: parsedModelVersions.map(({ images, files, ...version }, versionIndex) => ({
            ...version,
            trainedWords: version.trainedWords?.map((x) => x.toLowerCase()),
            index: versionIndex,
            status: data.status,
            files: files.length > 0 ? { create: files } : undefined,
            images: {
              create: images.map(({ ...image }, index) => ({
                index,
                image: {
                  create: {
                    ...image,
                    userId,
                    meta: (image.meta as Prisma.JsonObject) ?? Prisma.JsonNull,
                    generationProcess: image.meta
                      ? getImageGenerationProcess(image.meta as Prisma.JsonObject)
                      : null,
                    // tags: {
                    //   create: tags.map((tag) => ({
                    //     tag: {
                    //       connectOrCreate: {
                    //         where: { id: tag.id },
                    //         create: { ...tag, target: [TagTarget.Image] },
                    //       },
                    //     },
                    //   })),
                    // },
                  } as Prisma.ImageUncheckedCreateWithoutImagesOnModelsInput,
                },
              })),
            },
          })),
        },
        tagsOnModels: tagsOnModels
          ? {
              create: tagsOnModels.map((tag) => {
                const name = tag.name.toLowerCase().trim();
                return {
                  tag: {
                    connectOrCreate: {
                      where: { name },
                      create: { name, target: [TagTarget.Model] },
                    },
                  },
                };
              }),
            }
          : undefined,
      },
      select: { id: true },
    });
  });

  if (data.status === ModelStatus.Published)
    await playfab.trackEvent(userId, {
      eventName: 'user_publish_model',
      type: data.type,
      modelId: model.id,
    });

  await ingestNewImages({ modelId: model.id });

  return model;
};

export const updateModel = async ({
  id,
  tagsOnModels,
  modelVersions,
  userId,
  ...data
}: ModelInput & { id: number; userId: number }) => {
  const parsedModelVersions = prepareModelVersions(modelVersions);
  const currentModel = await dbWrite.model.findUnique({
    where: { id },
    select: { status: true, publishedAt: true },
  });
  if (!currentModel) return currentModel;

  // Get currentVersions to compare files and images
  const currentVersions = await dbWrite.modelVersion.findMany({
    where: { modelId: id },
    orderBy: { index: 'asc' },
    select: {
      id: true,
      name: true,
      baseModel: true,
      description: true,
      steps: true,
      epochs: true,
      images: {
        orderBy: { index: 'asc' },
        select: {
          image: {
            select: imageSelect,
          },
        },
      },
      trainedWords: true,
      files: {
        select: { id: true, type: true, url: true, name: true, sizeKB: true },
      },
    },
  });
  // Transform currentVersions to payload structure for easy compare
  const existingVersions = currentVersions.map(({ images, ...version }) => ({
    ...version,
    images: images.map(({ image }) => image),
  }));

  // Determine which version to create/update
  type PayloadVersion = (typeof modelVersions)[number] & { index: number };
  const { versionsToCreate, versionsToUpdate } = parsedModelVersions.reduce(
    (acc, current, index) => {
      if (!current.id) acc.versionsToCreate.push({ ...current, index });
      else {
        const matched = existingVersions.findIndex((version) => version.id === current.id);
        const different = !isEqual(existingVersions[matched], parsedModelVersions[matched]);
        if (different) acc.versionsToUpdate.push({ ...current, index });
      }

      return acc;
    },
    { versionsToCreate: [] as PayloadVersion[], versionsToUpdate: [] as PayloadVersion[] }
  );

  const versionIds = parsedModelVersions.map((version) => version.id).filter(Boolean) as number[];
  const hasNewVersions = parsedModelVersions.some((x) => !x.id);

  const allImagesNSFW = parsedModelVersions
    .flatMap((version) => version.images)
    .every((image) => image.nsfw);

  const tagsToCreate = tagsOnModels?.filter(isNotTag) ?? [];
  const tagsToUpdate = tagsOnModels?.filter(isTag) ?? [];

  if (tagsOnModels)
    await dbWrite.tag.updateMany({
      where: {
        name: { in: tagsOnModels.map((x) => x.name.toLowerCase().trim()) },
        NOT: { target: { has: TagTarget.Model } },
      },
      data: { target: { push: TagTarget.Model } },
    });

  const model = await dbWrite.model.update({
    where: { id },
    data: {
      ...data,
      checkpointType: data.type === ModelType.Checkpoint ? data.checkpointType : null,
      nsfw: data.nsfw || (allImagesNSFW && data.status === ModelStatus.Published),
      status: data.status,
      publishedAt:
        data.status === ModelStatus.Published && currentModel.status !== ModelStatus.Published
          ? new Date()
          : currentModel.publishedAt,
      lastVersionAt: hasNewVersions ? new Date() : undefined,
      modelVersions: {
        deleteMany: versionIds.length > 0 ? { id: { notIn: versionIds } } : undefined,
        create: versionsToCreate.map(({ images, files, ...version }) => ({
          ...version,
          files: { create: files },
          images: {
            create: images.map((image, index) => ({
              index,
              image: {
                create: {
                  ...prepareCreateImage(image),
                  userId,
                } as Prisma.ImageUncheckedCreateWithoutImagesOnReviewsInput,
              },
            })),
          },
        })),
        update: versionsToUpdate.map(({ id = -1, images, files, ...version }) => {
          const fileIds = files.map((file) => file.id).filter(Boolean) as number[];
          const currentVersion = existingVersions.find((x) => x.id === id);

          // Determine which files to create/update
          const { filesToCreate, filesToUpdate } = files.reduce(
            (acc, current) => {
              if (!current.id) acc.filesToCreate.push(current);
              else {
                const existingFiles = currentVersion?.files ?? [];
                const matched = existingFiles.findIndex((file) => file.id === current.id);
                const different = !isEqual(existingFiles[matched], files[matched]);
                if (different) acc.filesToUpdate.push(current);
              }

              return acc;
            },
            { filesToCreate: [] as typeof files, filesToUpdate: [] as typeof files }
          );

          // Determine which images to create/update
          type PayloadImage = (typeof images)[number] & { index: number };
          const { imagesToCreate, imagesToUpdate } = images.reduce(
            (acc, current, index) => {
              if (!current.id) acc.imagesToCreate.push({ ...current, index });
              else {
                const existingImages = currentVersion?.images ?? [];
                const matched = existingImages.findIndex((image) => image.id === current.id);
                // !This will always be different now that we have image tags
                const different = !isEqual(existingImages[matched], images[matched]);
                if (different) acc.imagesToUpdate.push({ ...current, index });
              }

              return acc;
            },
            { imagesToCreate: [] as PayloadImage[], imagesToUpdate: [] as PayloadImage[] }
          );

          return {
            where: { id },
            data: {
              ...version,
              trainedWords: version.trainedWords?.map((x) => x.toLowerCase()),
              status: data.status,
              files: {
                deleteMany: { id: { notIn: fileIds } },
                create: filesToCreate,
                update: filesToUpdate.map(({ id, ...fileData }) => ({
                  where: { id: id ?? -1 },
                  data: { ...fileData },
                })),
              },
              images: {
                deleteMany: {
                  NOT: images.map((image) => ({ imageId: image.id })),
                },
                create: imagesToCreate.map(({ index, ...image }) => ({
                  index,
                  image: {
                    create: {
                      ...prepareCreateImage(image),
                      userId,
                    } as Prisma.ImageUncheckedCreateWithoutImagesOnReviewsInput,
                  },
                })),
                update: imagesToUpdate.map(({ index, ...image }) => ({
                  where: {
                    imageId_modelVersionId: {
                      imageId: image.id as number,
                      modelVersionId: id,
                    },
                  },
                  data: {
                    index,
                    image: { update: prepareUpdateImage(image) },
                  },
                })),
              },
            },
          };
        }),
      },
      tagsOnModels: tagsOnModels
        ? {
            deleteMany: {
              tagId: {
                notIn: tagsToUpdate.map((x) => x.id),
              },
            },
            connectOrCreate: tagsToUpdate.map((tag) => ({
              where: { modelId_tagId: { tagId: tag.id, modelId: id } },
              create: { tagId: tag.id },
            })),
            create: tagsToCreate.map((tag) => {
              const name = tag.name.toLowerCase().trim();
              return {
                tag: {
                  connectOrCreate: {
                    where: { name },
                    create: { name, target: [TagTarget.Model] },
                  },
                },
              };
            }),
          }
        : undefined,
    },
    select: { id: true },
  });

  // Request scan for new images
  await ingestNewImages({ modelId: model.id });

  if (currentModel.status !== ModelStatus.Published && data.status === ModelStatus.Published)
    await playfab.trackEvent(userId, {
      eventName: 'user_publish_model',
      modelId: model.id,
      type: data.type,
    });
  else if (hasNewVersions && data.status === ModelStatus.Published)
    await playfab.trackEvent(userId, {
      eventName: 'user_update_model',
      modelId: model.id,
      type: data.type,
    });

  return model;
};

export const getDraftModelsByUserId = async <TSelect extends Prisma.ModelSelect>({
  userId,
  select,
  page,
  limit = DEFAULT_PAGE_SIZE,
}: GetAllSchema & {
  userId: number;
  select: TSelect;
}) => {
  const { take, skip } = getPagination(limit, page);
  const where: Prisma.ModelFindManyArgs['where'] = {
    userId,
    status: ModelStatus.Draft,
  };

  const items = await dbRead.model.findMany({
    select,
    skip,
    take,
    where,
    orderBy: { updatedAt: 'desc' },
  });
  const count = await dbRead.model.count({ where });

  return getPagingData({ items, count }, take, page);
};

export const publishModelById = async ({ id, versionIds }: PublishModelSchema) => {
  const model = await dbWrite.$transaction(
    async (tx) => {
      const includeVersions = versionIds && versionIds.length > 0;
      const publishedAt = new Date();

      const model = await dbWrite.model.update({
        where: { id },
        data: {
          status: ModelStatus.Published,
          publishedAt,
          modelVersions: includeVersions
            ? {
                updateMany: {
                  where: { id: { in: versionIds } },
                  data: { status: ModelStatus.Published },
                },
              }
            : undefined,
        },
      });

      if (includeVersions) {
        await tx.post.updateMany({
          where: { modelVersionId: { in: versionIds } },
          data: { publishedAt },
        });
      }

      return model;
    },
    { timeout: 10000 }
  );

  return model;
};<|MERGE_RESOLUTION|>--- conflicted
+++ resolved
@@ -11,10 +11,10 @@
 import { SessionUser } from 'next-auth';
 
 import { env } from '~/env/server.mjs';
-import { ModelSort } from '~/server/common/enums';
+import { BrowsingMode, ModelSort } from '~/server/common/enums';
 import { getImageGenerationProcess } from '~/server/common/model-helpers';
 import { dbWrite, dbRead } from '~/server/db/client';
-<<<<<<< HEAD
+import { playfab } from '~/server/playfab/client';
 import { GetAllSchema, GetByIdInput } from '~/server/schema/base.schema';
 import {
   GetAllModelsOutput,
@@ -22,11 +22,6 @@
   ModelUpsertInput,
   PublishModelSchema,
 } from '~/server/schema/model.schema';
-=======
-import { playfab } from '~/server/playfab/client';
-import { GetByIdInput } from '~/server/schema/base.schema';
-import { GetAllModelsOutput, ModelInput, ModelUpsertInput } from '~/server/schema/model.schema';
->>>>>>> 769369fa
 import { isNotTag, isTag } from '~/server/schema/tag.schema';
 import {
   imageSelect,
@@ -686,6 +681,56 @@
   return model;
 };
 
+export const publishModelById = async ({ id, versionIds }: PublishModelSchema) => {
+  const model = await dbWrite.$transaction(
+    async (tx) => {
+      const includeVersions = versionIds && versionIds.length > 0;
+      const publishedAt = new Date();
+
+      const model = await dbWrite.model.update({
+        where: { id },
+        data: {
+          status: ModelStatus.Published,
+          publishedAt,
+          modelVersions: includeVersions
+            ? {
+                updateMany: {
+                  where: { id: { in: versionIds } },
+                  data: { status: ModelStatus.Published },
+                },
+              }
+            : undefined,
+        },
+        select: { id: true, type: true, userId: true },
+      });
+
+      if (includeVersions) {
+        await tx.post.updateMany({
+          where: { modelVersionId: { in: versionIds } },
+          data: { publishedAt },
+        });
+      }
+
+      return model;
+    },
+    { timeout: 10000 }
+  );
+
+  // await playfab.trackEvent(model.userId, {
+  //   eventName: 'user_publish_model',
+  //   modelId: model.id,
+  //   type: model.type,
+  // });
+
+  // await playfab.trackEvent(model.userId, {
+  //   eventName: 'user_update_model',
+  //   modelId: model.id,
+  //   type: model.type,
+  // });
+
+  return model;
+};
+
 export const getDraftModelsByUserId = async <TSelect extends Prisma.ModelSelect>({
   userId,
   select,
@@ -711,41 +756,4 @@
   const count = await dbRead.model.count({ where });
 
   return getPagingData({ items, count }, take, page);
-};
-
-export const publishModelById = async ({ id, versionIds }: PublishModelSchema) => {
-  const model = await dbWrite.$transaction(
-    async (tx) => {
-      const includeVersions = versionIds && versionIds.length > 0;
-      const publishedAt = new Date();
-
-      const model = await dbWrite.model.update({
-        where: { id },
-        data: {
-          status: ModelStatus.Published,
-          publishedAt,
-          modelVersions: includeVersions
-            ? {
-                updateMany: {
-                  where: { id: { in: versionIds } },
-                  data: { status: ModelStatus.Published },
-                },
-              }
-            : undefined,
-        },
-      });
-
-      if (includeVersions) {
-        await tx.post.updateMany({
-          where: { modelVersionId: { in: versionIds } },
-          data: { publishedAt },
-        });
-      }
-
-      return model;
-    },
-    { timeout: 10000 }
-  );
-
-  return model;
 };