<<<<<<< HEAD
import { MetricTimeframe, ModelStatus, Prisma, TagTarget } from '@prisma/client';
=======
import { MetricTimeframe, ModelStatus, Prisma } from '@prisma/client';
import isEqual from 'lodash/isEqual';
>>>>>>> 2d10ce58
import { SessionUser } from 'next-auth';

import { ModelSort } from '~/server/common/enums';
import { prisma } from '~/server/db/client';
import { GetByIdInput } from '~/server/schema/base.schema';
import { GetAllModelsOutput, ModelInput } from '~/server/schema/model.schema';
import { prepareFile } from '~/utils/file-helpers';
import { env } from '~/env/server.mjs';

export const getModel = async <TSelect extends Prisma.ModelSelect>({
  input: { id },
  user,
  select,
}: {
  input: GetByIdInput;
  user?: SessionUser;
  select: TSelect;
}) => {
  return await prisma.model.findFirst({
    where: {
      id,
      OR: !user?.isModerator
        ? [{ status: ModelStatus.Published }, { user: { id: user?.id } }]
        : undefined,
    },
    select,
  });
};

export const getModels = async <TSelect extends Prisma.ModelSelect>({
  input: {
    take,
    skip,
    cursor,
    query,
    tag,
    tagname,
    user,
    username,
    baseModels,
    types,
    sort,
    period = MetricTimeframe.AllTime,
    rating,
    favorites,
  },
  select,
  user: sessionUser,
  count = false,
}: {
  input: Omit<GetAllModelsOutput, 'limit' | 'page'> & { take?: number; skip?: number };
  select: TSelect;
  user?: SessionUser;
  count?: boolean;
}) => {
  const canViewNsfw = sessionUser?.showNsfw ?? env.UNAUTHENTICATE_LIST_NSFW;
  const where: Prisma.ModelWhereInput = {
    name: query ? { contains: query, mode: 'insensitive' } : undefined,
    tagsOnModels:
      tagname ?? tag
        ? { some: { tag: { name: { equals: tagname ?? tag, mode: 'insensitive' } } } }
        : undefined,
    user: username ?? user ? { username: username ?? user } : undefined,
    type: types?.length ? { in: types } : undefined,
    nsfw: !canViewNsfw ? { equals: false } : undefined,
    rank: rating
      ? {
          AND: [{ ratingAllTime: { gte: rating } }, { ratingAllTime: { lt: rating + 1 } }],
        }
      : undefined,
    OR: !sessionUser?.isModerator
      ? [{ status: ModelStatus.Published }, { user: { id: sessionUser?.id } }]
      : undefined,
    favoriteModels: favorites ? { some: { userId: sessionUser?.id } } : undefined,
    modelVersions: {
      some: {
        baseModel: baseModels?.length ? { in: baseModels } : undefined,
      },
    },
  };

  const items = await prisma.model.findMany({
    take,
    skip,
    where,
    cursor: cursor ? { id: cursor } : undefined,
    orderBy: [
      ...(sort === ModelSort.HighestRated ? [{ rank: { [`rating${period}Rank`]: 'asc' } }] : []),
      ...(sort === ModelSort.MostLiked
        ? [{ rank: { [`favoriteCount${period}Rank`]: 'asc' } }]
        : []),
      ...(sort === ModelSort.MostDownloaded
        ? [{ rank: { [`downloadCount${period}Rank`]: 'asc' } }]
        : []),
      ...(sort === ModelSort.MostDiscussed
        ? [{ rank: { [`commentCount${period}Rank`]: 'asc' } }]
        : []),
      ...(sort === ModelSort.Trending ? [{ rank: { trendRank: 'asc' } as const }] : []),
      { rank: { newRank: 'asc' } },
    ],
    select,
  });

  if (count) {
    const count = await prisma.model.count({ where });
    return { items, count };
  }

  return { items };
};

export const getModelVersionsMicro = ({ id }: { id: number }) => {
  return prisma.modelVersion.findMany({
    where: { modelId: id },
    orderBy: { index: 'asc' },
    select: { id: true, name: true },
  });
};

export const updateModelById = ({ id, data }: { id: number; data: Prisma.ModelUpdateInput }) => {
  return prisma.model.update({
    where: { id },
    data,
  });
};

export const deleteModelById = ({ id }: GetByIdInput) => {
  return prisma.model.delete({ where: { id } });
};

export const createModel = async ({
  modelVersions,
  userId,
  tagsOnModels,
  ...data
}: ModelInput & { userId: number }) => {
  // TODO Cleaning: Merge Add & Update + Transaction
  // Create prisma transaction
  // Upsert Model: separate function
  // Upsert ModelVersions: separate function
  // Upsert Tags: separate function
  // Upsert Images: separate function
  // Upsert ImagesOnModels: separate function
  // Upsert ModelFiles: separate function
  // 👆 Ideally the whole thing will only be this many lines
  //    All of the logic would be in the separate functions
  return prisma.model.create({
    data: {
      ...data,
      publishedAt: data.status === ModelStatus.Published ? new Date() : null,
      lastVersionAt: new Date(),
      userId,
      modelVersions: {
        create: modelVersions.map(({ images, files, ...version }, versionIndex) => ({
          ...version,
          index: versionIndex,
          status: data.status,
          files: files ? { create: files.map(prepareFile) } : undefined,
          images: {
            create: images.map((image, index) => ({
              index,
              image: {
                create: {
                  ...image,
                  userId,
                  meta: (image.meta as Prisma.JsonObject) ?? Prisma.JsonNull,
                },
              },
            })),
          },
        })),
      },
      tagsOnModels: {
        create: tagsOnModels?.map(({ name }) => ({
          tag: {
            connectOrCreate: {
              where: { name },
              create: { name, target: TagTarget.Model },
            },
          },
        })),
      },
    },
  });
};

export const updateModel = async ({
  id,
  tagsOnModels,
  modelVersions,
  userId,
  ...data
}: ModelInput & { id: number; userId: number }) => {
  const currentModel = await prisma.model.findUnique({
    where: { id },
    select: { status: true },
  });
  if (!currentModel) return currentModel;

  // Get currentVersions to compare files and images
  const currentVersions = await prisma.modelVersion.findMany({
    where: { modelId: id },
    orderBy: { index: 'asc' },
    select: {
      id: true,
      name: true,
      baseModel: true,
      description: true,
      steps: true,
      epochs: true,
      images: {
        orderBy: { index: 'asc' },
        select: {
          image: {
            select: {
              id: true,
              meta: true,
              name: true,
              width: true,
              height: true,
              hash: true,
              url: true,
            },
          },
        },
      },
      trainedWords: true,
      files: {
        select: { id: true, type: true, url: true, name: true, sizeKB: true, primary: true },
      },
    },
  });
  // Transform currentVersions to payload structure for easy compare
  const existingVersions = currentVersions.map(({ images, ...version }) => ({
    ...version,
    images: images.map(({ image }) => image),
  }));

  // Determine which version to create/update
  type PayloadVersion = typeof modelVersions[number] & { index: number };
  const { versionsToCreate, versionsToUpdate } = modelVersions.reduce(
    (acc, current, index) => {
      if (!current.id) acc.versionsToCreate.push({ ...current, index });
      else {
        const matched = existingVersions.findIndex((version) => version.id === current.id);
        const different = !isEqual(existingVersions[matched], modelVersions[matched]);
        if (different) acc.versionsToUpdate.push({ ...current, index });
      }

      return acc;
    },
    { versionsToCreate: [] as PayloadVersion[], versionsToUpdate: [] as PayloadVersion[] }
  );

  // Determine which tags to create/update
  const { tagsToCreate, tagsToUpdate } = tagsOnModels?.reduce(
    (acc, current) => {
      if (!current.id) acc.tagsToCreate.push(current);
      else acc.tagsToUpdate.push(current);

      return acc;
    },
    { tagsToCreate: [] as typeof tagsOnModels, tagsToUpdate: [] as typeof tagsOnModels }
  ) ?? { tagsToCreate: [], tagsToUpdate: [] };

  const versionIds = modelVersions.map((version) => version.id).filter(Boolean) as number[];
  const hasNewVersions = modelVersions.some((x) => !x.id);

  const model = await prisma.model.update({
    where: { id },
    data: {
      ...data,
      status: data.status,
      publishedAt:
        data.status === ModelStatus.Published && currentModel?.status !== ModelStatus.Published
          ? new Date()
          : null,
      lastVersionAt: hasNewVersions ? new Date() : undefined,
      modelVersions: {
        deleteMany: versionIds.length > 0 ? { id: { notIn: versionIds } } : undefined,
        create: versionsToCreate.map(({ images, files, ...version }) => ({
          ...version,
          files: { create: files.map(prepareFile) },
          images: {
            create: images.map(({ id, meta, ...image }, index) => ({
              index,
              image: {
                create: {
                  ...image,
                  userId,
                  meta: (meta as Prisma.JsonObject) ?? Prisma.JsonNull,
                },
              },
            })),
          },
        })),
        update: versionsToUpdate.map(({ id = -1, images, files, ...version }) => {
          const fileIds = files.map((file) => file.id).filter(Boolean) as number[];
          const currentVersion = existingVersions.find((x) => x.id === id);

          // Determine which files to create/update
          const { filesToCreate, filesToUpdate } = files.reduce(
            (acc, current) => {
              if (!current.id) acc.filesToCreate.push(current);
              else {
                const existingFiles = currentVersion?.files ?? [];
                const matched = existingFiles.findIndex((file) => file.id === current.id);
                const different = !isEqual(existingFiles[matched], files[matched]);
                if (different) acc.filesToUpdate.push(current);
              }

              return acc;
            },
            { filesToCreate: [] as typeof files, filesToUpdate: [] as typeof files }
          );

          // Determine which images to create/update
          type PayloadImage = typeof images[number] & {
            index: number;
            userId: number;
            meta: Prisma.JsonObject;
          };
          const { imagesToCreate, imagesToUpdate } = images.reduce(
            (acc, current, index) => {
              if (!current.id)
                acc.imagesToCreate.push({
                  ...current,
                  index,
                  userId,
                  meta: (current.meta as Prisma.JsonObject) ?? Prisma.JsonNull,
                });
              else {
                const existingImages = currentVersion?.images ?? [];
                const matched = existingImages.findIndex((image) => image.id === current.id);
                const different = !isEqual(existingImages[matched], images[matched]);
                if (different)
                  acc.imagesToUpdate.push({
                    ...current,
                    index,
                    userId,
                    meta: (current.meta as Prisma.JsonObject) ?? Prisma.JsonNull,
                  });
              }

              return acc;
            },
            { imagesToCreate: [] as PayloadImage[], imagesToUpdate: [] as PayloadImage[] }
          );

          return {
            where: { id },
            data: {
              ...version,
              status: data.status,
              files: {
                deleteMany: fileIds.length > 0 ? { id: { notIn: fileIds } } : undefined,
                create: filesToCreate.map(prepareFile),
                update: filesToUpdate.map(({ id, ...fileData }) => ({
                  where: { id: id ?? -1 },
                  data: { ...fileData },
                })),
              },
              images: {
                deleteMany: {
                  NOT: images.map((image) => ({ imageId: image.id })),
                },
                create: imagesToCreate.map(({ index, ...image }) => ({
                  index,
                  image: { create: image },
                })),
                update: imagesToUpdate.map(({ index, ...image }) => ({
                  where: {
                    imageId_modelVersionId: {
                      imageId: image.id as number,
                      modelVersionId: id,
                    },
                  },
                  data: {
                    index,
                  },
<<<<<<< HEAD
                };
              }
            ),
          },
          tagsOnModels: {
            deleteMany: {},
            connectOrCreate: tagsToUpdate.map((tag) => ({
              where: { modelId_tagId: { modelId: id, tagId: tag.id as number } },
              create: { tagId: tag.id as number },
            })),
            create: tagsToCreate.map((tag) => ({
              tag: { create: { name: tag.name.toLowerCase(), target: TagTarget.Model } },
            })),
          },
        },
      });
=======
                })),
              },
            },
          };
        }),
      },
      tagsOnModels: {
        deleteMany: {},
        connectOrCreate: tagsToUpdate.map((tag) => ({
          where: { modelId_tagId: { modelId: id, tagId: tag.id as number } },
          create: { tagId: tag.id as number },
        })),
        create: tagsToCreate.map((tag) => ({
          tag: { create: { name: tag.name.toLowerCase() } },
        })),
      },
>>>>>>> 2d10ce58
    },
  });

  return model;
};<|MERGE_RESOLUTION|>--- conflicted
+++ resolved
@@ -1,9 +1,5 @@
-<<<<<<< HEAD
 import { MetricTimeframe, ModelStatus, Prisma, TagTarget } from '@prisma/client';
-=======
-import { MetricTimeframe, ModelStatus, Prisma } from '@prisma/client';
 import isEqual from 'lodash/isEqual';
->>>>>>> 2d10ce58
 import { SessionUser } from 'next-auth';
 
 import { ModelSort } from '~/server/common/enums';
@@ -384,24 +380,6 @@
                   data: {
                     index,
                   },
-<<<<<<< HEAD
-                };
-              }
-            ),
-          },
-          tagsOnModels: {
-            deleteMany: {},
-            connectOrCreate: tagsToUpdate.map((tag) => ({
-              where: { modelId_tagId: { modelId: id, tagId: tag.id as number } },
-              create: { tagId: tag.id as number },
-            })),
-            create: tagsToCreate.map((tag) => ({
-              tag: { create: { name: tag.name.toLowerCase(), target: TagTarget.Model } },
-            })),
-          },
-        },
-      });
-=======
                 })),
               },
             },
@@ -415,10 +393,9 @@
           create: { tagId: tag.id as number },
         })),
         create: tagsToCreate.map((tag) => ({
-          tag: { create: { name: tag.name.toLowerCase() } },
+          tag: { create: { name: tag.name.toLowerCase(), target: TagTarget.Model } },
         })),
       },
->>>>>>> 2d10ce58
     },
   });
 
