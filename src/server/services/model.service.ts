import {
  Availability,
  CommercialUse,
  MetricTimeframe,
  ModelHashType,
  ModelModifier,
  ModelStatus,
  ModelType,
  ModelUploadType,
  Prisma,
  SearchIndexUpdateQueueAction,
  TagTarget,
} from '@prisma/client';
import { TRPCError } from '@trpc/server';
import { ManipulateType } from 'dayjs';
import { isEmpty } from 'lodash-es';
import { SessionUser } from 'next-auth';

import { env } from '~/env/server.mjs';
import { BaseModel, BaseModelType, ModelFileType } from '~/server/common/constants';
import { BrowsingMode, ModelSort } from '~/server/common/enums';
import { Context } from '~/server/createContext';
import { dbRead, dbWrite } from '~/server/db/client';
import { requestScannerTasks } from '~/server/jobs/scan-files';
import { GetAllSchema, GetByIdInput } from '~/server/schema/base.schema';
import {
  GetAllModelsOutput,
  GetModelsByCategoryInput,
  GetModelVersionsSchema,
  ModelInput,
  ModelMeta,
  ModelUpsertInput,
  PublishModelSchema,
  ToggleModelLockInput,
  UnpublishModelSchema,
} from '~/server/schema/model.schema';
import { isNotTag, isTag } from '~/server/schema/tag.schema';
import { modelsSearchIndex } from '~/server/search-index';
import { associatedResourceSelect } from '~/server/selectors/model.selector';
import { modelFileSelect } from '~/server/selectors/modelFile.selector';
import { modelHashSelect } from '~/server/selectors/modelHash.selector';
import { simpleUserSelect, userWithCosmeticsSelect } from '~/server/selectors/user.selector';
import {
  getAvailableCollectionItemsFilterForUser,
  getUserCollectionPermissionsById,
} from '~/server/services/collection.service';
import { getImagesForModelVersion } from '~/server/services/image.service';
import { getCategoryTags } from '~/server/services/system-cache';
import { getTypeCategories } from '~/server/services/tag.service';
import { getHiddenImagesForUser } from '~/server/services/user-cache.service';
import { limitConcurrency } from '~/server/utils/concurrency-helpers';
import { getEarlyAccessDeadline, isEarlyAccess } from '~/server/utils/early-access-helpers';
import {
  throwAuthorizationError,
  throwDbError,
  throwNotFoundError,
} from '~/server/utils/errorHandling';
import { DEFAULT_PAGE_SIZE, getPagination, getPagingData } from '~/server/utils/pagination-helpers';
import { decreaseDate } from '~/utils/date-helpers';
import { prepareFile } from '~/utils/file-helpers';
import { getS3Client } from '~/utils/s3-utils';
import { isDefined } from '~/utils/type-guards';
import {
  GetAssociatedResourcesInput,
  GetModelsWithCategoriesSchema,
  SetAssociatedResourcesInput,
  SetModelsCategoryInput,
} from './../schema/model.schema';
import { prepareModelInOrchestrator } from '~/server/services/generation/generation.service';
import { entityRequiresClub } from '~/server/services/common.service';

export const getModel = <TSelect extends Prisma.ModelSelect>({
  id,
  user,
  select,
}: GetByIdInput & {
  user?: SessionUser;
  select: TSelect;
}) => {
  const OR: Prisma.Enumerable<Prisma.ModelWhereInput> = [{ status: ModelStatus.Published }];
  // if (user?.id) OR.push({ userId: user.id, deletedAt: null });

  return dbRead.model.findFirst({
    where: {
      id,
      // OR: !user?.isModerator ? OR : undefined,
    },
    select,
  });
};

type ModelRaw = {
  id: number;
  name: string;
  type: ModelType;
  nsfw: boolean;
  status: string;
  createdAt: Date;
  lastVersionAt: Date;
  publishedAt: Date;
  locked: boolean;
  earlyAccessDeadline: Date;
  mode: string;
  rank: {
    downloadCount: number;
    favoriteCount: number;
    commentCount: number;
    ratingCount: number;
    rating: number;
    collectedCount: number;
    tippedAmountCount: number;
  };
  tagsOnModels: {
    tagId: number;
  }[];
  hashes: {
    hash: string;
  }[];
  modelVersion: {
    id: number;
    earlyAccessTimeFrame: number;
    baseModel: BaseModel;
    baseModelType: BaseModelType;
    createdAt: Date;
    trainingStatus: string;
    generationCoverage: {
      covered: boolean;
    };
  };
  user: {
    id: number;
    username: string;
    deletedAt: Date;
    image: string;
  };
};

export const getModelsRaw = async ({
  input,
  user: sessionUser,
  count,
  ignoreListedStatus,
}: {
  input: Omit<GetAllModelsOutput, 'limit' | 'page'> & {
    take?: number;
    skip?: number;
  };
  // TODO: Likely we wanna remove session user all in all.
  user?: SessionUser;
  count?: boolean;
  ignoreListedStatus?: boolean;
}) => {
  const {
    user,
    take,
    cursor,
    query, // TODO: Support
    followed,
    tag,
    tagname,
    username,
    baseModels,
    types,
    sort,
    period,
    periodMode,
    rating,
    favorites,
    hidden,
    checkpointType,
    status,
    allowNoCredit,
    allowDifferentLicense,
    allowDerivatives,
    allowCommercialUse,
    ids,
    earlyAccess,
    supportsGeneration,
    collectionId, // TODO: Support
    fileFormats,
    clubId,
  } = input;

  let isPrivate = false;
  const AND: Prisma.Sql[] = [];
  if (tagname ?? tag) {
    AND.push(
      Prisma.sql`EXISTS (
          SELECT 1 FROM "TagsOnModels" tom WHERE tom."modelId" = m."id" AND tom."tagId" = ${
            tagname ?? tag
          }
        )`
    );
  }

  if (username || user) {
    AND.push(Prisma.sql`u.username = ${username ?? user}`);
  }

  if (types?.length) {
    AND.push(
      Prisma.sql`m.type IN (${Prisma.raw(types.map((t) => `'${t}'::"ModelType"`).join(','))})`
    );
  }

  if (rating) {
    AND.push(Prisma.sql`(mr."ratingAllTime" >= ${rating} AND mr."ratingAllTime" < ${rating + 1})`);
  }

  if (favorites && sessionUser?.id) {
    AND.push(
      Prisma.sql`EXISTS (
          SELECT 1 FROM "Engagement" e 
          WHERE e."modelId" = m."id" AND e."userId" = ${sessionUser?.id} AND e."type" = 'Favorite')
        `
    );
  }

  if (hidden && sessionUser?.id) {
    AND.push(
      Prisma.sql`EXISTS (
          SELECT 1 FROM "Engagement" e 
          WHERE e."modelId" = m."id" AND e."userId" = ${sessionUser?.id} AND e."type" = 'Hide')
        `
    );
  }

  if (followed && sessionUser?.id) {
    const followedUsers = await dbRead.user.findUnique({
      where: { id: sessionUser.id },
      select: {
        engagingUsers: {
          select: { targetUser: { select: { id: true } } },
          where: { type: 'Follow' },
        },
      },
    });
    const followedUsersIds =
      followedUsers?.engagingUsers?.map(({ targetUser }) => targetUser.id) ?? [];

    if (!followedUsersIds.length) {
      // Return no results.
      AND.push(Prisma.sql`1 = 0`);
    } else {
      AND.push(Prisma.sql`u."id" IN (${Prisma.join(followedUsersIds, ',')})`);
    }

    isPrivate = true;
  }

  if (baseModels?.length) {
    AND.push(
      Prisma.sql`EXISTS (
          SELECT 1 FROM "ModelVersion" mv
          WHERE mv."modelId" = m."id"
            AND mv."baseModel" IN (${Prisma.join(baseModels, ',')})
        )`
    );
  }

  if (period && period !== MetricTimeframe.AllTime && periodMode !== 'stats') {
    AND.push(
      Prisma.sql`(m."lastVersionAt" >= ${decreaseDate(
        new Date(),
        1,
        period.toLowerCase() as ManipulateType
      )})`
    );
  }
  // If the user is not a moderator, only show published models
  if (!sessionUser?.isModerator || !status?.length) {
    AND.push(Prisma.sql`m."status" = ${ModelStatus.Published}::"ModelStatus"`);
  } else if (sessionUser?.isModerator) {
    if (status?.includes(ModelStatus.Unpublished)) status.push(ModelStatus.UnpublishedViolation);
    AND.push(
      Prisma.sql`m."status" IN (${Prisma.raw(
        status.map((s) => `'${s}'::"ModelStatus"`).join(',')
      )})`
    );
    isPrivate = true;
  }

  // Filter by model permissions
  if (allowCommercialUse !== undefined) {
    const commercialUseOr: CommercialUse[] = [];
    switch (allowCommercialUse) {
      case CommercialUse.None:
        commercialUseOr.push(CommercialUse.None);
        break;
      case CommercialUse.Image:
        commercialUseOr.push(CommercialUse.Image);
      case CommercialUse.RentCivit:
        commercialUseOr.push(CommercialUse.RentCivit);
      case CommercialUse.Rent:
        commercialUseOr.push(CommercialUse.Rent);
      case CommercialUse.Sell:
        commercialUseOr.push(CommercialUse.Sell);
    }

    AND.push(Prisma.sql`m."allowCommercialUse" IN (${Prisma.join(commercialUseOr, ',')})`);
  }

  if (allowDerivatives !== undefined)
    AND.push(Prisma.sql`m."allowDerivatives" = ${allowDerivatives}`);
  if (allowDifferentLicense !== undefined)
    AND.push(Prisma.sql`m."allowDifferentLicense" = ${allowDifferentLicense}`);
  if (allowNoCredit !== undefined) AND.push(Prisma.sql`m."allowNoCredit" = ${allowNoCredit}`);

  if (!!ids?.length) AND.push(Prisma.sql`m."id" IN (${Prisma.join(ids, ',')})`);

  if (checkpointType && (!types?.length || types?.includes('Checkpoint'))) {
    const TypeOr: Prisma.Sql[] = [
      Prisma.sql`m."checkpointType" = ${checkpointType}::"CheckpointType"`,
    ];
    if (types?.length) {
      const otherTypes = types.filter((t) => t !== 'Checkpoint');
      TypeOr.push(
        Prisma.sql`m."type" IN (${Prisma.raw(
          otherTypes.map((t) => `'${t}'::"ModelType"`).join(',')
        )})`
      );
    } else TypeOr.push(Prisma.sql`m."type" != 'Checkpoint'`);

    AND.push(Prisma.sql`(${Prisma.join(TypeOr, ' OR ')})`);
  }

  if (earlyAccess) {
    AND.push(Prisma.sql`m."earlyAccessDeadline" >= ${new Date()}`);
  }

  if (supportsGeneration) {
    AND.push(
      Prisma.sql`EXISTS (SELECT 1 FROM "GenerationCoverage" gc WHERE gc."modelId" = m."id" AND gc."covered" = true)`
    );
  }

  // TODO: Support collections
  if (collectionId) {
    const permissions = await getUserCollectionPermissionsById({
      userId: sessionUser?.id,
      id: collectionId,
    });

    if (!permissions.read) {
      return { items: [], isPrivate: true };
    }

    const { rawAND: collectionItemModelsAND }: { rawAND: Prisma.Sql[] } =
      getAvailableCollectionItemsFilterForUser({ permissions, userId: sessionUser?.id });

    AND.push(
      Prisma.sql`EXISTS (
        SELECT 1 FROM "CollectionItem" ci
        WHERE ci."modelId" = m."id"
        AND ci."collectionId" = ${collectionId}
        AND ${Prisma.join(collectionItemModelsAND, ' AND ')})`
    );

    isPrivate = !permissions.publicCollection;
  }

  let orderBy: string = `m."lastVersionAt" DESC NULLS LAST`;

  if (sort === ModelSort.HighestRated) orderBy = `mr."rating${period}Rank" ASC`;
  else if (sort === ModelSort.MostLiked) orderBy = `mr."favoriteCount${period}Rank" ASC`;
  else if (sort === ModelSort.MostDownloaded) orderBy = `mr."downloadCount${period}Rank" ASC`;
  else if (sort === ModelSort.MostDiscussed) orderBy = `mr."commentCount${period}Rank" ASC`;
  else if (sort === ModelSort.MostCollected) orderBy = `mr."collectedCount${period}Rank" ASC`;
  else if (sort === ModelSort.MostTipped) orderBy = `mr."tippedAmountCount${period}Rank" ASC`;
  else if (sort === ModelSort.ImageCount) orderBy = `mr."imageCount${period}Rank" ASC`;

  let [cursorProp, cursorDirection] = orderBy?.split(' ');

  if (cursorProp === 'm."lastVersionAt"') {
    // treats a date as a number of seconds since epoch
    cursorProp = `extract(epoch from ${cursorProp})`;
  }

  if (cursor) {
    const cursorOperator = cursorDirection === 'DESC' ? '<' : '>';
    AND.push(Prisma.sql`${Prisma.raw(cursorProp)} ${Prisma.raw(cursorOperator)} ${cursor}`);
  }

  if (!!fileFormats?.length) {
    AND.push(Prisma.sql`EXISTS (
      SELECT 1 FROM "ModelFile" mf
      JOIN "ModelVersion" mv ON mf."modelVersionId" = mv."id" AND mv."modelId" = m."id"
      WHERE mf."modelVersionId" = mv."id"
        AND mf."type" = 'Model'
        AND (${Prisma.join(
          fileFormats.map((format) => Prisma.raw(`mf."metadata" @> '{"format": "${format}"}'`)),
          ' OR '
        )})
    )`);
  }

  if (!ignoreListedStatus) {
    // TODO: This might be more conditional than anything really.
    AND.push(
      Prisma.sql`
      (
          m."unlisted" = false
          ${Prisma.raw(sessionUser?.id ? `OR m."userId" = ${sessionUser?.id}` : '')}
      )
      `
    );
  }

  const queryFrom = Prisma.sql`
    FROM "Model" m
    LEFT JOIN "ModelRank" mr ON mr."modelId" = m."id" 
    LEFT JOIN "User" u ON m."userId" = u.id
    WHERE ${Prisma.join(AND, ' AND ')}
  `;

  const models = await dbRead.$queryRaw<(ModelRaw & { cursorId: string | bigint | null })[]>`
    SELECT
      m."id",
      m."name",
      m."type",
      m."nsfw",
      m."status",
      m."createdAt",
      m."lastVersionAt",
      m."publishedAt",
      m."locked",
      m."earlyAccessDeadline",
      m."mode",
      ${Prisma.raw(`
        jsonb_build_object(
          'downloadCount', mr."downloadCount${input.period}",
          'favoriteCount', mr."favoriteCount${input.period}",
          'commentCount', mr."commentCount${input.period}",
          'ratingCount', mr."ratingCount${input.period}",
          'rating', mr."rating${input.period}",
          'collectedCount', mr."collectedCount${input.period}",
          'tippedAmountCount', mr."tippedAmountCount${input.period}"
        ) as "rank",
      `)}
      (
        SELECT COALESCE(jsonb_agg(jsonb_build_object('tagId', "tagId")), '[]'::jsonb) FROM "TagsOnModels"
            WHERE "modelId" = m."id"
            AND "tagId" IS NOT NULL
      ) as "tagsOnModels",
      (
        SELECT COALESCE(jsonb_agg(jsonb_build_object('hash', "hash")), '[]'::jsonb) FROM "ModelHash" 
            WHERE "modelId" = m."id" 
		  	    AND "modelId" IS NOT NULL
            AND "hashType" = 'SHA256' 
            AND "fileType" IN ('Model', 'Pruned Model')
		  	AND "hash" IS NOT NULL
      ) as "hashes",
      (
        SELECT 
         jsonb_build_object(
           'id', mv."id",
           'earlyAccessTimeFrame', mv."earlyAccessTimeFrame",
           'baseModel', mv."baseModel",
           'baseModelType', mv."baseModelType",
           'createdAt', mv."createdAt",
           'trainingStatus', mv."trainingStatus",
           'generationCoverage', jsonb_build_object(
             'covered', COALESCE(gc."covered", false)
            )
         ) as "modelVersion"
         FROM "ModelVersion" mv 
	     LEFT JOIN "GenerationCoverage" gc ON gc."modelVersionId" = mv."id"
	     WHERE mv."modelId" = m."id"
		   ORDER BY mv."index" ASC LIMIT 1
      ) as "modelVersion",
	    jsonb_build_object(
        'id', u."id",
        'username', u."username",
        'deletedAt', u."deletedAt",
        'image', u."image"
      ) as "user",
      ${Prisma.raw(cursorProp ? cursorProp : 'null')} as "cursorId"
    ${queryFrom}
    
    ORDER BY ${Prisma.raw(orderBy)}
    LIMIT ${take}
  `;

  let nextCursor: string | bigint | undefined;
  if (take && models.length >= take) {
    const nextItem = models.pop();
    nextCursor = nextItem?.cursorId || undefined;
  }

  return {
    items: models.map((model) => ({
      ...model,
      rank: {
        [`downloadCount${input.period}`]: model.rank.downloadCount,
        [`favoriteCount${input.period}`]: model.rank.favoriteCount,
        [`commentCount${input.period}`]: model.rank.commentCount,
        [`ratingCount${input.period}`]: model.rank.ratingCount,
        [`rating${input.period}`]: model.rank.rating,
        [`collectedCount${input.period}`]: model.rank.collectedCount,
        [`tippedAmountCount${input.period}`]: model.rank.tippedAmountCount,
      },
      modelVersions: [model.modelVersion].filter(isDefined),
      modelVersion: undefined,
    })),
    nextCursor,
    isPrivate,
  };
};

export const getModels = async <TSelect extends Prisma.ModelSelect>({
  input,
  select,
  user: sessionUser,
  count = false,
  ignoreListedStatus,
}: {
  input: Omit<GetAllModelsOutput, 'limit' | 'page'> & {
    take?: number;
    skip?: number;
  };
  select: TSelect;
  user?: SessionUser;
  count?: boolean;
  ignoreListedStatus?: boolean;
}) => {
  const {
    take,
    skip,
    cursor,
    query,
    tag,
    tagname,
    user,
    username,
    baseModels,
    types,
    sort,
    period,
    periodMode,
    rating,
    favorites,
    hidden,
    excludedTagIds,
    excludedUserIds,
    excludedIds,
    checkpointType,
    status,
    allowNoCredit,
    allowDifferentLicense,
    allowDerivatives,
    allowCommercialUse,
    browsingMode,
    ids,
    needsReview,
    earlyAccess,
    supportsGeneration,
    followed,
    collectionId,
    fileFormats,
    clubId,
  } = input;

  const canViewNsfw = sessionUser?.showNsfw ?? env.UNAUTHENTICATED_LIST_NSFW;
  const AND: Prisma.Enumerable<Prisma.ModelWhereInput> = [];
  const lowerQuery = query?.toLowerCase();
  let isPrivate = false;

  // If the user is not a moderator, only show published models
  if (!sessionUser?.isModerator || !status?.length) {
    AND.push({ status: ModelStatus.Published });
  } else if (sessionUser?.isModerator) {
    if (status?.includes(ModelStatus.Unpublished)) status.push(ModelStatus.UnpublishedViolation);
    AND.push({ status: { in: status } });
    isPrivate = true;
  }

  // Filter by model permissions
  if (allowCommercialUse !== undefined) {
    const commercialUseOr: CommercialUse[] = [];
    switch (allowCommercialUse) {
      case CommercialUse.None:
        commercialUseOr.push(CommercialUse.None);
        break;
      case CommercialUse.Image:
        commercialUseOr.push(CommercialUse.Image);
      case CommercialUse.RentCivit:
        commercialUseOr.push(CommercialUse.RentCivit);
      case CommercialUse.Rent:
        commercialUseOr.push(CommercialUse.Rent);
      case CommercialUse.Sell:
        commercialUseOr.push(CommercialUse.Sell);
    }
    AND.push({ allowCommercialUse: { in: commercialUseOr } });
  }
  if (allowDerivatives !== undefined) AND.push({ allowDerivatives });
  if (allowDifferentLicense !== undefined) AND.push({ allowDifferentLicense });
  if (allowNoCredit !== undefined) AND.push({ allowNoCredit });

  if (query) {
    AND.push({
      OR: [
        { name: { contains: query, mode: 'insensitive' } },
        {
          modelVersions: {
            some: {
              files: query
                ? {
                    some: {
                      hashes: { some: { hash: query } },
                    },
                  }
                : undefined,
            },
          },
        },
        {
          modelVersions: {
            some: {
              trainedWords: { has: lowerQuery },
            },
          },
        },
      ],
    });
  }
  if (!!ids?.length) AND.push({ id: { in: ids } });
  if (excludedUserIds && excludedUserIds.length && !username) {
    AND.push({ userId: { notIn: excludedUserIds } });
  }
  if (excludedTagIds && excludedTagIds.length && !username) {
    AND.push({
      tagsOnModels: { none: { tagId: { in: excludedTagIds } } },
    });
  }
  if (excludedIds && !hidden && !username) {
    AND.push({ id: { notIn: excludedIds } });
  }
  if (checkpointType && (!types?.length || types?.includes('Checkpoint'))) {
    const TypeOr: Prisma.Enumerable<Prisma.ModelWhereInput> = [{ checkpointType }];
    if (types?.length) {
      const otherTypes = types.filter((t) => t !== 'Checkpoint');
      TypeOr.push({ type: { in: otherTypes } });
    } else TypeOr.push({ type: { not: 'Checkpoint' } });
    AND.push({ OR: TypeOr });
  }
  if (needsReview && sessionUser?.isModerator) {
    AND.push({
      OR: [
        { meta: { path: ['needsReview'], equals: true } },
        { modelVersions: { some: { meta: { path: ['needsReview'], equals: true } } } },
      ],
    });
    isPrivate = true;
  }
  if (earlyAccess) {
    AND.push({ earlyAccessDeadline: { gte: new Date() } });
  }

  if (supportsGeneration) {
    AND.push({ generationCoverage: { some: { covered: true } } });
  }

  // Filter only followed users
  if (!!sessionUser && followed) {
    const followedUsers = await dbRead.user.findUnique({
      where: { id: sessionUser.id },
      select: {
        engagingUsers: {
          select: { targetUser: { select: { id: true } } },
          where: { type: 'Follow' },
        },
      },
    });
    const followedUsersIds =
      followedUsers?.engagingUsers?.map(({ targetUser }) => targetUser.id) ?? [];
    AND.push({ userId: { in: followedUsersIds } });
    isPrivate = true;
  }

  if (collectionId) {
    const permissions = await getUserCollectionPermissionsById({
      userId: sessionUser?.id,
      id: collectionId,
    });

    if (!permissions.read) {
      return { items: [], isPrivate: true };
    }

    const {
      AND: collectionItemModelsAND,
    }: { AND: Prisma.Enumerable<Prisma.CollectionItemWhereInput> } =
      getAvailableCollectionItemsFilterForUser({ permissions, userId: sessionUser?.id });

    AND.push({
      collectionItems: {
        some: {
          collectionId,
          AND: collectionItemModelsAND,
        },
      },
    });
    isPrivate = !permissions.publicCollection;
  }

  if (!!fileFormats?.length) {
    AND.push({
      modelVersions: {
        some: {
          files: {
            some: {
              type: 'Model',
              OR: fileFormats.map((format) => ({
                metadata: { path: ['format'], equals: format },
              })),
            },
          },
        },
      },
    });
  }

  if (!ignoreListedStatus) {
    // TODO: This might be more conditional than anything really.
    AND.push({
      OR: [
        {
          unlisted: false,
        },
        sessionUser
          ? {
              userId: sessionUser.id,
            }
          : undefined,
      ].filter(isDefined),
    });
  }

  const hideNSFWModels = browsingMode === BrowsingMode.SFW || !canViewNsfw;
  const where: Prisma.ModelWhereInput = {
    tagsOnModels: tagname ?? tag ? { some: { tag: { name: tagname ?? tag } } } : undefined,
    user: username || user ? { username: username ?? user } : undefined,
    type: types?.length ? { in: types } : undefined,
    nsfw: hideNSFWModels ? false : undefined,
    rank: rating
      ? {
          AND: [{ ratingAllTime: { gte: rating } }, { ratingAllTime: { lt: rating + 1 } }],
        }
      : undefined,
    engagements: favorites
      ? { some: { userId: sessionUser?.id, type: 'Favorite' } }
      : hidden
      ? { some: { userId: sessionUser?.id, type: 'Hide' } }
      : undefined,
    AND: AND.length ? AND : undefined,
    modelVersions: { some: { baseModel: baseModels?.length ? { in: baseModels } : undefined } },
    lastVersionAt:
      period !== MetricTimeframe.AllTime && periodMode !== 'stats'
        ? { gte: decreaseDate(new Date(), 1, period.toLowerCase() as ManipulateType) }
        : undefined,
  };
  if (favorites || hidden) isPrivate = true;

  let orderBy: Prisma.ModelOrderByWithRelationInput = {
    lastVersionAt: { sort: 'desc', nulls: 'last' },
  };

  if (sort === ModelSort.HighestRated) orderBy = { rank: { [`rating${period}Rank`]: 'asc' } };
  else if (sort === ModelSort.MostLiked)
    orderBy = { rank: { [`favoriteCount${period}Rank`]: 'asc' } };
  else if (sort === ModelSort.MostDownloaded)
    orderBy = { rank: { [`downloadCount${period}Rank`]: 'asc' } };
  else if (sort === ModelSort.MostDiscussed)
    orderBy = { rank: { [`commentCount${period}Rank`]: 'asc' } };
  else if (sort === ModelSort.MostCollected)
    orderBy = { rank: { [`collectedCount${period}Rank`]: 'asc' } };
  else if (sort === ModelSort.MostTipped)
    orderBy = { rank: { [`tippedAmountCount${period}Rank`]: 'asc' } };
  else if (sort === ModelSort.ImageCount)
    orderBy = { rank: { [`imageCount${period}Rank`]: 'asc' } };

  const items = await dbRead.model.findMany({
    take,
    skip,
    where,
    cursor: cursor ? { id: cursor } : undefined,
    orderBy,
    select,
  });

  if (count) {
    const count = await dbRead.model.count({ where });
    return { items, count };
  }

  return { items, isPrivate };
};

export const rescanModel = async ({ id }: GetByIdInput) => {
  const modelFiles = await dbRead.modelFile.findMany({
    where: { modelVersion: { modelId: id } },
    select: { id: true, url: true },
  });

  const s3 = getS3Client();
  const tasks = modelFiles.map((file) => async () => {
    await requestScannerTasks({
      file,
      s3,
      tasks: ['Hash', 'Scan', 'ParseMetadata'],
      lowPriority: true,
    });
  });

  await limitConcurrency(tasks, 10);
};

export type GetModelsWithImagesAndModelVersions = AsyncReturnType<
  typeof getModelsWithImagesAndModelVersions
>['items'][0];

export const getModelsWithImagesAndModelVersions = async ({
  input,
  user,
}: {
  input: GetAllModelsOutput;
  user?: SessionUser;
}) => {
  input.limit = input.limit ?? 100;
  const take = input.limit + 1;

  let modelVersionWhere: Prisma.ModelVersionWhereInput | undefined = {};

  if (!user?.isModerator || !input.status?.length) {
    modelVersionWhere.status = ModelStatus.Published;
  }

  if (input.baseModels) {
    modelVersionWhere.baseModel = { in: input.baseModels };
  }

  if (Object.keys(modelVersionWhere).length === 0) {
    modelVersionWhere = undefined;
  }

  const { items, isPrivate, nextCursor } = await getModelsRaw({
    input: { ...input, take },
    user,
<<<<<<< HEAD
=======
    select: {
      id: true,
      name: true,
      type: true,
      nsfw: true,
      status: true,
      createdAt: true,
      lastVersionAt: true,
      publishedAt: true,
      locked: true,
      earlyAccessDeadline: true,
      mode: true,
      rank: {
        select: {
          [`downloadCount${input.period}`]: true,
          [`favoriteCount${input.period}`]: true,
          [`commentCount${input.period}`]: true,
          [`ratingCount${input.period}`]: true,
          [`rating${input.period}`]: true,
          [`collectedCount${input.period}`]: true,
          [`tippedAmountCount${input.period}`]: true,
        },
      },
      modelVersions: {
        orderBy: { index: 'asc' },
        take: 1,
        select: {
          id: true,
          earlyAccessTimeFrame: true,
          baseModel: true,
          baseModelType: true,
          createdAt: true,
          trainingStatus: true,
          generationCoverage: { select: { covered: true } },
        },
        where: modelVersionWhere,
      },
      tagsOnModels: { select: { tagId: true } },
      user: { select: userWithCosmeticsSelect },
      hashes: {
        select: modelHashSelect,
        where: {
          hashType: ModelHashType.SHA256,
          fileType: { in: ['Model', 'Pruned Model'] as ModelFileType[] },
        },
      },
    },
>>>>>>> 44dd93db
  });

  const modelVersionIds = items.flatMap((m) => m.modelVersions).map((m) => m.id);
  const clubRequirement = await entityRequiresClub({
    entities: modelVersionIds.map((id) => ({
      entityId: id,
      entityType: 'ModelVersion',
    })),
  });

  const images = !!modelVersionIds.length
    ? await getImagesForModelVersion({
        modelVersionIds,
        imagesPerVersion: 10,
        excludedTagIds: input.excludedImageTagIds,
        include: ['tags'],
        currentUserId: user?.id,
      })
    : [];

  // let nextCursor: number | undefined;
  // if (items.length > input.limit) {
  //   const nextItem = items.pop();
  //   nextCursor = nextItem?.id;
  // }

  const result = {
    nextCursor,
    isPrivate,
    items: items
      .map(({ hashes, modelVersions, rank, tagsOnModels, ...model }) => {
        const [version] = modelVersions;
        if (!version) return null;
        const versionImages = images.filter((i) => i.modelVersionId === version.id);
        const showImageless =
          (user?.isModerator || model.user.id === user?.id) && (input.user || input.username);
        if (!versionImages.length && !showImageless) return null;

        const canGenerate = !!version.generationCoverage?.covered;
        const requiresClub =
          clubRequirement.find((r) => r.entityId === version.id)?.requiresClub ?? false;
        return {
          ...model,
          tags: tagsOnModels.map((x) => x.tagId), // not sure why we even use scoring here...
          hashes: hashes.map((hash) => hash.hash.toLowerCase()),
          rank: {
            downloadCount: rank?.[`downloadCount${input.period}`] ?? 0,
            favoriteCount: rank?.[`favoriteCount${input.period}`] ?? 0,
            commentCount: rank?.[`commentCount${input.period}`] ?? 0,
            ratingCount: rank?.[`ratingCount${input.period}`] ?? 0,
            collectedCount: rank?.[`collectedCount${input.period}`] ?? 0,
            tippedAmountCount: rank?.[`tippedAmountCount${input.period}`] ?? 0,
            rating: rank?.[`rating${input.period}`] ?? 0,
          },
          version,
          images: model.mode !== ModelModifier.TakenDown ? (versionImages as typeof images) : [],
          canGenerate,
          requiresClub,
        };
      })
      .filter(isDefined),
  };

  return result;
};

export const getModelVersionsMicro = ({
  id,
  excludeUnpublished: excludeDrafts,
}: GetModelVersionsSchema) => {
  return dbRead.modelVersion.findMany({
    where: { modelId: id, status: excludeDrafts ? ModelStatus.Published : undefined },
    orderBy: { index: 'asc' },
    select: { id: true, name: true, index: true },
  });
};

export const updateModelById = ({ id, data }: { id: number; data: Prisma.ModelUpdateInput }) => {
  return dbWrite.model.update({
    where: { id },
    data,
  });
};

export const deleteModelById = async ({
  id,
  userId,
}: GetByIdInput & {
  userId: number;
}) => {
  const deletedModel = await dbWrite.$transaction(async (tx) => {
    const model = await tx.model.update({
      where: { id },
      data: {
        deletedAt: new Date(),
        status: ModelStatus.Deleted,
        deletedBy: userId,
        modelVersions: {
          updateMany: {
            where: { status: { in: [ModelStatus.Published, ModelStatus.Scheduled] } },
            data: { status: ModelStatus.Deleted },
          },
        },
      },
      select: { id: true, userId: true, nsfw: true, modelVersions: { select: { id: true } } },
    });
    if (!model) return null;

    // TODO - account for case that a user restores a model and doesn't want all posts to be re-published
    await tx.post.updateMany({
      where: {
        userId: model.userId,
        modelVersionId: { in: model.modelVersions.map(({ id }) => id) },
      },
      data: { publishedAt: null },
    });

    await modelsSearchIndex.queueUpdate([{ id, action: SearchIndexUpdateQueueAction.Delete }]);

    return model;
  });

  return deletedModel;
};

export const restoreModelById = ({ id }: GetByIdInput) => {
  return dbWrite.model.update({
    where: { id },
    data: {
      deletedAt: null,
      status: 'Draft',
      deletedBy: null,
      modelVersions: {
        updateMany: { where: { status: 'Deleted' }, data: { status: 'Draft' } },
      },
    },
  });
};

export const permaDeleteModelById = async ({
  id,
}: GetByIdInput & {
  userId: number;
}) => {
  const deletedModel = await dbWrite.$transaction(async (tx) => {
    const model = await tx.model.findUnique({
      where: { id },
      select: { id: true, userId: true, nsfw: true, modelVersions: { select: { id: true } } },
    });
    if (!model) return null;

    await tx.post.deleteMany({
      where: {
        userId: model.userId,
        modelVersionId: { in: model.modelVersions.map(({ id }) => id) },
      },
    });

    const deletedModel = await tx.model.delete({ where: { id } });
    return deletedModel;
  });

  return deletedModel;
};

const prepareModelVersions = (versions: ModelInput['modelVersions']) => {
  return versions.map(({ files, ...version }) => {
    // Keep tab whether there's a file format-type conflict.
    // We needed to manually check for this because Prisma doesn't do
    // error handling all too well
    const fileConflicts: Record<string, boolean> = {};

    return {
      ...version,
      files: files.map((file) => {
        const preparedFile = prepareFile(file);
        const {
          type,
          metadata: { format, size },
        } = preparedFile;
        const key = [size, type, format].filter(Boolean).join('-');

        if (fileConflicts[key])
          throw new TRPCError({
            code: 'CONFLICT',
            message: `Only 1 ${key.replace(
              '-',
              ' '
            )} file can be attached to a version, please review your uploads and try again`,
          });
        else fileConflicts[key] = true;

        return preparedFile;
      }),
    };
  });
};

export const upsertModel = async ({
  id,
  tagsOnModels,
  userId,
  ...data
}: // TODO.manuel: hardcoding meta type since it causes type issues in lots of places if we set it in the schema
ModelUpsertInput & {
  userId: number;
  meta?: Prisma.ModelCreateInput['meta'];
}) => {
  if (!id)
    return dbWrite.model.create({
      select: { id: true, nsfw: true },
      data: {
        ...data,
        userId,
        tagsOnModels: tagsOnModels
          ? {
              create: tagsOnModels.map((tag) => {
                const name = tag.name.toLowerCase().trim();
                return {
                  tag: {
                    connectOrCreate: {
                      where: { name },
                      create: { name, target: [TagTarget.Model] },
                    },
                  },
                };
              }),
            }
          : undefined,
      },
    });
  else {
    if (tagsOnModels) {
      await modelsSearchIndex.queueUpdate([{ id, action: SearchIndexUpdateQueueAction.Update }]);
    }

    return dbWrite.model.update({
      select: { id: true, nsfw: true },
      where: { id },
      data: {
        ...data,
        tagsOnModels: tagsOnModels
          ? {
              deleteMany: {
                tagId: {
                  notIn: tagsOnModels.filter(isTag).map((x) => x.id),
                },
              },
              connectOrCreate: tagsOnModels.filter(isTag).map((tag) => ({
                where: { modelId_tagId: { tagId: tag.id, modelId: id as number } },
                create: { tagId: tag.id },
              })),
              create: tagsOnModels.filter(isNotTag).map((tag) => {
                const name = tag.name.toLowerCase().trim();
                return {
                  tag: {
                    connectOrCreate: {
                      where: { name },
                      create: { name, target: [TagTarget.Model] },
                    },
                  },
                };
              }),
            }
          : undefined,
      },
    });
  }
};

export const publishModelById = async ({
  id,
  versionIds,
  publishedAt,
  meta,
  republishing,
}: PublishModelSchema & {
  meta?: ModelMeta;
  republishing?: boolean;
}) => {
  let status: ModelStatus = ModelStatus.Published;
  if (publishedAt && publishedAt > new Date()) status = ModelStatus.Scheduled;
  else publishedAt = new Date();

  const model = await dbWrite.$transaction(
    async (tx) => {
      const includeVersions = versionIds && versionIds.length > 0;

      const model = await tx.model.update({
        where: { id },
        data: {
          status: republishing ? ModelStatus.Published : status,
          publishedAt,
          meta: isEmpty(meta) ? Prisma.JsonNull : meta,
          modelVersions: includeVersions
            ? {
                updateMany: {
                  where: { id: { in: versionIds } },
                  data: { status, publishedAt },
                },
              }
            : undefined,
        },
        select: {
          id: true,
          type: true,
          userId: true,
          modelVersions: { select: { id: true, baseModel: true } },
        },
      });

      if (includeVersions) {
        await tx.post.updateMany({
          where: { modelVersionId: { in: versionIds } },
          data: { publishedAt },
        });

        // Send to orchestrator
        try {
          await Promise.all(
            model.modelVersions.map((version) =>
              prepareModelInOrchestrator({ id: version.id, baseModel: version.baseModel })
            )
          );
        } catch (e) {}
      }
      if (status !== ModelStatus.Scheduled) await updateModelLastVersionAt({ id, tx });

      await modelsSearchIndex.queueUpdate([{ id, action: SearchIndexUpdateQueueAction.Update }]);

      return model;
    },
    { timeout: 10000 }
  );

  return model;
};

export const unpublishModelById = async ({
  id,
  reason,
  customMessage,
  meta,
  user,
}: UnpublishModelSchema & {
  meta?: ModelMeta;
  user: SessionUser;
}) => {
  const model = await dbWrite.$transaction(
    async (tx) => {
      const updatedModel = await tx.model.update({
        where: { id },
        data: {
          status: reason ? ModelStatus.UnpublishedViolation : ModelStatus.Unpublished,
          publishedAt: null,
          meta: {
            ...meta,
            ...(reason
              ? {
                  unpublishedReason: reason,
                  customMessage,
                }
              : {}),
            unpublishedAt: new Date().toISOString(),
            unpublishedBy: user.id,
          },
          modelVersions: {
            updateMany: {
              where: { status: { in: [ModelStatus.Published, ModelStatus.Scheduled] } },
              data: { status: ModelStatus.Unpublished, publishedAt: null },
            },
          },
        },
        select: { userId: true, modelVersions: { select: { id: true } } },
      });

      await tx.post.updateMany({
        where: {
          modelVersionId: { in: updatedModel.modelVersions.map((x) => x.id) },
          userId: updatedModel.userId,
          publishedAt: { not: null },
        },
        data: { publishedAt: null },
      });

      // Remove this model from search index as it's been unpublished.
      await modelsSearchIndex.queueUpdate([{ id, action: SearchIndexUpdateQueueAction.Delete }]);

      return updatedModel;
    },
    { timeout: 10000 }
  );

  return model;
};

export const getVaeFiles = async ({ vaeIds }: { vaeIds: number[] }) => {
  const files = (
    await dbRead.modelFile.findMany({
      where: {
        modelVersionId: { in: vaeIds },
        type: 'Model',
      },
      select: { ...modelFileSelect, modelVersionId: true },
    })
  ).map((x) => {
    x.type = 'VAE';
    return x;
  });

  return files;
};

export const getDraftModelsByUserId = async <TSelect extends Prisma.ModelSelect>({
  userId,
  select,
  page,
  limit = DEFAULT_PAGE_SIZE,
}: GetAllSchema & {
  userId: number;
  select: TSelect;
}) => {
  const { take, skip } = getPagination(limit, page);
  const where: Prisma.ModelFindManyArgs['where'] = {
    userId,
    status: { notIn: [ModelStatus.Published, ModelStatus.Deleted] },
    uploadType: { equals: ModelUploadType.Created },
  };

  const items = await dbRead.model.findMany({
    select,
    skip,
    take,
    where,
    orderBy: { updatedAt: 'desc' },
  });
  const count = await dbRead.model.count({ where });

  return getPagingData({ items, count }, take, page);
};

export const getTrainingModelsByUserId = async <TSelect extends Prisma.ModelSelect>({
  userId,
  select,
  page,
  limit = DEFAULT_PAGE_SIZE,
}: GetAllSchema & {
  userId: number;
  select: TSelect;
}) => {
  const { take, skip } = getPagination(limit, page);
  const where: Prisma.ModelFindManyArgs['where'] = {
    userId,
    status: { notIn: [ModelStatus.Published, ModelStatus.Deleted] },
    uploadType: { equals: ModelUploadType.Trained },
  };

  const items = await dbRead.model.findMany({
    select,
    skip,
    take,
    where,
    orderBy: { updatedAt: 'desc' },
  });
  const count = await dbRead.model.count({ where });

  return getPagingData({ items, count }, take, page);
};

export const toggleLockModel = async ({ id, locked }: ToggleModelLockInput) => {
  await dbWrite.model.update({ where: { id }, data: { locked } });
};

export const getSimpleModelWithVersions = async ({
  id,
  ctx,
}: GetByIdInput & {
  ctx?: Context;
}) => {
  const model = await getModel({
    id,
    user: ctx?.user,
    select: {
      id: true,
      name: true,
      createdAt: true,
      locked: true,
      status: true,
      user: { select: userWithCosmeticsSelect },
    },
  });
  if (!model) throw throwNotFoundError();
  return model;
};

export const updateModelEarlyAccessDeadline = async ({ id }: GetByIdInput) => {
  const model = await dbRead.model.findUnique({
    where: { id },
    select: {
      id: true,
      publishedAt: true,
      modelVersions: {
        where: { status: ModelStatus.Published },
        select: { id: true, earlyAccessTimeFrame: true, createdAt: true },
      },
    },
  });
  if (!model) throw throwNotFoundError();

  const { modelVersions } = model;
  const nextEarlyAccess = modelVersions.find(
    (v) =>
      v.earlyAccessTimeFrame > 0 &&
      isEarlyAccess({
        earlyAccessTimeframe: v.earlyAccessTimeFrame,
        versionCreatedAt: v.createdAt,
        publishedAt: model.publishedAt,
      })
  );

  if (nextEarlyAccess) {
    await updateModelById({
      id,
      data: {
        earlyAccessDeadline: getEarlyAccessDeadline({
          earlyAccessTimeframe: nextEarlyAccess.earlyAccessTimeFrame,
          versionCreatedAt: nextEarlyAccess.createdAt,
          publishedAt: model.publishedAt,
        }),
      },
    });
  } else {
    await updateModelById({ id, data: { earlyAccessDeadline: null } });
  }
};

export async function updateModelLastVersionAt({
  id,
  tx,
}: {
  id: number;
  tx?: Prisma.TransactionClient;
}) {
  const dbClient = tx ?? dbWrite;

  const modelVersion = await dbClient.modelVersion.findFirst({
    where: { modelId: id, status: ModelStatus.Published, publishedAt: { not: null } },
    select: { publishedAt: true },
    orderBy: { publishedAt: 'desc' },
  });
  if (!modelVersion) return;

  return dbClient.model.update({
    where: { id },
    data: { lastVersionAt: modelVersion.publishedAt },
  });
}

export const getModelsByCategory = async ({
  user,
  tag,
  tagname,
  cursor,
  ...input
}: GetModelsByCategoryInput & {
  user?: SessionUser;
}) => {
  input.limit ??= 10;
  let categories = await getTypeCategories({
    type: 'model',
    excludeIds: input.excludedTagIds,
    limit: input.limit + 1,
    cursor,
  });

  let nextCursor: number | null = null;
  if (categories.length > input.limit) nextCursor = categories.pop()?.id ?? null;
  categories = categories.sort((a, b) => {
    if (a.priority !== b.priority) return a.priority - b.priority;
    return Math.random() - 0.5;
  });

  const items = await Promise.all(
    categories.map((c) =>
      getModels({
        input: { ...input, tagname: c.name, take: input.modelLimit ?? 21 },
        user,
        // Can we make this into a select schema? (low pri)
        select: {
          id: true,
          name: true,
          type: true,
          nsfw: true,
          status: true,
          createdAt: true,
          lastVersionAt: true,
          publishedAt: true,
          locked: true,
          earlyAccessDeadline: true,
          mode: true,
          rank: {
            select: {
              [`downloadCount${input.period}`]: true,
              [`favoriteCount${input.period}`]: true,
              [`commentCount${input.period}`]: true,
              [`ratingCount${input.period}`]: true,
              [`rating${input.period}`]: true,
            },
          },
          modelVersions: {
            orderBy: { index: 'asc' },
            take: 1,
            select: {
              id: true,
              earlyAccessTimeFrame: true,
              createdAt: true,
              generationCoverage: { select: { covered: true } },
            },
          },
          user: { select: simpleUserSelect },
          hashes: {
            select: modelHashSelect,
            where: {
              hashType: ModelHashType.SHA256,
              fileType: { in: ['Model', 'Pruned Model'] as ModelFileType[] },
            },
          },
        },
      }).then(({ items }) => ({
        ...c,
        items,
      }))
    )
  );

  const modelVersionIds = items
    .flatMap((m) => m.items)
    .flatMap((m) => m.modelVersions)
    .map((m) => m.id);
  const images = !!modelVersionIds.length
    ? await getImagesForModelVersion({
        modelVersionIds,
        excludedTagIds: input.excludedImageTagIds,
        excludedIds: await getHiddenImagesForUser({ userId: user?.id }),
        excludedUserIds: input.excludedUserIds,
        currentUserId: user?.id,
      })
    : [];

  const result = {
    nextCursor,
    items: items.map(({ items, ...c }) => ({
      ...c,
      items: items
        .map(({ hashes, modelVersions, rank, ...model }) => {
          const [version] = modelVersions;
          if (!version) return null;
          const [image] = images.filter((i) => i.modelVersionId === version.id);
          if (!image) return null;

          const canGenerate = !!version.generationCoverage?.covered;

          return {
            ...model,
            hashes: hashes.map((hash) => hash.hash.toLowerCase()),
            rank: {
              downloadCount: rank?.[`downloadCount${input.period}`] ?? 0,
              favoriteCount: rank?.[`favoriteCount${input.period}`] ?? 0,
              commentCount: rank?.[`commentCount${input.period}`] ?? 0,
              ratingCount: rank?.[`ratingCount${input.period}`] ?? 0,
              rating: rank?.[`rating${input.period}`] ?? 0,
            },
            image:
              model.mode !== ModelModifier.TakenDown
                ? (image as (typeof images)[0] | undefined)
                : undefined,
            canGenerate,
          };
        })
        .filter(isDefined),
    })),
  };

  return result;
};

export const getAllModelsWithCategories = async ({
  userId,
  limit,
  page,
}: GetModelsWithCategoriesSchema) => {
  const { take, skip } = getPagination(limit, page);
  const where: Prisma.ModelFindManyArgs['where'] = {
    status: { in: [ModelStatus.Published, ModelStatus.Draft, ModelStatus.Training] },
    deletedAt: null,
    userId,
  };

  const modelCategories = await getCategoryTags('model');
  const categoryIds = modelCategories.map((c) => c.id);

  try {
    const [models, count] = await dbRead.$transaction([
      dbRead.model.findMany({
        take,
        skip,
        where,
        select: {
          id: true,
          name: true,
          tagsOnModels: {
            where: { tagId: { in: categoryIds } },
            select: {
              tag: {
                select: { id: true, name: true },
              },
            },
          },
        },
        orderBy: { name: 'asc' },
      }),
      dbRead.model.count({ where }),
    ]);
    const items = models.map(({ tagsOnModels, ...model }) => ({
      ...model,
      tags: tagsOnModels.map(({ tag }) => tag),
    }));

    return getPagingData({ items, count }, take, page);
  } catch (error) {
    throw throwDbError(error);
  }
};

export const setModelsCategory = async ({
  categoryId,
  modelIds,
  userId,
}: SetModelsCategoryInput & {
  userId: number;
}) => {
  try {
    const modelCategories = await getCategoryTags('model');
    const category = modelCategories.find((c) => c.id === categoryId);
    if (!category) throw throwNotFoundError(`No category with id ${categoryId}`);

    const models = Prisma.join(modelIds);
    const allCategories = Prisma.join(modelCategories.map((c) => c.id));

    // Remove all categories from models
    await dbWrite.$executeRaw`
      DELETE FROM "TagsOnModels" tom
      USING "Model" m
      WHERE m.id = tom."modelId"
        AND m."userId" = ${userId}
        AND "modelId" IN (${models})
        AND "tagId" IN (${allCategories})
    `;

    // Add category to models
    await dbWrite.$executeRaw`
      INSERT INTO "TagsOnModels" ("modelId", "tagId")
      SELECT m.id, ${categoryId}
      FROM "Model" m
      WHERE m."userId" = ${userId}
        AND m.id IN (${models})
      ON CONFLICT ("modelId", "tagId") DO NOTHING;
    `;
  } catch (error) {
    if (error instanceof TRPCError) throw error;
    throw throwDbError(error);
  }
};

// #region [associated models]
export const getAssociatedResourcesSimple = async ({
  fromId,
  type,
}: GetAssociatedResourcesInput) => {
  const associations = await dbWrite.modelAssociations.findMany({
    where: { fromModelId: fromId, type },
    orderBy: { index: 'asc' },
    select: {
      id: true,
      toModel: {
        select: associatedResourceSelect,
      },
      toArticle: {
        select: { id: true, title: true, nsfw: true, user: { select: simpleUserSelect } },
      },
    },
  });

  const items = associations
    .map(({ id, toModel, toArticle }) =>
      toModel
        ? { id, item: toModel, resourceType: 'model' as const }
        : toArticle
        ? { id, item: toArticle, resourceType: 'article' as const }
        : null
    )
    .filter(isDefined);

  return items;
};

export const setAssociatedResources = async (
  { fromId, type, associations }: SetAssociatedResourcesInput,
  user?: SessionUser
) => {
  const fromModel = await dbWrite.model.findUnique({
    where: { id: fromId },
    select: {
      userId: true,
      associations: {
        where: { type },
        select: { id: true },
        orderBy: { index: 'asc' },
      },
    },
  });

  if (!fromModel) throw throwNotFoundError();
  // only allow moderators or model owners to add/remove associated models
  if (!user?.isModerator && fromModel.userId !== user?.id) throw throwAuthorizationError();

  const existingAssociations = fromModel.associations.map((x) => x.id);
  const associationsToRemove = existingAssociations.filter(
    (existingToId) => !associations.find((item) => item.id === existingToId)
  );

  return await dbWrite.$transaction([
    // remove associated resources not included in payload
    dbWrite.modelAssociations.deleteMany({
      where: {
        fromModelId: fromId,
        type,
        id: { in: associationsToRemove },
      },
    }),
    // add or update associated models
    ...associations.map((association, index) => {
      const data =
        association.resourceType === 'model'
          ? { fromModelId: fromId, toModelId: association.resourceId, type }
          : { fromModelId: fromId, toArticleId: association.resourceId, type };

      return dbWrite.modelAssociations.upsert({
        where: { id: association.id ?? -1 },
        update: { index },
        create: { ...data, associatedById: user?.id, index },
      });
    }),
  ]);
};
// #endregion<|MERGE_RESOLUTION|>--- conflicted
+++ resolved
@@ -843,59 +843,12 @@
     modelVersionWhere = undefined;
   }
 
+  // TODO: getModelsRaw
+  //       user: { select: userWithCosmeticsSelect },
+  //       modelVersions.trainingStatus
   const { items, isPrivate, nextCursor } = await getModelsRaw({
     input: { ...input, take },
     user,
-<<<<<<< HEAD
-=======
-    select: {
-      id: true,
-      name: true,
-      type: true,
-      nsfw: true,
-      status: true,
-      createdAt: true,
-      lastVersionAt: true,
-      publishedAt: true,
-      locked: true,
-      earlyAccessDeadline: true,
-      mode: true,
-      rank: {
-        select: {
-          [`downloadCount${input.period}`]: true,
-          [`favoriteCount${input.period}`]: true,
-          [`commentCount${input.period}`]: true,
-          [`ratingCount${input.period}`]: true,
-          [`rating${input.period}`]: true,
-          [`collectedCount${input.period}`]: true,
-          [`tippedAmountCount${input.period}`]: true,
-        },
-      },
-      modelVersions: {
-        orderBy: { index: 'asc' },
-        take: 1,
-        select: {
-          id: true,
-          earlyAccessTimeFrame: true,
-          baseModel: true,
-          baseModelType: true,
-          createdAt: true,
-          trainingStatus: true,
-          generationCoverage: { select: { covered: true } },
-        },
-        where: modelVersionWhere,
-      },
-      tagsOnModels: { select: { tagId: true } },
-      user: { select: userWithCosmeticsSelect },
-      hashes: {
-        select: modelHashSelect,
-        where: {
-          hashType: ModelHashType.SHA256,
-          fileType: { in: ['Model', 'Pruned Model'] as ModelFileType[] },
-        },
-      },
-    },
->>>>>>> 44dd93db
   });
 
   const modelVersionIds = items.flatMap((m) => m.modelVersions).map((m) => m.id);
