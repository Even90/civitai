--- conflicted
+++ resolved
@@ -1152,16 +1152,8 @@
   templateId,
   ...data
 }: // TODO.manuel: hardcoding meta type since it causes type issues in lots of places if we set it in the schema
-<<<<<<< HEAD
-ModelUpsertInput & {
-  userId: number;
-  meta?: Prisma.ModelCreateInput['meta'];
-}) => {
-  if (!id)
-=======
 ModelUpsertInput & { userId: number; meta?: Prisma.ModelCreateInput['meta'] }) => {
   if (!id || templateId)
->>>>>>> 4b740b66
     return dbWrite.model.create({
       select: { id: true, nsfw: true },
       data: {
