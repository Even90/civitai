--- conflicted
+++ resolved
@@ -331,13 +331,10 @@
   input: AddCollectionItemInput & { userId: number; isModerator?: boolean };
 }) => {
   const itemKey = Object.keys(inputToCollectionType).find((key) => input.hasOwnProperty(key));
-<<<<<<< HEAD
   if (!itemKey) throw throwBadRequestError(`We don't know the type of thing you're adding`);
-=======
   // Safeguard against duppes.
   collectionIds = uniq(collectionIds);
   removeFromCollectionIds = uniq(removeFromCollectionIds);
->>>>>>> d679d1af
 
   if (itemKey && inputToCollectionType.hasOwnProperty(itemKey)) {
     const type = inputToCollectionType[itemKey as keyof typeof inputToCollectionType];
