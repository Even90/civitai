--- conflicted
+++ resolved
@@ -466,18 +466,14 @@
 }) => {
   const imageOr: Prisma.Enumerable<Prisma.ImageWhereInput> = isModerator
     ? [{ ingestion: { notIn: [] } }]
-    : [{ ingestion: ImageIngestionStatus.Scanned }];
+    : [{ ingestion: ImageIngestionStatus.Scanned, needsReview: null }];
   if (userId) imageOr.push({ userId });
 
   const connections = await dbRead.imageConnection.findMany({
     where: {
       entityType: 'Bounty',
       entityId: { in: bountyIds },
-<<<<<<< HEAD
       image: { OR: imageOr },
-=======
-      image: { ingestion: isProd ? 'Scanned' : { in: ['Pending', 'Scanned'] }, needsReview: null },
->>>>>>> f676562b
     },
     select: {
       entityId: true,
