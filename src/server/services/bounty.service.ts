import {
  BountyEntryMode,
  Currency,
  ImageIngestionStatus,
  MetricTimeframe,
  Prisma,
  TagTarget,
} from '@prisma/client';
import { ManipulateType } from 'dayjs';
import { groupBy } from 'lodash-es';
import { bountyRefundedEmail } from '~/server/email/templates';
import { TransactionType } from '~/server/schema/buzz.schema';
import { createBuzzTransaction, getUserBuzzAccount } from '~/server/services/buzz.service';
import { createEntityImages } from '~/server/services/image.service';
import { decreaseDate, startOfDay, toUtc } from '~/utils/date-helpers';
import { BountySort, BountyStatus } from '../common/enums';
import { dbRead, dbWrite } from '../db/client';
import { GetByIdInput } from '../schema/base.schema';
import {
  AddBenefactorUnitAmountInputSchema,
  BountyDetailsSchema,
  CreateBountyInput,
  GetInfiniteBountySchema,
  UpdateBountyInput,
  UpsertBountyInput,
  createBountyInputSchema,
  updateBountyInputSchema,
} from '../schema/bounty.schema';
import { isNotTag, isTag } from '../schema/tag.schema';
import { imageSelect } from '../selectors/image.selector';
import {
  throwAuthorizationError,
  throwBadRequestError,
  throwInsufficientFundsError,
  throwNotFoundError,
} from '../utils/errorHandling';
import { updateEntityFiles } from './file.service';

export const getAllBounties = <TSelect extends Prisma.BountySelect>({
  input: {
    cursor,
    limit: take,
    query,
    sort,
    types,
    status,
    mode,
    engagement,
    userId,
    period,
    baseModels,
  },
  select,
}: {
  input: GetInfiniteBountySchema;
  select: TSelect;
}) => {
  const AND: Prisma.Enumerable<Prisma.BountyWhereInput> = [];

  if (userId && engagement) {
    if (engagement === 'favorite')
      AND.push({ engagements: { some: { type: 'Favorite', userId } } });
    if (engagement === 'tracking') AND.push({ engagements: { some: { type: 'Track', userId } } });
    if (engagement === 'supporter') AND.push({ benefactors: { some: { userId } } });
    if (engagement === 'awarded') AND.push({ benefactors: { some: { awartedTo: { userId } } } });
  }

  if (baseModels && baseModels.length) {
    AND.push({
      OR: baseModels.map((base) => ({ details: { path: ['baseModel'], equals: base } })),
    });
  }

  if (status) {
    if (status === BountyStatus.Open) AND.push({ complete: false, expiresAt: { gt: new Date() } });
    else if (status === BountyStatus.Awarded) AND.push({ complete: true, entries: { some: {} } });
    else if (status === BountyStatus.Expired)
      AND.push({ expiresAt: { lt: new Date() }, entries: { none: {} } });
  }

  const orderBy: Prisma.BountyFindManyArgs['orderBy'] = [];
  if (sort === BountySort.EndingSoon) orderBy.push({ expiresAt: 'asc' });
  else if (sort === BountySort.HighestBounty)
    orderBy.push({ rank: { [`unitAmountCount${period}Rank`]: 'asc' } });
  else if (sort === BountySort.MostContributors)
    orderBy.push({ rank: { [`entryCount${period}Rank`]: 'asc' } });
  else if (sort === BountySort.MostDiscussed)
    orderBy.push({ rank: { [`commentCount${period}Rank`]: 'asc' } });
  else if (sort === BountySort.MostLiked)
    orderBy.push({ rank: { [`favoriteCount${period}Rank`]: 'asc' } });
  else if (sort === BountySort.MostTracked)
    orderBy.push({ rank: { [`trackCount${period}Rank`]: 'asc' } });
  else if (sort === BountySort.MostEntries)
    orderBy.push({ rank: { [`entryCount${period}Rank`]: 'asc' } });
  else orderBy.push({ createdAt: 'desc' });

  return dbRead.bounty.findMany({
    take,
    cursor: cursor ? { id: cursor } : undefined,
    select,
    where: {
      mode,
      name: query ? { contains: query } : undefined,
      type: types && !!types.length ? { in: types } : undefined,
      createdAt:
        period !== MetricTimeframe.AllTime
          ? { gte: decreaseDate(new Date(), 1, period.toLowerCase() as ManipulateType) }
          : undefined,
      AND,
    },
    orderBy,
  });
};

export const getBountyById = <TSelect extends Prisma.BountySelect>({
  id,
  select,
}: GetByIdInput & { select: TSelect }) => {
  return dbRead.bounty.findUnique({ where: { id }, select });
};

export const createBounty = async ({
  images,
  files,
  ownRights,
  tags,
  unitAmount,
  currency,
  startsAt: incomingStartsAt,
  expiresAt: incomingExpiresAt,
  ...data
}: CreateBountyInput & { userId: number }) => {
  const { userId } = data;
  switch (currency) {
    case Currency.BUZZ:
      const account = await getUserBuzzAccount({ accountId: userId });
      if ((account.balance ?? 0) < unitAmount) {
        throw throwInsufficientFundsError();
      }
      break;
    default: // Do no checks
      break;
  }

  const startsAt = startOfDay(toUtc(incomingStartsAt));
  const expiresAt = startOfDay(toUtc(incomingExpiresAt));

  const bounty = await dbWrite.$transaction(
    async (tx) => {
      const bounty = await tx.bounty.create({
        data: {
          ...data,
          startsAt,
          expiresAt,
          // TODO.bounty: Once we support tipping buzz fully, need to re-enable this
          entryMode: BountyEntryMode.BenefactorsOnly,
          details: (data.details as Prisma.JsonObject) ?? Prisma.JsonNull,
          tags: tags
            ? {
                create: tags.map((tag) => {
                  const name = tag.name.toLowerCase().trim();
                  return {
                    tag: {
                      connectOrCreate: {
                        where: { name },
                        create: { name, target: [TagTarget.Bounty] },
                      },
                    },
<<<<<<< HEAD
                  };
                }),
              }
            : undefined,
        },
      });
=======
                  },
                };
              }),
            }
          : undefined,
      },
    });

    await tx.bountyBenefactor.create({
      data: {
        userId,
        bountyId: bounty.id,
        unitAmount,
        currency,
      },
    });

    if (files) {
      await updateEntityFiles({
        tx,
        entityId: bounty.id,
        entityType: 'Bounty',
        files,
        ownRights: !!ownRights,
      });
    }
>>>>>>> 797de099

      await tx.bountyBenefactor.create({
        data: {
          userId,
          bountyId: bounty.id,
          unitAmount,
          currency,
        },
      });

      if (files) {
        await updateEntityFiles({ tx, entityId: bounty.id, entityType: 'Bounty', files });
      }

      if (images) {
        await createEntityImages({
          images,
          tx,
          userId,
          entityId: bounty.id,
          entityType: 'Bounty',
        });
      }

      switch (currency) {
        case Currency.BUZZ:
          await createBuzzTransaction({
            fromAccountId: userId,
            toAccountId: 0,
            amount: unitAmount,
            type: TransactionType.Bounty,
          });
          break;
        default: // Do no checks
          break;
      }

      return bounty;
    },
    { maxWait: 10000, timeout: 30000 }
  );

  return { ...bounty, details: bounty.details as BountyDetailsSchema | null };
};

export const updateBountyById = async ({
  id,
  files,
  ownRights,
  tags,
  details,
  startsAt: incomingStartsAt,
  expiresAt: incomingExpiresAt,
  ...data
}: UpdateBountyInput) => {
  // Convert dates to UTC for storing
  const startsAt = startOfDay(toUtc(incomingStartsAt));
  const expiresAt = startOfDay(toUtc(incomingExpiresAt));

  const bounty = await dbWrite.$transaction(
    async (tx) => {
      const bounty = await tx.bounty.update({
        where: { id },
        data: {
          ...data,
          startsAt,
          expiresAt,
          details: (details as Prisma.JsonObject) ?? Prisma.JsonNull,
          tags: tags
            ? {
                deleteMany: {
                  tagId: {
                    notIn: tags.filter(isTag).map((x) => x.id),
                  },
                },
                connectOrCreate: tags.filter(isTag).map((tag) => ({
                  where: { tagId_bountyId: { tagId: tag.id, bountyId: id } },
                  create: { tagId: tag.id },
                })),
                create: tags.filter(isNotTag).map((tag) => {
                  const name = tag.name.toLowerCase().trim();
                  return {
                    tag: {
                      connectOrCreate: {
                        where: { name },
                        create: { name, target: [TagTarget.Bounty] },
                      },
                    },
                  };
                }),
              }
            : undefined,
        },
      });
      if (!bounty) return null;

<<<<<<< HEAD
      if (files) {
        await updateEntityFiles({ tx, entityId: bounty.id, entityType: 'Bounty', files });
      }
=======
    if (files) {
      await updateEntityFiles({
        tx,
        entityId: bounty.id,
        entityType: 'Bounty',
        files,
        ownRights: !!ownRights,
      });
    }
>>>>>>> 797de099

      return bounty;
    },
    { maxWait: 10000, timeout: 30000 }
  );

  return bounty;
};

export const upsertBounty = async ({
  id,
  userId,
  ...data
}: UpsertBountyInput & { userId: number }) => {
  if (id) {
    const updateInput = await updateBountyInputSchema.parseAsync({ id, ...data });
    return updateBountyById(updateInput);
  } else {
    const createInput = await createBountyInputSchema.parseAsync({ ...data });
    return createBounty({ ...createInput, userId });
  }
};

export const deleteBountyById = async ({ id }: GetByIdInput) => {
  const bounty = await getBountyById({ id, select: { userId: true } });
  if (!bounty) throw throwNotFoundError('Bounty not found');

  const benefactorsCount = await dbWrite.bountyBenefactor.count({
    where: { bountyId: id, userId: bounty.userId ? { not: bounty.userId } : undefined },
  });
  const entriesCount = await dbWrite.bountyEntry.count({ where: { bountyId: id } });

  if (benefactorsCount !== 0 || entriesCount !== 0)
    throw throwBadRequestError('Cannot delete bounty because it has supporters and/or entries');

  const deletedBounty = await dbWrite.$transaction(async (tx) => {
    const deletedBounty = await tx.bounty.delete({ where: { id } });
    if (!deletedBounty) return null;

    await tx.file.deleteMany({ where: { entityId: id, entityType: 'Bounty' } });

    return deletedBounty;
  });
  if (!deletedBounty) return null;

  // Refund the bounty creator
  if (bounty.userId) {
    const bountyCreator = await dbRead.bountyBenefactor.findUnique({
      where: { bountyId_userId: { userId: bounty.userId, bountyId: id } },
      select: { unitAmount: true, currency: true },
    });

    switch (bountyCreator?.currency) {
      case Currency.BUZZ:
        await createBuzzTransaction({
          fromAccountId: 0,
          toAccountId: bounty.userId,
          amount: bountyCreator.unitAmount,
          type: TransactionType.Refund,
          description: 'Refund reason: owner deleted bounty',
        });
        break;
      default: // Do no checks
        break;
    }
  }

  return deletedBounty;
};

export const getBountyImages = async ({ id }: GetByIdInput) => {
  const connections = await dbRead.imageConnection.findMany({
    where: { entityId: id, entityType: 'Bounty' },
    select: { image: { select: imageSelect } },
  });

  return connections.map(({ image }) => image);
};

export const getBountyFiles = async ({ id }: GetByIdInput) => {
  const files = await dbRead.file.findMany({
    where: { entityId: id, entityType: 'Bounty' },
    select: {
      id: true,
      url: true,
      metadata: true,
      sizeKB: true,
      name: true,
    },
  });

  return files;
};

export const addBenefactorUnitAmount = async ({
  bountyId,
  unitAmount,
  userId,
}: AddBenefactorUnitAmountInputSchema & { userId: number }) => {
  const bounty = await dbRead.bounty.findUnique({
    where: { id: bountyId },
    select: { complete: true },
  });

  if (!bounty) {
    throw throwNotFoundError('Bounty not found');
  }

  if (bounty.complete) {
    throw throwBadRequestError('Bounty is already complete');
  }

  const benefactor = await dbRead.bountyBenefactor.findUnique({
    where: {
      bountyId_userId: {
        userId,
        bountyId,
      },
    },
    select: {
      unitAmount: true,
      currency: true,
    },
  });

  const { currency } = benefactor || { currency: Currency.BUZZ };

  switch (currency) {
    case Currency.BUZZ:
      const account = await getUserBuzzAccount({ accountId: userId });
      if ((account.balance ?? 0) < unitAmount) {
        throw throwInsufficientFundsError();
      }
      break;
    default: // Do no checks
      break;
  }

  switch (currency) {
    case Currency.BUZZ:
      await createBuzzTransaction({
        fromAccountId: userId,
        toAccountId: 0,
        amount: unitAmount,
        type: TransactionType.Bounty,
      });
      break;
    default: // Do no checks
      break;
  }

  // Update benefactor record;
  const updatedBenefactor = await dbWrite.bountyBenefactor.upsert({
    update: {
      unitAmount: unitAmount + (benefactor?.unitAmount ?? 0),
    },
    create: {
      userId,
      bountyId,
      unitAmount,
    },
    where: {
      bountyId_userId: {
        userId,
        bountyId,
      },
    },
  });

  return updatedBenefactor;
};

export const getImagesForBounties = async ({
  bountyIds,
  userId,
  isModerator,
}: {
  bountyIds: number[];
  userId?: number;
  isModerator?: boolean;
}) => {
  const imageOr: Prisma.Enumerable<Prisma.ImageWhereInput> = isModerator
    ? [{ ingestion: { notIn: [] } }]
    : [{ ingestion: ImageIngestionStatus.Scanned }];
  if (userId) imageOr.push({ userId });

  const connections = await dbRead.imageConnection.findMany({
    where: {
      entityType: 'Bounty',
      entityId: { in: bountyIds },
      image: { OR: imageOr },
    },
    select: {
      entityId: true,
      image: { select: imageSelect },
    },
  });

  const groupedImages = groupBy(
    connections.map(({ entityId, image }) => ({
      ...image,
      tags: image.tags.map((t) => ({ id: t.tag.id, name: t.tag.name })),
      entityId,
    })),
    'entityId'
  );

  return groupedImages;
};

export const refundBounty = async ({
  id,
  isModerator,
}: GetByIdInput & { isModerator: boolean }) => {
  if (!isModerator) {
    throw throwAuthorizationError();
  }

  const bounty = await dbRead.bounty.findUniqueOrThrow({
    where: { id },
    select: {
      name: true,
      id: true,
      complete: true,
      refunded: true,
      userId: true,
      user: { select: { id: true, email: true } },
    },
  });

  const { user } = bounty;

  if (bounty.complete || bounty.refunded) {
    throw throwBadRequestError('This bounty has already been awarded or refunded');
  }

  const benefactors = await dbRead.bountyBenefactor.findMany({
    where: { bountyId: id },
  });

  if (benefactors.find((b) => b.awardedToId !== null)) {
    throw throwBadRequestError(
      'At least one benefactor has awarded an entry. This bounty is not refundable.'
    );
  }

  const currency = benefactors.find((b) => b.userId === bounty.userId)?.currency;

  if (!currency) {
    throw throwBadRequestError('No currency found for bounty');
  }

  for (const { userId, unitAmount } of benefactors) {
    if (unitAmount > 0) {
      switch (currency) {
        case Currency.BUZZ:
          await createBuzzTransaction({
            fromAccountId: 0,
            toAccountId: userId,
            amount: unitAmount,
            type: TransactionType.Refund,
            description: 'Reason: Bounty refund',
          });

          break;
        default: // Do nothing just yet.
          break;
      }
    }
  }

  if (user) {
    bountyRefundedEmail.send({
      bounty,
      user,
    });
  }

  return await dbWrite.bounty.update({
    where: { id },
    data: { complete: true, refunded: true },
  });
};<|MERGE_RESOLUTION|>--- conflicted
+++ resolved
@@ -166,41 +166,12 @@
                         create: { name, target: [TagTarget.Bounty] },
                       },
                     },
-<<<<<<< HEAD
                   };
                 }),
               }
             : undefined,
         },
       });
-=======
-                  },
-                };
-              }),
-            }
-          : undefined,
-      },
-    });
-
-    await tx.bountyBenefactor.create({
-      data: {
-        userId,
-        bountyId: bounty.id,
-        unitAmount,
-        currency,
-      },
-    });
-
-    if (files) {
-      await updateEntityFiles({
-        tx,
-        entityId: bounty.id,
-        entityType: 'Bounty',
-        files,
-        ownRights: !!ownRights,
-      });
-    }
->>>>>>> 797de099
 
       await tx.bountyBenefactor.create({
         data: {
@@ -212,7 +183,7 @@
       });
 
       if (files) {
-        await updateEntityFiles({ tx, entityId: bounty.id, entityType: 'Bounty', files });
+        await updateEntityFiles({ tx, entityId: bounty.id, entityType: 'Bounty', files, ownRights: !!ownRights  });
       }
 
       if (images) {
@@ -297,21 +268,9 @@
       });
       if (!bounty) return null;
 
-<<<<<<< HEAD
       if (files) {
-        await updateEntityFiles({ tx, entityId: bounty.id, entityType: 'Bounty', files });
-      }
-=======
-    if (files) {
-      await updateEntityFiles({
-        tx,
-        entityId: bounty.id,
-        entityType: 'Bounty',
-        files,
-        ownRights: !!ownRights,
-      });
-    }
->>>>>>> 797de099
+        await updateEntityFiles({ tx, entityId: bounty.id, entityType: 'Bounty', files, ownRights: !!ownRights });
+      }
 
       return bounty;
     },
