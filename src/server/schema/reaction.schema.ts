--- conflicted
+++ resolved
@@ -10,26 +10,13 @@
   'post',
   'resourceReview',
   'article',
+  'bountyEntry',
 ];
 
 export type ReactionEntityType = ToggleReactionInput['entityType'];
 export type ToggleReactionInput = z.infer<typeof toggleReactionSchema>;
 export const toggleReactionSchema = z.object({
   entityId: z.number(),
-<<<<<<< HEAD
   entityType: z.enum(reactableEntities),
-=======
-  entityType: z.enum([
-    'question',
-    'answer',
-    'comment',
-    'commentOld',
-    'image',
-    'post',
-    'resourceReview',
-    'article',
-    'bountyEntry',
-  ]),
->>>>>>> 4351c120
   reaction: z.nativeEnum(ReviewReactions),
 });