--- conflicted
+++ resolved
@@ -5,12 +5,8 @@
 import { getSanitizedStringSchema } from '~/server/schema/utils.schema';
 import { tagSchema } from './tag.schema';
 import { infiniteQuerySchema } from './base.schema';
-<<<<<<< HEAD
 import { BountySort } from '../common/enums';
-=======
-import { BountySortSchema } from '../common/enums';
 import { imageSchema } from '~/server/schema/image.schema';
->>>>>>> 8c3e3241
 
 export type GetInfiniteBountySchema = z.infer<typeof getInfiniteBountySchema>;
 export const getInfiniteBountySchema = infiniteQuerySchema.merge(
