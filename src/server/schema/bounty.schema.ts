--- conflicted
+++ resolved
@@ -69,14 +69,11 @@
     description: true,
     tags: true,
     files: true,
-<<<<<<< HEAD
     type: true,
     details: true,
     poi: true,
     nsfw: true,
-=======
     ownRights: true,
->>>>>>> 797de099
   })
   .extend({
     id: z.number(),
