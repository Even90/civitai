--- conflicted
+++ resolved
@@ -8,13 +8,9 @@
 import {
   DeleteModelSchema,
   GetAllModelsOutput,
-<<<<<<< HEAD
   ModelInput,
   ModelUpsertInput,
-=======
   GetDownloadSchema,
-  ModelInput,
->>>>>>> 775335ae
 } from '~/server/schema/model.schema';
 import { imageSelect } from '~/server/selectors/image.selector';
 import {
