--- conflicted
+++ resolved
@@ -3,11 +3,7 @@
 
 import { getImageGenerationProcess } from '~/server/common/model-helpers';
 import { ImageUploadProps } from '~/server/schema/image.schema';
-<<<<<<< HEAD
-import { isNotTag, isTag } from '~/server/schema/tag.schema';
-=======
 import { isTag } from '~/server/schema/tag.schema';
->>>>>>> 775335ae
 import { getNeedsReview } from '~/utils/image-metadata';
 
 import { getReactionsSelect } from './reaction.selector';
