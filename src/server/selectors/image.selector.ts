--- conflicted
+++ resolved
@@ -20,7 +20,7 @@
   hash: true,
   meta: true,
   generationProcess: true,
-<<<<<<< HEAD
+  needsReview: true,
   tags: { select: { tag: { select: simpleTagSelect } } }, // TODO.posts - remove this. We may  not even need tags initially, but if we do need tags then we probably only need to load them when looking at the image details
   _count: {
     select: {
@@ -28,10 +28,6 @@
       tags: true,
     },
   },
-=======
-  needsReview: true,
-  tags: { select: { tag: { select: simpleTagSelect } } },
->>>>>>> eaaa14c7
 });
 
 const { id, name, ...imageSelectWithoutId } = imageSelect;
