--- conflicted
+++ resolved
@@ -1,14 +1,7 @@
-<<<<<<< HEAD
 import { IngestionMessageInput } from './../utils/image-ingestion';
 import { AMQPChannel, AMQPClient, AMQPError } from '@cloudamqp/amqp-client';
 import { env } from '~/env/server.mjs';
 import type { AMQPBaseClient } from '@cloudamqp/amqp-client/types/amqp-base-client';
-=======
-import { AMQPChannel, AMQPClient, AMQPError } from '@cloudamqp/amqp-client';
-import { env } from '~/env/server.mjs';
-import type { AMQPBaseClient } from '@cloudamqp/amqp-client/types/amqp-base-client';
-import { ingestionMessageSchema } from '../utils/image-ingestion';
->>>>>>> 9f8c735b
 import { z } from 'zod';
 
 export const amqp = new AMQPClient(env.IMAGE_INGESTION_MESSAGE_QUEUE_SERVER ?? 'amqp://localhost');
@@ -94,6 +87,7 @@
     const ch = (await Promise.resolve(channel)) ?? (await tryDefaultChannel());
     if (ch === undefined) {
       reject('Could not create a default channel');
+      reject('Could not create a default channel');
       return;
     }
 
@@ -103,33 +97,41 @@
         reject('Could not parse body to string');
         return;
       }
+      const consumer = await ch.basicConsume(REPLY_QUEUE, { noAck: true }, async (msg) => {
+        const body = msg.bodyToString();
+        if (body === null) {
+          reject('Could not parse body to string');
+          return;
+        }
 
-      if (msg.properties.correlationId !== id) {
-        reject(`Could not validate the correlationId., ${msg.properties.correlationId}, ${id}`);
-        return;
-      }
+        if (msg.properties.correlationId !== id) {
+          reject(`Could not validate the correlationId., ${msg.properties.correlationId}, ${id}`);
+          return;
+        }
+        if (msg.properties.correlationId !== id) {
+          reject(`Could not validate the correlationId., ${msg.properties.correlationId}, ${id}`);
+          return;
+        }
 
-<<<<<<< HEAD
-      // console.log({ msg });
-      // const result = await responseSchema.parseAsync(msg);
+        // console.log({ msg });
+        // const result = await responseSchema.parseAsync(msg);
 
-      // resolve(result);
-      console.log({ msg });
-      resolve({} as any);
-=======
-      const result = await responseSchema.parseAsync(msg);
+        // resolve(result);
+        console.log({ msg });
+        resolve({} as any);
 
-      resolve(result);
->>>>>>> 9f8c735b
-
+        await consumer.cancel();
+      });
       await consumer.cancel();
     });
 
     await ch.basicPublish(
       '', // use the direct message
+      '', // use the direct message
       SERVER_QUEUE, // send to the server queue
       JSON.stringify(message), // encode our message to a string
       {
+        contentType: 'application/json',
         contentType: 'application/json',
         replyTo: REPLY_QUEUE,
         correlationId: id,
@@ -142,6 +144,7 @@
     } catch (e) {
       if (e instanceof AMQPError) {
         reject(new RPCError('Timed out for response'));
+        reject(new RPCError('Timed out for response'));
       } else {
         reject(e);
       }
