import { createClient } from 'redis';
import type { RedisClientType } from 'redis';
import { env } from '~/env/server.mjs';
import { createLogger } from '~/utils/logging';
import { isProd } from '~/env/other';

declare global {
  // eslint-disable-next-line no-var, vars-on-top
  var globalRedis: RedisClientType | undefined;
<<<<<<< HEAD
=======
  // eslint-disable-next-line no-var, vars-on-top
  var globalRedisLegacy: RedisClientType | undefined;
>>>>>>> d47737dc
}

const log = createLogger('redis', 'green');

function getCache(legacyMode = false) {
  const redisInt: RedisClientType = createClient({
    url: env.REDIS_URL,
    legacyMode,
  });
  redisInt.on('error', (err) => log(`Redis Error: ${err}`));
  redisInt.on('connect', () => log('Redis connected'));
  redisInt.on('reconnecting', () => log('Redis reconnecting'));
  redisInt.on('ready', () => log('Redis ready!'));
  redisInt.connect();
  return redisInt;
}

export let redis: RedisClientType;
export let redisLegacy: RedisClientType;
if (isProd) {
  redis = getCache();
  redisLegacy = getCache(true);
} else {
  if (!global.globalRedis) global.globalRedis = getCache();
<<<<<<< HEAD
  redis = global.globalRedis;
=======
  if (!global.globalRedisLegacy) global.globalRedisLegacy = getCache(true);
  redis = global.globalRedis;
  redisLegacy = global.globalRedisLegacy;
>>>>>>> d47737dc
}<|MERGE_RESOLUTION|>--- conflicted
+++ resolved
@@ -7,11 +7,8 @@
 declare global {
   // eslint-disable-next-line no-var, vars-on-top
   var globalRedis: RedisClientType | undefined;
-<<<<<<< HEAD
-=======
   // eslint-disable-next-line no-var, vars-on-top
   var globalRedisLegacy: RedisClientType | undefined;
->>>>>>> d47737dc
 }
 
 const log = createLogger('redis', 'green');
@@ -36,11 +33,7 @@
   redisLegacy = getCache(true);
 } else {
   if (!global.globalRedis) global.globalRedis = getCache();
-<<<<<<< HEAD
-  redis = global.globalRedis;
-=======
   if (!global.globalRedisLegacy) global.globalRedisLegacy = getCache(true);
   redis = global.globalRedis;
   redisLegacy = global.globalRedisLegacy;
->>>>>>> d47737dc
 }