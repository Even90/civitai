import {
  Currency,
  MetricTimeframe,
  ModelStatus,
  ModelType,
  ModelVersionMonetizationType,
  ModelVersionSponsorshipSettingsType,
  ReviewReactions,
} from '@prisma/client';
import { ModelSort } from '~/server/common/enums';
import { IMAGE_MIME_TYPE } from '~/server/common/mime-types';
import { IconBolt, IconCurrencyDollar, TablerIconsProps } from '@tabler/icons-react';
import { MantineTheme } from '@mantine/core';
import {
  ArticleSort,
  BrowsingMode,
  CollectionSort,
  ImageSort,
  PostSort,
  QuestionSort,
} from './enums';

export const constants = {
  modelFilterDefaults: {
    sort: ModelSort.HighestRated,
    period: MetricTimeframe.AllTime,
  },
  questionFilterDefaults: {
    sort: QuestionSort.MostLiked,
    period: MetricTimeframe.AllTime,
    limit: 50,
  },
  galleryFilterDefaults: {
    sort: ImageSort.MostReactions,
    period: MetricTimeframe.AllTime,
    limit: 50,
  },
  postFilterDefaults: {
    sort: PostSort.MostReactions,
    period: MetricTimeframe.AllTime,
    browsingMode: BrowsingMode.All,
    limit: 50,
  },
  articleFilterDefaults: {
    sort: ArticleSort.Newest,
    period: MetricTimeframe.AllTime,
    browsingMode: BrowsingMode.SFW,
    limit: 50,
  },
  collectionFilterDefaults: {
    sort: CollectionSort.Newest,
    browsingMode: BrowsingMode.SFW,
    limit: 50,
  },
  baseModels: [
    'SD 1.4',
    'SD 1.5',
    'SD 2.0',
    'SD 2.0 768',
    'SD 2.1',
    'SD 2.1 768',
    'SD 2.1 Unclip',
    'SDXL 0.9',
    'SDXL 1.0',
    'Other',
  ],
  modelFileTypes: [
    'Model',
    'Text Encoder',
    'Pruned Model',
    'Negative',
    'Training Data',
    'VAE',
    'Config',
    'Archive',
  ],
  trainingModelTypes: ['Character', 'Style', 'Concept'],
  baseModelTypes: ['Standard', 'Inpainting', 'Refiner', 'Pix2Pix'],
  modelFileFormats: ['SafeTensor', 'PickleTensor', 'Diffusers', 'Other'],
  modelFileSizes: ['full', 'pruned'],
  modelFileFp: ['fp16', 'fp32', 'bf16'],
  imageFormats: ['optimized', 'metadata'],
  tagFilterDefaults: {
    trendingTagsLimit: 20,
  },
  reportingFilterDefaults: {
    limit: 50,
  },
  modelFileOrder: {
    Model: 0,
    'Pruned Model': 1,
    'Training Data': 2,
    Config: 3,
    'Text Encoder': 4,
    VAE: 5,
    Negative: 6,
    Archive: 7,
  },
  cardSizes: {
    model: 320,
    image: 320,
    articles: 450,
    bounty: 332,
  },
  modPublishOnlyStatuses: [ModelStatus.UnpublishedViolation, ModelStatus.Deleted] as ModelStatus[],
  cacheTime: {
    postCategories: 60 * 60 * 1,
  },
  timeCutOffs: {
    updatedModel: 2 * 60 * 60 * 1000,
  },
  samplers: [
    'Euler a',
    'Euler',
    'LMS',
    'Heun',
    'DPM2',
    'DPM2 a',
    'DPM++ 2S a',
    'DPM++ 2M',
    'DPM++ SDE',
    'DPM++ 2M SDE',
    'DPM fast',
    'DPM adaptive',
    'LMS Karras',
    'DPM2 Karras',
    'DPM2 a Karras',
    'DPM++ 2S a Karras',
    'DPM++ 2M Karras',
    'DPM++ SDE Karras',
    'DPM++ 2M SDE Karras',
    'DDIM',
    'PLMS',
    'UniPC',
  ],
  availableReactions: {
    [ReviewReactions.Like]: '👍',
    [ReviewReactions.Dislike]: '👎',
    [ReviewReactions.Heart]: '❤️',
    [ReviewReactions.Laugh]: '😂',
    [ReviewReactions.Cry]: '😢',
  },
  richTextEditor: {
    maxFileSize: 1024 * 1024 * 5, // 5MB
    accept: IMAGE_MIME_TYPE,
    // Taken from https://v5.mantine.dev/others/tiptap/#text-color
    presetColors: [
      '#25262b',
      '#868e96',
      '#fa5252',
      '#e64980',
      '#be4bdb',
      '#7950f2',
      '#4c6ef5',
      '#228be6',
      '#15aabf',
      '#12b886',
      '#40c057',
      '#82c91e',
      '#fab005',
      '#fd7e14',
    ] as string[],
  },
  imageGeneration: {
    drawerZIndex: 301,
    requestBlocking: {
      warned: 5,
      notified: 8,
      muted: 16,
    },
  },
  tagVoting: {
    voteDuration: 1000 * 60 * 60 * 24,
    upvoteThreshold: 3,
  },
  imageTags: {
    styles: ['anime', 'cartoon', 'comics', 'manga'] as string[],
  },
  maxTrainingRetries: 2,
  mediaUpload: {
    maxImageFileSize: 50 * 1024 ** 2, // 50MB
    maxVideoDimension: 3840,
    maxVideoDurationSeconds: 120,
  },
  bounties: {
    engagementTypes: ['favorite', 'tracking', 'supporter', 'awarded'],
    minCreateAmount: 500,
  },
  defaultCurrency: Currency.BUZZ,
  referrals: {
    referralCodeMinLength: 6,
    referralCodeMaxCount: 3,
  },
<<<<<<< HEAD
  buzz: {
    minChargeAmount: 500, // $5.00
    maxChargeAmount: 99999999, // $999,999.99
    cutoffDate: new Date('2023-10-17T00:00:00.000Z'),
    referralBonusAmount: 500,
=======
  leaderboard: {
    legendScoring: {
      diamond: 10,
      gold: 8,
      silver: 6,
      bronze: 4,
    },
>>>>>>> f3003379
  },
} as const;

export const POST_IMAGE_LIMIT = 20;
export const CAROUSEL_LIMIT = 20;
export const DEFAULT_EDGE_IMAGE_WIDTH = 450;

export type BaseModelType = (typeof constants.baseModelTypes)[number];

export type BaseModel = (typeof constants.baseModels)[number];

export const baseModelSetTypes = ['SD1', 'SD2', 'SDXL'] as const;
export type BaseModelSetType = (typeof baseModelSetTypes)[number];
export const baseModelSets: Record<BaseModelSetType, BaseModel[]> = {
  SD1: ['SD 1.4', 'SD 1.5'],
  SD2: ['SD 2.0', 'SD 2.0 768', 'SD 2.1', 'SD 2.1 768', 'SD 2.1 Unclip'],
  SDXL: ['SDXL 0.9', 'SDXL 1.0'],
};

type LicenseDetails = {
  url: string;
  name: string;
};
export const baseLicenses: Record<string, LicenseDetails> = {
  openrail: {
    url: 'https://huggingface.co/spaces/CompVis/stable-diffusion-license',
    name: 'CreativeML Open RAIL-M',
  },
  'sdxl 0.9': {
    url: 'https://github.com/Stability-AI/generative-models/blob/main/model_licenses/LICENSE-SDXL0.9',
    name: 'SDXL 0.9 research license',
  },
  'openrail++': {
    url: 'https://github.com/Stability-AI/generative-models/blob/main/model_licenses/LICENSE-SDXL1.0',
    name: 'CreativeML Open RAIL++-M',
  },
};

export const baseModelLicenses: Record<BaseModel, LicenseDetails | undefined> = {
  'SD 1.4': baseLicenses['openrail'],
  'SD 1.5': baseLicenses['openrail'],
  'SD 2.0': baseLicenses['openrail'],
  'SD 2.0 768': baseLicenses['openrail'],
  'SD 2.1': baseLicenses['openrail'],
  'SD 2.1 768': baseLicenses['openrail'],
  'SD 2.1 Unclip': baseLicenses['openrail'],
  'SDXL 0.9': baseLicenses['sdxl 0.9'],
  'SDXL 1.0': baseLicenses['openrail++'],
  Other: undefined,
};

export type ModelFileType = (typeof constants.modelFileTypes)[number];
export type Sampler = (typeof constants.samplers)[number];

export const samplerMap = new Map<Sampler, string[]>([
  ['Euler a', ['euler_ancestral']],
  ['Euler', ['euler']],
  ['LMS', ['lms']],
  ['Heun', ['heun']],
  ['DPM2', ['dpm_2']],
  ['DPM2 a', ['dpm_2_ancestral']],
  ['DPM++ 2S a', ['dpmpp_2s_ancestral']],
  ['DPM++ 2M', ['dpmpp_2m']],
  ['DPM++ SDE', ['dpmpp_sde', 'dpmpp_sde_gpu']],
  ['DPM++ 2M SDE', ['dpmpp_2m_sde']],
  ['DPM fast', ['dpm_fast']],
  ['DPM adaptive', ['dpm_adaptive']],
  ['LMS Karras', ['lms_karras']],
  ['DPM2 Karras', ['dpm_2_karras']],
  ['DPM2 a Karras', ['dpm_2_ancestral_karras']],
  ['DPM++ 2S a Karras', ['dpmpp_2s_ancestral_karras']],
  ['DPM++ 2M Karras', ['dpmpp_2m_karras']],
  ['DPM++ SDE Karras', ['dpmpp_sde_karras']],
  ['DPM++ 2M SDE Karras', ['dpmpp_2m_sde_karras']],
  ['DDIM', ['ddim']],
  ['PLMS', ['plms']],
  ['UniPC', ['uni_pc', 'uni_pc_bh2']],
]);

export const generation = {
  formStoreKey: 'generation-form',
  samplers: constants.samplers.filter((sampler) =>
    ['Euler a', 'Euler', 'Heun', 'LMS', 'DDIM', 'DPM++ 2M Karras', 'DPM2', 'DPM2 a'].includes(
      sampler
    )
  ),
  defaultValues: {
    cfgScale: 7,
    steps: 25,
    sampler: 'DPM++ 2M Karras',
    seed: undefined,
    clipSkip: 2,
    quantity: 4,
    aspectRatio: '0',
    prompt: '',
    negativePrompt: '',
  },
  maxValues: {
    seed: 4294967295,
    steps: 80,
    quantity: 10,
    clipSkip: 10,
  },
  settingsCost: {
    base: 0,
    quantity: 1,
    steps: 40,
    width: 512,
    height: 512,
    baseModel: {
      SD1: 1,
      SDXL: 8,
    },
  },
} as const;

export const generationConfig = {
  SD1: {
    additionalResourceTypes: [ModelType.LORA, ModelType.TextualInversion, ModelType.LoCon],
    aspectRatios: [
      { label: 'Square', width: 512, height: 512 },
      { label: 'Landscape', width: 768, height: 512 },
      { label: 'Portrait', width: 512, height: 768 },
    ],
  },
  SDXL: {
    additionalResourceTypes: [ModelType.LORA],
    aspectRatios: [
      { label: 'Square', width: 1024, height: 1024 },
      { label: 'Landscape', width: 1216, height: 832 },
      { label: 'Portrait', width: 832, height: 1216 },
    ],
  },
};

export type GenerationBaseModel = keyof typeof generationConfig;

export const getGenerationConfig = (baseModel?: string) => {
  const key = baseModel as keyof typeof generationConfig | undefined;
  return key && generationConfig[key] ? generationConfig[key] : generationConfig['SD1'];
};

export const MODELS_SEARCH_INDEX = 'models_v2';
export const IMAGES_SEARCH_INDEX = 'images_v2';
export const ARTICLES_SEARCH_INDEX = 'articles_v2';
export const USERS_SEARCH_INDEX = 'users_v2';
export const COLLECTIONS_SEARCH_INDEX = 'collections';
export const BOUNTIES_SEARCH_INDEX = 'bounties';

export const modelVersionMonetizationTypeOptions: Record<ModelVersionMonetizationType, string> = {
  [ModelVersionMonetizationType.PaidAccess]: 'Paid access',
  [ModelVersionMonetizationType.PaidEarlyAccess]: 'Paid early access',
  [ModelVersionMonetizationType.CivitaiClubOnly]: 'Exclusive to Civitai Club members',
  [ModelVersionMonetizationType.MySubscribersOnly]: 'Exclusive to my subscribers',
  [ModelVersionMonetizationType.Sponsored]: 'Sponsorships',
  [ModelVersionMonetizationType.PaidGeneration]: 'Paid on-site generation',
};

export const modelVersionSponsorshipSettingsTypeOptions: Record<
  ModelVersionSponsorshipSettingsType,
  string
> = {
  [ModelVersionSponsorshipSettingsType.FixedPrice]: 'Fixed Price',
  [ModelVersionSponsorshipSettingsType.Bidding]: 'Bidding',
};

export const CurrencyConfig: Record<
  Currency,
  { icon: (props: TablerIconsProps) => JSX.Element; color: (theme: MantineTheme) => string }
> = {
  [Currency.BUZZ]: { icon: IconBolt, color: (theme) => theme.colors.accent[5] },
  [Currency.USD]: { icon: IconCurrencyDollar, color: (theme) => theme.colors.accent[5] },
};

export const BUZZ_FEATURE_LIST = [
  'Pay for on-site model generation',
  'Support your favorite creators via tips and subscriptions',
  'Pay for on-site model training',
  'Create bounties for models, images and more!',
  'Pay for exclusive and early access to models',
  'Purchase user cosmetics form our upcoming user cosmetic store!',
];

export const STRIPE_PROCESSING_AWAIT_TIME = 20000; // 20s
export const STRIPE_PROCESSING_CHECK_INTERVAL = 1000; // 1s<|MERGE_RESOLUTION|>--- conflicted
+++ resolved
@@ -191,13 +191,6 @@
     referralCodeMinLength: 6,
     referralCodeMaxCount: 3,
   },
-<<<<<<< HEAD
-  buzz: {
-    minChargeAmount: 500, // $5.00
-    maxChargeAmount: 99999999, // $999,999.99
-    cutoffDate: new Date('2023-10-17T00:00:00.000Z'),
-    referralBonusAmount: 500,
-=======
   leaderboard: {
     legendScoring: {
       diamond: 10,
@@ -205,7 +198,12 @@
       silver: 6,
       bronze: 4,
     },
->>>>>>> f3003379
+  },
+  buzz: {
+    minChargeAmount: 500, // $5.00
+    maxChargeAmount: 99999999, // $999,999.99
+    cutoffDate: new Date('2023-10-17T00:00:00.000Z'),
+    referralBonusAmount: 500,
   },
 } as const;
 
