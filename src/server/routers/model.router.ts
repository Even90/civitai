--- conflicted
+++ resolved
@@ -231,12 +231,9 @@
   setAssociatedResources: protectedProcedure
     .input(setAssociatedResourcesSchema)
     .mutation(({ input, ctx }) => setAssociatedResources(input, ctx.user)),
-<<<<<<< HEAD
   getRecommendedResourcesCardData: publicProcedure
     .input(z.object({ sourceId: z.number() }))
     .use(applyUserPreferences)
     .query(getRecommendedResourcesCardDataHandler),
-=======
   rescan: moderatorProcedure.input(getByIdSchema).mutation(({ input }) => rescanModel(input)),
->>>>>>> fe86ee57
 });