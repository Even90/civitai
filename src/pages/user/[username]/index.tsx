--- conflicted
+++ resolved
@@ -52,18 +52,15 @@
 import { MasonryProvider } from '~/components/MasonryColumns/MasonryProvider';
 import { MasonryContainer } from '~/components/MasonryColumns/MasonryContainer';
 import { constants } from '~/server/common/constants';
-<<<<<<< HEAD
-import { useRouter } from 'next/router';
-import { nestLayout } from '~/utils/layout-helpers';
-import { AppLayout } from '~/components/AppLayout/AppLayout';
-=======
 import { PeriodFilter, SortFilter } from '~/components/Filters';
 import { useState } from 'react';
 import { ModelSort } from '~/server/common/enums';
 import { MetricTimeframe } from '@prisma/client';
 import { useModelQueryParams } from '~/components/Model/model.utils';
 import { ModelFiltersDropdown } from '~/components/Model/Infinite/ModelFiltersDropdown';
->>>>>>> 31b19f4d
+import { useRouter } from 'next/router';
+import { nestLayout } from '~/utils/layout-helpers';
+import { AppLayout } from '~/components/AppLayout/AppLayout';
 
 export const getServerSideProps = createServerSideProps({
   useSSG: true,
@@ -405,21 +402,6 @@
             {children}
           </>
         )}
-<<<<<<< HEAD
-        <Tabs.Panel value="models">
-          <MasonryProvider
-            columnWidth={constants.cardSizes.model}
-            maxColumnCount={7}
-            maxSingleColumnWidth={450}
-          >
-            <MasonryContainer fluid>
-              <Stack spacing="xs">
-                <Group position="apart">
-                  <InfiniteModelsSort />
-                  <Group spacing="xs">
-                    <InfiniteModelsPeriod />
-                    <InfiniteModelsFilter />
-=======
         <Tabs.Panel value="published">
           {user && user.username && (
             <MasonryProvider
@@ -439,7 +421,6 @@
                       <PeriodFilter value={period} onChange={(x) => set({ period: x })} />
                       <ModelFiltersDropdown />
                     </Group>
->>>>>>> 31b19f4d
                   </Group>
                   <ModelsInfinite
                     filters={{
