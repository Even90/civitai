--- conflicted
+++ resolved
@@ -47,17 +47,11 @@
 import { createServerSideProps } from '~/server/utils/server-side-helpers';
 import { sortDomainLinks } from '~/utils/domain-link';
 import { showErrorNotification } from '~/utils/notifications';
+import { openConfirmModal } from '@mantine/modals';
+import { NotFound } from '~/components/AppLayout/NotFound';
 import { abbreviateNumber } from '~/utils/number-helpers';
 import { postgresSlugify } from '~/utils/string-helpers';
 import { trpc } from '~/utils/trpc';
-<<<<<<< HEAD
-=======
-import { createServerSideProps } from '~/server/utils/server-side-helpers';
-import { useCurrentUser } from '~/hooks/useCurrentUser';
-import { showErrorNotification } from '~/utils/notifications';
-import { openConfirmModal } from '@mantine/modals';
-import { NotFound } from '~/components/AppLayout/NotFound';
->>>>>>> d47737dc
 
 export const getServerSideProps = createServerSideProps({
   useSSG: true,
@@ -172,7 +166,6 @@
           description="Learn more about this awesome creator on Civitai."
         />
       )}
-<<<<<<< HEAD
       <Tabs defaultValue="published" variant="outline">
         {user && (
           <Box className={classes.banner} mb="md">
@@ -211,45 +204,6 @@
                         </Title>
                         <Group spacing={4} noWrap>
                           <FollowUserButton userId={user.id} size="md" compact />
-=======
-      {user && (
-        <Box className={classes.banner} mb="md">
-          <Container size="xl">
-            <Stack className={classes.wrapper}>
-              {user.image && (
-                <div className={classes.outsideImage}>
-                  <AspectRatio ratio={1 / 1} className={classes.image}>
-                    <EdgeImage
-                      src={user.image}
-                      name={user.username}
-                      width={128}
-                      alt={user.username ?? ''}
-                    />
-                  </AspectRatio>
-                </div>
-              )}
-              <Card radius="sm" className={classes.card}>
-                <Group noWrap>
-                  {user.image && (
-                    <div className={classes.insideImage}>
-                      <AspectRatio ratio={1 / 1} className={classes.image}>
-                        <EdgeImage
-                          src={user.image}
-                          name={user.username}
-                          width={128}
-                          alt={user.username ?? ''}
-                        />
-                      </AspectRatio>
-                    </div>
-                  )}
-                  <Stack spacing="xs">
-                    <Group position="apart">
-                      <Title order={2}>
-                        <Username {...user} inherit />
-                      </Title>
-                      <Group spacing={4} noWrap>
-                        <FollowUserButton userId={user.id} size="md" compact />
->>>>>>> d47737dc
 
                           {isMod && (
                             <Menu position="left" withinPortal>
