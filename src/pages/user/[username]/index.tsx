--- conflicted
+++ resolved
@@ -599,17 +599,11 @@
                     <Tabs.Tab value="/models" icon={<IconBox size="1rem" />}>
                       Models
                     </Tabs.Tab>
-<<<<<<< HEAD
-                    <Tabs.Tab value="/articles" icon={<IconNotebook size="1rem" />}>
-                      Articles
-                    </Tabs.Tab>
-=======
                     {features.articles && (
                       <Tabs.Tab value="/articles" icon={<IconNotebook size="1rem" />}>
                         Articles
                       </Tabs.Tab>
                     )}
->>>>>>> a14218ed
                   </Tabs.List>
                 </Stack>
               </Container>
