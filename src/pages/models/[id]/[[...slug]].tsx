--- conflicted
+++ resolved
@@ -16,7 +16,6 @@
   Text,
   Title,
   useMantineTheme,
-  Modal,
   Alert,
   ThemeIcon,
   Tooltip,
@@ -82,14 +81,11 @@
 import { VerifiedText } from '~/components/VerifiedText/VerifiedText';
 import { scrollToTop } from '~/utils/scroll-utils';
 import { RunButton } from '~/components/RunStrategy/RunButton';
-<<<<<<< HEAD
 import { useRoutedContext } from '~/routed-context/routed-context.provider';
 import { SFW } from '~/components/Media/SFW';
 import { MediaHash } from '~/components/ImageHash/ImageHash';
-=======
 import { MultiActionButton } from '~/components/MultiActionButton/MultiActionButton';
 import { createModelFileDownloadUrl } from '~/server/common/model-helpers';
->>>>>>> 2068b39f
 
 //TODO - Break model query into multiple queries
 /*
@@ -843,39 +839,6 @@
           </Grid.Col>
         </Grid>
       </Container>
-      {/* <Modal
-        opened={nsfw}
-        onClose={() => router.push('/')}
-        centered
-        withCloseButton={false}
-        padding={30}
-        zIndex={1000}
-      >
-        <Stack spacing="xl">
-          <Text align="center">The content of this model has been marked NSFW</Text>
-          <Group position="center">
-            <Button variant="default" onClick={() => router.push('/')}>
-              Cancel
-            </Button>
-            <Button
-              onClick={() => {
-                router.replace(
-                  {
-                    pathname: router.asPath.split('?')[0],
-                    query: { ...router.query, showNsfw: true },
-                  },
-                  router.asPath,
-                  {
-                    shallow: true,
-                  }
-                );
-              }}
-            >
-              Click to view NSFW
-            </Button>
-          </Group>
-        </Stack>
-      </Modal> */}
     </>
   );
 }