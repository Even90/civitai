--- conflicted
+++ resolved
@@ -21,7 +21,6 @@
   AspectRatio,
 } from '@mantine/core';
 import { closeAllModals, openConfirmModal } from '@mantine/modals';
-import { NextLink } from '@mantine/next';
 import { ModelStatus } from '@prisma/client';
 import {
   IconBan,
@@ -40,10 +39,10 @@
   IconTrash,
 } from '@tabler/icons';
 import startCase from 'lodash/startCase';
-import { GetServerSideProps, InferGetServerSidePropsType } from 'next';
+import { InferGetServerSidePropsType } from 'next';
 import Link from 'next/link';
-import Router, { useRouter } from 'next/router';
-import { useEffect, useRef, useState } from 'react';
+import Router from 'next/router';
+import { useEffect, useRef } from 'react';
 
 import { NotFound } from '~/components/AppLayout/NotFound';
 import { ContentClamp } from '~/components/ContentClamp/ContentClamp';
@@ -57,14 +56,12 @@
 import { useInfiniteModelsFilters } from '~/components/InfiniteModels/InfiniteModelsFilters';
 import { LoginRedirect } from '~/components/LoginRedirect/LoginRedirect';
 import { Meta } from '~/components/Meta/Meta';
-import { ModelForm } from '~/components/Model/ModelForm/ModelForm';
 import { ModelDiscussion } from '~/components/Model/ModelDiscussion/ModelDiscussion';
 import { ModelVersions } from '~/components/Model/ModelVersions/ModelVersions';
 import { RenderHtml } from '~/components/RenderHtml/RenderHtml';
 import { SensitiveShield } from '~/components/SensitiveShield/SensitiveShield';
 import { UserAvatar } from '~/components/UserAvatar/UserAvatar';
 import { useIsMobile } from '~/hooks/useIsMobile';
-import { ReviewFilter, ReviewSort } from '~/server/common/enums';
 import { formatDate } from '~/utils/date-helpers';
 import { showErrorNotification, showSuccessNotification } from '~/utils/notifications';
 import { abbreviateNumber, formatKBytes } from '~/utils/number-helpers';
@@ -148,23 +145,13 @@
 export default function ModelDetail({
   id,
   slug,
-  ...params
 }: InferGetServerSidePropsType<typeof getServerSideProps>) {
   const theme = useMantineTheme();
-  const router = useRouter();
   const currentUser = useCurrentUser();
   const { classes } = useStyles();
   const mobile = useIsMobile();
   const queryUtils = trpc.useContext();
   const filters = useInfiniteModelsFilters();
-<<<<<<< HEAD
-  // const { edit } = router.query;
-=======
-  const { openContext } = useRoutedContext();
-
-  const { id, slug } = props;
-  const { edit } = router.query;
->>>>>>> 2a5a5afe
 
   const discussionSectionRef = useRef<HTMLDivElement | null>(null);
 
@@ -312,8 +299,6 @@
     />
   );
 
-  if ((!!edit && isOwner && !deleted) || (!!edit && isModerator && deleted))
-    return <ModelForm model={model} />;
   if (model.nsfw && !currentUser)
     return (
       <>
