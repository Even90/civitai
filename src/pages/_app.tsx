--- conflicted
+++ resolved
@@ -29,11 +29,8 @@
 import type { FeatureFlags } from '~/server/services/feature-flags.service';
 import { ClientHistoryStore } from '~/store/ClientHistoryStore';
 import { RoutedContextProvider2 } from '~/providers/RoutedContextProvider';
-<<<<<<< HEAD
+import { isDev, isMaintenanceMode } from '~/env/other';
 import { CivitaiLinkProvider } from '~/components/CivitaiLink/CivitaiLinkProvider';
-=======
-import { isDev, isMaintenanceMode } from '~/env/other';
->>>>>>> ae66fc6c
 
 dayjs.extend(duration);
 dayjs.extend(isBetween);
@@ -54,14 +51,6 @@
   isMaintenanceMode: boolean | undefined;
 }>;
 
-<<<<<<< HEAD
-// export function ConditionalProvider({ children, provider, condition }) {
-//   return condition ? provider({ children }) : children;
-// }
-
-const isDevelopment = process.env.NODE_ENV === 'development';
-=======
->>>>>>> ae66fc6c
 function MyApp(props: CustomAppProps) {
   const {
     Component,
