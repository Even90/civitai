--- conflicted
+++ resolved
@@ -143,27 +143,6 @@
       <RouterTransition />
       <SessionProvider session={session} refetchOnWindowFocus={false} refetchWhenOffline={false}>
         <CivitaiSessionProvider>
-<<<<<<< HEAD
-          <FiltersProvider value={filters}>
-            <CookiesProvider value={cookies}>
-              <FiltersProviderOld value={filtersOld}>
-                <FeatureFlagsProvider flags={flags}>
-                  <CivitaiLinkProvider>
-                    <CustomModalsProvider>
-                      <NotificationsProvider>
-                        <FreezeProvider>
-                          <TosProvider>{getLayout(<Component {...pageProps} />)}</TosProvider>
-                        </FreezeProvider>
-                        <CannyIdentityProvider />
-                        <RoutedContextProvider2 />
-                      </NotificationsProvider>
-                    </CustomModalsProvider>
-                  </CivitaiLinkProvider>
-                </FeatureFlagsProvider>
-              </FiltersProviderOld>
-            </CookiesProvider>
-          </FiltersProvider>
-=======
           <CookiesProvider value={cookies}>
             <FiltersProvider value={filters}>
               <FeatureFlagsProvider flags={flags}>
@@ -181,7 +160,6 @@
               </FeatureFlagsProvider>
             </FiltersProvider>
           </CookiesProvider>
->>>>>>> 9563e687
         </CivitaiSessionProvider>
       </SessionProvider>
     </>
