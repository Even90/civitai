--- conflicted
+++ resolved
@@ -22,18 +22,6 @@
         </Text>
 
         <Stack mb="md" mt="md">
-<<<<<<< HEAD
-          {providers &&
-            Object.values(providers).map((provider) => {
-              return (
-                <SocialButton
-                  key={provider.name}
-                  provider={provider.id as BuiltInProviderType}
-                  onClick={() => signIn(provider.id, { callbackUrl: '/' })}
-                />
-              );
-            })}
-=======
           {providers
             ? Object.values(providers).map((provider) => {
                 return (
@@ -45,7 +33,6 @@
                 );
               })
             : null}
->>>>>>> 0c43aea5
         </Stack>
         {error && (
           <SignInError color="yellow" title="Login Error" mt="lg" variant="outline" error={error} />
