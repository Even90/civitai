--- conflicted
+++ resolved
@@ -21,82 +21,6 @@
   format: z.enum(constants.modelFileFormats).optional(),
 });
 
-<<<<<<< HEAD
-export default async function downloadModel(req: NextApiRequest, res: NextApiResponse) {
-  // Get ip so that we can block exploits we catch
-  const ip = requestIp.getClientIp(req);
-  const blacklist = (
-    ((await dbRead.keyValue.findUnique({ where: { key: 'ip-blacklist' } }))?.value as string) ?? ''
-  ).split(',');
-  if (ip && blacklist.includes(ip)) return res.status(403).json({ error: 'Forbidden' });
-
-  const queryResults = schema.safeParse(req.query);
-  if (!queryResults.success)
-    return res
-      .status(400)
-      .json({ error: `Invalid id: ${queryResults.error.flatten().fieldErrors.modelVersionId}` });
-
-  const { type, modelVersionId, format } = queryResults.data;
-  if (!modelVersionId) return res.status(400).json({ error: 'Missing modelVersionId' });
-
-  const fileWhere: Prisma.ModelFileWhereInput = {};
-  if (type) fileWhere.type = type;
-  if (format) fileWhere.metadata = { path: ['format'], equals: format };
-
-  const modelVersion = await dbRead.modelVersion.findFirst({
-    where: { id: modelVersionId },
-    select: {
-      id: true,
-      model: {
-        select: { id: true, name: true, type: true, publishedAt: true, status: true, userId: true },
-      },
-      name: true,
-      trainedWords: true,
-      earlyAccessTimeFrame: true,
-      createdAt: true,
-      files: { where: fileWhere, select: { url: true, name: true, type: true, metadata: true } },
-    },
-  });
-  if (!modelVersion) return res.status(404).json({ error: 'Model not found' });
-
-  const castedFiles = modelVersion.files as Array<
-    Omit<(typeof modelVersion.files)[number], 'metadata'> & { metadata: FileMetadata }
-  >;
-  const session = await getServerAuthSession({ req, res });
-  const file =
-    type != null || format != null
-      ? castedFiles[0]
-      : getPrimaryFile(castedFiles, {
-          metadata: session?.user?.filePreferences,
-        });
-  if (!file) return res.status(404).json({ error: 'Model file not found' });
-
-  // Handle non-published models
-  const isMod = session?.user?.isModerator;
-  const userId = session?.user?.id;
-  const canDownload =
-    isMod ||
-    modelVersion?.model?.status === 'Published' ||
-    (userId && modelVersion?.model?.userId === userId);
-  if (!canDownload) return res.status(404).json({ error: 'Model not found' });
-
-  // Handle unauthenticated downloads
-  if (!env.UNAUTHENTICATED_DOWNLOAD && !userId) {
-    if (req.headers['content-type'] === 'application/json')
-      return res.status(401).json({ error: 'Unauthorized' });
-    else
-      return res.redirect(
-        getLoginLink({ reason: 'download-auth', returnUrl: `/models/${modelVersion.model.id}` })
-      );
-  }
-
-  // Handle early access
-  if (!session?.user?.tier && !session?.user?.isModerator) {
-    const earlyAccessDeadline = getEarlyAccessDeadline({
-      versionCreatedAt: modelVersion.createdAt,
-      publishedAt: modelVersion.model.publishedAt,
-      earlyAccessTimeframe: modelVersion.earlyAccessTimeFrame,
-=======
 const forbidden = (req: NextApiRequest, res: NextApiResponse) => {
   res.status(403);
   if (req.headers['content-type'] === 'application/json') return res.json({ error: 'Forbidden' });
@@ -164,7 +88,6 @@
           select: { id: true, url: true, name: true, type: true, format: true },
         },
       },
->>>>>>> d47737dc
     });
     if (!modelVersion) return notFound(req, res, 'Model not found');
 
@@ -196,30 +119,6 @@
         );
     }
 
-<<<<<<< HEAD
-  // Track download
-  try {
-    await dbWrite.userActivity.create({
-      data: {
-        userId,
-        activity: UserActivityType.ModelDownload,
-        details: {
-          modelId: modelVersion.model.id,
-          modelVersionId: modelVersion.id,
-          // Just so we can catch exploits
-          ...(!userId
-            ? {
-                ip,
-                userAgent: req.headers['user-agent'],
-              }
-            : {}), // You'll notice we don't include this for authed users...
-        },
-      },
-    });
-  } catch (error) {
-    // Do nothing if we can't track the download
-  }
-=======
     // Handle early access
     if (!session?.user?.tier && !session?.user?.isModerator) {
       const earlyAccessDeadline = getEarlyAccessDeadline({
@@ -261,7 +160,6 @@
     } catch (error) {
       // Do nothing if we can't track the download
     }
->>>>>>> d47737dc
 
     const fileName = getDownloadFilename({ model: modelVersion.model, modelVersion, file });
     const { url } = await getGetUrl(file.url, { fileName });
