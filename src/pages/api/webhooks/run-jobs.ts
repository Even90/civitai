import { z } from 'zod';
import { isProd } from '~/env/other';
import { env } from '~/env/server.mjs';

import { addOnDemandRunStrategiesJob } from '~/server/jobs/add-on-demand-run-strategies';
import { applyContestTags } from '~/server/jobs/apply-contest-tags';
import { applyDiscordRoles } from '~/server/jobs/apply-discord-roles';
import { applyNsfwBaseline } from '~/server/jobs/apply-nsfw-baseline';
import { applyVotedTags } from '~/server/jobs/apply-voted-tags';
import { cleanImageResources } from '~/server/jobs/clean-image-resources';
import { updateCollectionItemRandomId } from '~/server/jobs/collection-item-random-id';
import { deleteOldTrainingData } from '~/server/jobs/delete-old-training-data';
import { deliverLeaderboardCosmetics } from '~/server/jobs/deliver-leaderboard-cosmetics';
import { deliverPurchasedCosmetics } from '~/server/jobs/deliver-purchased-cosmetics';
// import { refreshImageGenerationCoverage } from '~/server/jobs/refresh-image-generation-coverage';
import { ingestImages, removeBlockedImages } from '~/server/jobs/image-ingestion';
import { Job } from '~/server/jobs/job';
import { bountyJobs } from '~/server/jobs/prepare-bounties';
import { leaderboardJobs } from '~/server/jobs/prepare-leaderboard';
import { processImportsJob } from '~/server/jobs/process-imports';
import { processScheduledPublishing } from '~/server/jobs/process-scheduled-publishing';
import { pushDiscordMetadata } from '~/server/jobs/push-discord-metadata';
import { removeDisconnectedImages } from '~/server/jobs/remove-disconnected-images';
import { removeOldDrafts } from '~/server/jobs/remove-old-drafts';
import { resetToDraftWithoutRequirements } from '~/server/jobs/reset-to-draft-without-requirements';
import { resubmitTrainingJobs } from '~/server/jobs/resubmit-training-jobs';
import { scanFilesJob } from '~/server/jobs/scan-files';
import { searchIndexJobs } from '~/server/jobs/search-index-sync';
import { sendNotificationsJob } from '~/server/jobs/send-notifications';
import { sendWebhooksJob } from '~/server/jobs/send-webhooks';
import { tempRecomputePostMetrics } from '~/server/jobs/temp-recompute-post-metrics';
import { tempScanFilesMissingHashes } from '~/server/jobs/temp-scan-files-missing-hashes';
import { metricJobs } from '~/server/jobs/update-metrics';
<<<<<<< HEAD
import { searchIndexJobs } from '~/server/jobs/search-index-sync';
import { env } from '~/env/server.mjs';
import { cleanImageResources } from '~/server/jobs/clean-image-resources';
import { resubmitTrainingJobs } from '~/server/jobs/resubmit-training-jobs';
import { processRewards, rewardsDailyReset } from '~/server/jobs/process-rewards';
import { bountyJobs } from '~/server/jobs/prepare-bounties';
=======
import { redis } from '~/server/redis/client';
import { WebhookEndpoint } from '~/server/utils/endpoint-helpers';
import { createLogger } from '~/utils/logging';
>>>>>>> 93221c43

export const jobs: Job[] = [
  scanFilesJob,
  processImportsJob,
  sendNotificationsJob,
  sendWebhooksJob,
  addOnDemandRunStrategiesJob,
  deliverPurchasedCosmetics,
  deliverLeaderboardCosmetics,
  removeDisconnectedImages,
  pushDiscordMetadata,
  applyVotedTags,
  removeOldDrafts,
  resetToDraftWithoutRequirements,
  applyContestTags,
  ...applyDiscordRoles,
  applyNsfwBaseline,
  ...leaderboardJobs,
  ingestImages,
  removeBlockedImages,
  tempRecomputePostMetrics,
  tempScanFilesMissingHashes,
  processScheduledPublishing,
  // refreshImageGenerationCoverage,
  cleanImageResources,
  resubmitTrainingJobs,
  deleteOldTrainingData,
  updateCollectionItemRandomId,
  ...metricJobs,
  ...searchIndexJobs,
  processRewards,
  rewardsDailyReset,
  ...bountyJobs,
];

const log = createLogger('jobs', 'green');
const pod = env.PODNAME;

export default WebhookEndpoint(async (req, res) => {
  const { run: runJob } = querySchema.parse(req.query);

  // Get requested job
  const job = jobs.find((x) => x.name === runJob);
  if (!job) return res.status(404).json({ ok: false, error: 'Job not found' });
  const { name, run, options } = job;

  if (await isLocked(name)) return res.status(200).json({ ok: true, error: 'Job already running' });

  const jobStart = Date.now();
  const axiom = req.log.with({ scope: 'job', name, pod });
  let result: MixedObject | void;
  try {
    log(`${name} starting`);
    axiom.info(`starting`);
    await lock(name, options.lockExpiration);
    result = await run();
    log(`${name} successful: ${((Date.now() - jobStart) / 1000).toFixed(2)}s`);
    axiom.info('success', { duration: Date.now() - jobStart });
    res.status(200).json({ ok: true, pod, result: result ?? null });
  } catch (error) {
    log(`${name} failed: ${((Date.now() - jobStart) / 1000).toFixed(2)}s`, error);
    axiom.error(`failed`, { duration: Date.now() - jobStart, error });
    res.status(500).json({ ok: false, pod, error });
  } finally {
    await unlock(name);
  }
});

const querySchema = z.object({
  run: z.string().optional(),
});

async function isLocked(name: string) {
  if (!isProd) return false;
  return (await redis?.get(`job:${name}`)) === 'true';
}

async function lock(name: string, lockExpiration: number) {
  if (!isProd) return;
  await redis?.set(`job:${name}`, 'true', { EX: lockExpiration });
}

async function unlock(name: string) {
  if (!isProd) return;
  await redis?.del(`job:${name}`);
}<|MERGE_RESOLUTION|>--- conflicted
+++ resolved
@@ -31,18 +31,15 @@
 import { tempRecomputePostMetrics } from '~/server/jobs/temp-recompute-post-metrics';
 import { tempScanFilesMissingHashes } from '~/server/jobs/temp-scan-files-missing-hashes';
 import { metricJobs } from '~/server/jobs/update-metrics';
-<<<<<<< HEAD
+import { redis } from '~/server/redis/client';
+import { WebhookEndpoint } from '~/server/utils/endpoint-helpers';
+import { createLogger } from '~/utils/logging';
 import { searchIndexJobs } from '~/server/jobs/search-index-sync';
 import { env } from '~/env/server.mjs';
 import { cleanImageResources } from '~/server/jobs/clean-image-resources';
 import { resubmitTrainingJobs } from '~/server/jobs/resubmit-training-jobs';
 import { processRewards, rewardsDailyReset } from '~/server/jobs/process-rewards';
 import { bountyJobs } from '~/server/jobs/prepare-bounties';
-=======
-import { redis } from '~/server/redis/client';
-import { WebhookEndpoint } from '~/server/utils/endpoint-helpers';
-import { createLogger } from '~/utils/logging';
->>>>>>> 93221c43
 
 export const jobs: Job[] = [
   scanFilesJob,
