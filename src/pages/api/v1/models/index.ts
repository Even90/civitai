import { ModelHashType } from '@prisma/client';
import { TRPCError } from '@trpc/server';
import { getHTTPStatusCodeFromError } from '@trpc/server/http';
import { NextApiRequest, NextApiResponse } from 'next';

import { getEdgeUrl } from '~/components/EdgeImage/EdgeImage';
import { getDownloadFilename } from '~/pages/api/download/models/[modelVersionId]';
import { createModelFileDownloadUrl } from '~/server/common/model-helpers';
import { appRouter } from '~/server/routers';
import { PublicEndpoint } from '~/server/utils/endpoint-helpers';
import { getPrimaryFile } from '~/server/utils/model-helpers';
import { getPaginationLinks } from '~/server/utils/pagination-helpers';

const hashesAsObject = (hashes: { type: ModelHashType; hash: string }[]) =>
  hashes.reduce((acc, { type, hash }) => ({ ...acc, [type]: hash }), {});

export default PublicEndpoint(async function handler(req: NextApiRequest, res: NextApiResponse) {
  const apiCaller = appRouter.createCaller({ user: undefined });
  try {
    const { items, ...metadata } = await apiCaller.model.getAllWithVersions(req.query);
    const { nextPage, prevPage, baseUrl } = getPaginationLinks({ ...metadata, req });

    res.status(200).json({
      items: items.map(({ modelVersions, tagsOnModels, user, ...model }) => ({
        ...model,
        creator: {
          username: user.username,
          image: user.image ? getEdgeUrl(user.image, { width: 96 }) : null,
        },
        tags: tagsOnModels.map(({ tag }) => tag.name),
        modelVersions: modelVersions
          .map(({ images, files, ...version }) => {
            const primaryFile = getPrimaryFile(files);
            if (!primaryFile) return null;

            return {
              ...version,
<<<<<<< HEAD
              files: files.map((file) => ({
                ...file,
                name: getDownloadFilename({ model, modelVersion: version, file }),
=======
              files: files.map(({ primary, hashes, ...file }) => ({
                ...file,
                name: getDownloadFilename({ model, modelVersion: version, file }),
                primary: primary === true ? primary : undefined,
                hashes: hashesAsObject(hashes),
>>>>>>> 6e1972b5
                downloadUrl: `${baseUrl.origin}${createModelFileDownloadUrl({
                  versionId: version.id,
                  type: file.type,
                  format: file.format,
                  primary: primaryFile.id === file.id,
                })}`,
              })),
              images: images.map(({ image: { url, ...image } }) => ({
                url: getEdgeUrl(url, { width: 450 }),
                ...image,
              })),
              downloadUrl: `${baseUrl.origin}${createModelFileDownloadUrl({
                versionId: version.id,
                primary: true,
              })}`,
            };
          })
          .filter((x) => x),
      })),
      metadata: { ...metadata, nextPage, prevPage },
    });
  } catch (error) {
    if (error instanceof TRPCError) {
      const apiError = error as TRPCError;
      const status = getHTTPStatusCodeFromError(apiError);
      const parsedError = JSON.parse(apiError.message);

      res.status(status).json(parsedError);
    } else {
      res.status(500).json({ message: 'An unexpected error occurred', error });
    }
  }
});<|MERGE_RESOLUTION|>--- conflicted
+++ resolved
@@ -35,17 +35,10 @@
 
             return {
               ...version,
-<<<<<<< HEAD
-              files: files.map((file) => ({
+              files: files.map(({ hashes, ...file }) => ({
                 ...file,
                 name: getDownloadFilename({ model, modelVersion: version, file }),
-=======
-              files: files.map(({ primary, hashes, ...file }) => ({
-                ...file,
-                name: getDownloadFilename({ model, modelVersion: version, file }),
-                primary: primary === true ? primary : undefined,
                 hashes: hashesAsObject(hashes),
->>>>>>> 6e1972b5
                 downloadUrl: `${baseUrl.origin}${createModelFileDownloadUrl({
                   versionId: version.id,
                   type: file.type,
