--- conflicted
+++ resolved
@@ -38,15 +38,9 @@
       const scanResult = rawScanResult as Prisma.JsonObject;
       if (!scanResult?.hashes) continue;
 
-<<<<<<< HEAD
-      await prisma.$transaction([
-        prisma.modelFileHash.deleteMany({ where: { fileId } }),
-        prisma.modelFileHash.createMany({
-=======
       await dbWrite.$transaction([
-        dbWrite.modelHash.deleteMany({ where: { fileId } }),
-        dbWrite.modelHash.createMany({
->>>>>>> ae526992
+        dbWrite.modelFileHash.deleteMany({ where: { fileId } }),
+        dbWrite.modelFileHash.createMany({
           data: Object.entries(scanResult.hashes)
             .filter(([type, hash]) => hashTypeMap[type.toLowerCase()] && hash)
             .map(([type, hash]) => ({
