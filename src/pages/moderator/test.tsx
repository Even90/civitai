--- conflicted
+++ resolved
@@ -1,8 +1,4 @@
-<<<<<<< HEAD
 import { Box, Button, Container, Modal, Stack, Title } from '@mantine/core';
-=======
-import { Container, Stack } from '@mantine/core';
->>>>>>> 540e431a
 import { useInterval } from '@mantine/hooks';
 import { useEffect, useState } from 'react';
 import { create } from 'zustand';
@@ -24,7 +20,6 @@
     <Container size="xs">
       <Stack>
         <Countdown endTime={offset} format="short"></Countdown>
-<<<<<<< HEAD
         <Button onClick={() => dialogStore.trigger({ component: ModalA })}>Modal</Button>
 
         <RoutedDialogLink name="imageDetail" state={{ imageId: 2485691 }} passHref>
@@ -33,17 +28,11 @@
             <h2>Heading 2</h2>
           </a>
         </RoutedDialogLink>
-=======
-        <Foo />
-        <Bar />
-        <Derived />
->>>>>>> 540e431a
       </Stack>
     </Container>
   );
 }
 
-<<<<<<< HEAD
 const ModalA = () => {
   const dialog = useDialogContext();
 
@@ -66,41 +55,4 @@
       </Box>
     </Modal>
   );
-=======
-const Foo = () => {
-  const foo = useStore((state) => state.foo);
-
-  useEffect(() => {
-    setTimeout(() => {
-      useStore.setState((state) => ({ ...state, foo: false }));
-    }, 2000);
-  }, []);
-
-  return <p>Foo: {`${foo}`}</p>;
-};
-
-const Bar = () => {
-  const bar = useStore((state) => state.bar);
-
-  useEffect(() => {
-    setTimeout(() => {
-      useStore.setState((state) => ({ ...state, bar: false }));
-    }, 1000);
-
-    setInterval(() => {
-      useStore.setState((state) => ({ ...state, count: state.count + 1 }));
-    }, 1000);
-  }, []);
-
-  return <p>Bar: {`${bar}`}</p>;
-};
-
-const Derived = () => {
-  const derived = useStore(({ bar, test, count }) => {
-    const num = count === 0 ? 1 : count <= 2 ? 2 : count <= 5 ? 3 : count <= 8 ? 4 : 5;
-    return `Bar: ${bar}, Test: ${test}, Count: ${num}`;
-  });
-
-  return <p>{derived}</p>;
->>>>>>> 540e431a
 };