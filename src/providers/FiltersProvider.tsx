--- conflicted
+++ resolved
@@ -124,7 +124,6 @@
     })
   );
 
-<<<<<<< HEAD
 type ClubFilterSchema = z.infer<typeof clubFilterSchema>;
 const clubFilterSchema = z
   .object({
@@ -140,15 +139,15 @@
       nsfw: true,
     })
   );
-=======
+
 type VideoFilterSchema = z.infer<typeof videoFilterSchema>;
 const videoFilterSchema = imageFilterSchema.omit({
   types: true,
   view: true,
   excludeCrossPosts: true,
 });
->>>>>>> 1e339682
-
+
+  
 export type CookiesState = {
   browsingMode: BrowsingModeSchema;
 };
@@ -162,11 +161,8 @@
   articles: ArticleFilterSchema;
   collections: CollectionFilterSchema;
   bounties: BountyFilterSchema;
-<<<<<<< HEAD
   clubs: ClubFilterSchema;
-=======
   videos: VideoFilterSchema;
->>>>>>> 1e339682
 };
 export type FilterSubTypes = keyof StorageState;
 export type ViewAdjustableTypes = 'models' | 'images' | 'posts' | 'articles';
@@ -188,11 +184,8 @@
   setArticleFilters: (filters: Partial<ArticleFilterSchema>) => void;
   setCollectionFilters: (filters: Partial<CollectionFilterSchema>) => void;
   setBountyFilters: (filters: Partial<BountyFilterSchema>) => void;
-<<<<<<< HEAD
   setClubFilters: (filters: Partial<ClubFilterSchema>) => void;
-=======
   setVideoFilters: (filters: Partial<VideoFilterSchema>) => void;
->>>>>>> 1e339682
 };
 
 type CookieStorageSchema = Record<keyof CookiesState, { key: string; schema: z.ZodTypeAny }>;
@@ -210,11 +203,8 @@
   articles: { key: 'article-filters', schema: articleFilterSchema },
   collections: { key: 'collections-filters', schema: collectionFilterSchema },
   bounties: { key: 'bounties-filters', schema: bountyFilterSchema },
-<<<<<<< HEAD
   clubs: { key: 'clubs-filters', schema: clubFilterSchema },
-=======
   videos: { key: 'videos-filters', schema: videoFilterSchema },
->>>>>>> 1e339682
 };
 
 export const parseFilterCookies = (cookies: Partial<{ [key: string]: string }>) => {
@@ -296,13 +286,10 @@
         set((state) => handleLocalStorageChange({ key: 'collections', data, state })),
       setBountyFilters: (data) =>
         set((state) => handleLocalStorageChange({ key: 'bounties', data, state })),
-<<<<<<< HEAD
       setClubFilters: (data) =>
         set((state) => handleLocalStorageChange({ key: 'clubs', data, state })),
-=======
       setVideoFilters: (data) =>
         set((state) => handleLocalStorageChange({ key: 'videos', data, state })),
->>>>>>> 1e339682
     }))
   );
 
@@ -367,11 +354,8 @@
           articles: state.setArticleFilters,
           collections: state.setCollectionFilters,
           bounties: state.setBountyFilters,
-<<<<<<< HEAD
           clubs: state.setClubFilters,
-=======
           videos: state.setVideoFilters,
->>>>>>> 1e339682
         }[type]),
       [type]
     )
