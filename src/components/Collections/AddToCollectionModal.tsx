import {
  Button,
  Center,
  Checkbox,
  Group,
  Loader,
  ScrollArea,
  Stack,
  Text,
  createStyles,
} from '@mantine/core';
import { hideNotification, showNotification } from '@mantine/notifications';
import {
  CollectionContributorPermission,
  CollectionReadConfiguration,
  CollectionType,
  CollectionWriteConfiguration,
} from '@prisma/client';
import { IconArrowLeft, IconPlus } from '@tabler/icons-react';
import { forwardRef, useEffect, useState } from 'react';
import { z } from 'zod';
import { createContextModal } from '~/components/Modals/utils/createContextModal';
import {
  Form,
  InputCheckboxGroup,
  InputCheckbox,
  InputSelect,
  InputText,
  InputTextArea,
  useForm,
} from '~/libs/form';
import {
  AddCollectionItemInput,
  saveCollectionItemInputSchema,
  upsertCollectionInput,
} from '~/server/schema/collection.schema';
import { showErrorNotification, showSuccessNotification } from '~/utils/notifications';
import { trpc } from '~/utils/trpc';
import { PrivacyData, collectionReadPrivacyData } from './collection.utils';

type Props = Partial<AddCollectionItemInput>;

const { openModal: openAddToCollectionModal, Modal } = createContextModal<Props>({
  name: 'addToCollection',
  title: 'Add to Collection',
  size: 'sm',
  Element: ({ context, props }) => {
    const [creating, setCreating] = useState(false);

    return creating ? (
      <NewCollectionForm
        {...props}
        onBack={() => setCreating(false)}
        onSubmit={() => context.close()}
      />
    ) : (
      <CollectionListForm
        {...props}
        onNewClick={() => setCreating(true)}
        onSubmit={() => context.close()}
      />
    );
  },
});

export { openAddToCollectionModal };
export default Modal;

const useCollectionListStyles = createStyles((theme) => ({
  body: { alignItems: 'center', paddingTop: theme.spacing.xs, paddingBottom: theme.spacing.xs },
  labelWrapper: { flex: 1 },
}));

function CollectionListForm({
  onNewClick,
  onSubmit,
  ...props
}: Props & { onNewClick: VoidFunction; onSubmit: VoidFunction }) {
  const { note, ...target } = props;
  const { classes } = useCollectionListStyles();
  const form = useForm({
    schema: saveCollectionItemInputSchema,
    defaultValues: { ...props, collectionIds: [] },
    shouldUnregister: false,
  });
  const queryUtils = trpc.useContext();

  const { data: collections = [], isLoading: loadingCollections } =
    trpc.collection.getAllUser.useQuery({
      permissions: [
        CollectionContributorPermission.ADD,
        CollectionContributorPermission.ADD_REVIEW,
        CollectionContributorPermission.MANAGE,
      ],
      type: props.type,
    });
  const { data: collectionItems = [], isLoading: loadingStatus } =
    trpc.collection.getUserCollectionItemsByItem.useQuery({
      ...target,
    });

  // Ensures we don't present the user with a list of collections
  // before both things have loaded.
  const isLoading = loadingStatus || loadingCollections;

  const ownedCollections = collections.filter((collection) => collection.isOwner);
  const contributingCollections = collections.filter((collection) => !collection.isOwner);

  const addCollectionItemMutation = trpc.collection.saveItem.useMutation();
  const handleSubmit = (data: AddCollectionItemInput) => {
<<<<<<< HEAD
    const removeFromCollectionIds = collectionItems
      .map((item) => item.collectionId)
      .filter((collectionId) => !data.collectionIds.includes(collectionId));

    addCollectionItemMutation.mutate(
      { ...data, removeFromCollectionIds },
      {
        async onSuccess() {
          await queryUtils.collection.getUserCollectionItemsByItem.invalidate();
          onSubmit();
          showSuccessNotification({
            title: 'Item updated',
            message: 'Collections including this item have been updated',
          });
        },
        onError(error) {
          showErrorNotification({
            title: 'Unable to update item',
            error: new Error(error.message),
          });
        },
      }
    );
=======
    addCollectionItemMutation.mutate(data, {
      async onSuccess(_, { type }) {
        showNotification({
          title: 'Item added',
          message: 'Your item has been added to the selected collections.',
        });
        onSubmit();

        // Invalidate the right query based on the collection type
        const endpointTarget =
          type === CollectionType.Article
            ? queryUtils.article.getInfinite
            : type === CollectionType.Model
            ? queryUtils.model.getAll
            : type === CollectionType.Post
            ? queryUtils.post.getInfinite
            : type === CollectionType.Image
            ? queryUtils.image.getInfinite
            : null;
        await Promise.all([
          queryUtils.collection.getUserCollectionItemsByItem.invalidate(),
          endpointTarget?.invalidate(),
        ]);
      },
      onError(error) {
        showErrorNotification({
          title: 'Unable to add item',
          error: new Error(error.message),
        });
      },
    });
>>>>>>> 99e7fb89
  };

  useEffect(() => {
    if (collectionItems.length === 0) return;
    const collectionIds = collectionItems.map((collectionItem) =>
      collectionItem.collectionId.toString()
    );

    // Ignoring because CheckboxGroup only accepts string[] to
    // keep track of the selected values but actual schema should be number[]
    // @ts-ignore: See above
    form.reset({ ...props, collectionIds });
    // eslint-disable-next-line react-hooks/exhaustive-deps
  }, [collectionItems, props.articleId, props.imageId, props.modelId, props.postId]);

  return (
    <Form form={form} onSubmit={handleSubmit}>
      <Stack spacing="xl">
        <Stack spacing={4}>
          <Group spacing="xs" position="apart" noWrap>
            <Text size="sm" weight="bold">
              Your collections
            </Text>
            <Button
              variant="subtle"
              size="xs"
              leftIcon={<IconPlus size={16} />}
              onClick={onNewClick}
              compact
            >
              New collection
            </Button>
          </Group>
          {isLoading ? (
            <Center py="xl">
              <Loader variant="bars" />
            </Center>
          ) : (
            <ScrollArea.Autosize maxHeight={200}>
              {ownedCollections.length > 0 ? (
                <InputCheckboxGroup name="collectionIds" orientation="vertical" spacing={8}>
                  {ownedCollections.map((collection) => {
                    const Icon = collectionReadPrivacyData[collection.read].icon;
                    // const isChecked =

                    return (
                      <Checkbox
                        key={collection.id}
                        classNames={classes}
                        value={collection.id.toString()}
                        label={
                          <Group spacing="xs" position="apart" w="100%" noWrap>
                            <Text lineClamp={1} inherit>
                              {collection.name}
                            </Text>
                            <Icon size={18} />
                          </Group>
                        }
                      />
                    );
                  })}
                </InputCheckboxGroup>
              ) : (
                <Center py="xl">
                  <Text color="dimmed">{`You don't have any ${
                    props.type?.toLowerCase() || ''
                  } collections yet.`}</Text>
                </Center>
              )}
            </ScrollArea.Autosize>
          )}
        </Stack>
        {contributingCollections.length > 0 && (
          <Stack>
            <Text size="sm" weight="bold">
              Collections you contribute in
            </Text>
            <ScrollArea.Autosize maxHeight={200}>
              <InputCheckboxGroup name="collectionIds" orientation="vertical" spacing={8}>
                {contributingCollections.map((collection) => {
                  const collectionItem = collectionItems.find(
                    (item) => item.collectionId === collection.id
                  );
                  const Icon = collectionReadPrivacyData[collection.read].icon;

                  return (
                    <Checkbox
                      key={collection.id}
                      classNames={classes}
                      value={collection.id.toString()}
                      disabled={collectionItem && !collectionItem.canRemoveItem}
                      label={
                        <Group spacing="xs" position="apart" w="100%" noWrap>
                          <Text lineClamp={1} inherit>
                            {collection.name}
                          </Text>
                          <Icon size={18} />
                        </Group>
                      }
                    />
                  );
                })}
              </InputCheckboxGroup>
            </ScrollArea.Autosize>
          </Stack>
        )}
        <Group position="right">
          <Button type="submit" loading={addCollectionItemMutation.isLoading}>
            Save
          </Button>
        </Group>
      </Stack>
    </Form>
  );
}

const NOTIFICATION_ID = 'create-collection';
function NewCollectionForm({
  onSubmit,
  onBack,
  ...props
}: Props & { onSubmit: VoidFunction; onBack: VoidFunction }) {
  const form = useForm({
    schema: upsertCollectionInput,
    defaultValues: {
      type: CollectionType.Model,
      ...props,
      name: '',
      description: '',
      read: CollectionReadConfiguration.Private,
      write: CollectionWriteConfiguration.Private,
    },
    shouldUnregister: false,
  });
  const queryUtils = trpc.useContext();

  const upsertCollectionMutation = trpc.collection.upsert.useMutation();
  const handleSubmit = (data: z.infer<typeof upsertCollectionInput>) => {
    showNotification({
      id: NOTIFICATION_ID,
      loading: true,
      disallowClose: true,
      autoClose: false,
      message: 'Creating collection...',
    });

    upsertCollectionMutation.mutate(data, {
      async onSuccess() {
        await queryUtils.collection.getAllUser.invalidate();
        await queryUtils.collection.getUserCollectionItemsByItem.invalidate();
        onSubmit();
        showSuccessNotification({
          title: 'Collection created',
          message: 'Your collection has been created.',
        });
      },
      onError(error) {
        showErrorNotification({
          title: 'Unable to create collection',
          error: new Error(error.message),
        });
      },
      onSettled() {
        hideNotification(NOTIFICATION_ID);
      },
    });
  };

  return (
    <Form form={form} onSubmit={handleSubmit}>
      <Stack spacing="xl">
        <Stack spacing={4}>
          <Group position="apart">
            <Text size="sm" weight="bold">
              New Collection
            </Text>
            <Button
              variant="subtle"
              size="xs"
              leftIcon={<IconArrowLeft size={16} />}
              onClick={onBack}
              compact
            >
              Back to selection
            </Button>
          </Group>
          <InputText
            name="name"
            label="Name"
            placeholder="e.g.: Video Game Characters"
            withAsterisk
          />
          <InputTextArea
            name="description"
            label="Description"
            placeholder="e.g.: My favorite video game characters"
            rows={3}
            autosize
          />
          <InputSelect
            name="read"
            label="Privacy"
            data={Object.values(collectionReadPrivacyData)}
            itemComponent={SelectItem}
          />
          <InputCheckbox name="nsfw" label="This collection contains mature content" mt="xs" />
        </Stack>
        <Group position="right">
          <Button type="submit" loading={upsertCollectionMutation.isLoading}>
            Create
          </Button>
        </Group>
      </Stack>
    </Form>
  );
}

const SelectItem = forwardRef<HTMLDivElement, PrivacyData>(
  ({ label, description, icon: Icon, ...otherProps }, ref) => {
    return (
      <div ref={ref} {...otherProps}>
        <Group align="center" noWrap>
          <Icon size={18} />
          <div>
            <Text size="sm">{label}</Text>
            <Text size="xs" sx={{ opacity: 0.7 }}>
              {description}
            </Text>
          </div>
        </Group>
      </div>
    );
  }
);
SelectItem.displayName = 'SelectItem';<|MERGE_RESOLUTION|>--- conflicted
+++ resolved
@@ -108,7 +108,6 @@
 
   const addCollectionItemMutation = trpc.collection.saveItem.useMutation();
   const handleSubmit = (data: AddCollectionItemInput) => {
-<<<<<<< HEAD
     const removeFromCollectionIds = collectionItems
       .map((item) => item.collectionId)
       .filter((collectionId) => !data.collectionIds.includes(collectionId));
@@ -117,12 +116,27 @@
       { ...data, removeFromCollectionIds },
       {
         async onSuccess() {
-          await queryUtils.collection.getUserCollectionItemsByItem.invalidate();
+          showNotification({
+            title: 'Item added',
+            message: 'Your item has been added to the selected collections.',
+          });
           onSubmit();
-          showSuccessNotification({
-            title: 'Item updated',
-            message: 'Collections including this item have been updated',
-          });
+
+          // Invalidate the right query based on the collection type
+          const endpointTarget =
+            type === CollectionType.Article
+              ? queryUtils.article.getInfinite
+              : type === CollectionType.Model
+              ? queryUtils.model.getAll
+              : type === CollectionType.Post
+              ? queryUtils.post.getInfinite
+              : type === CollectionType.Image
+              ? queryUtils.image.getInfinite
+              : null;
+          await Promise.all([
+            queryUtils.collection.getUserCollectionItemsByItem.invalidate(),
+            endpointTarget?.invalidate(),
+          ]);
         },
         onError(error) {
           showErrorNotification({
@@ -132,39 +146,6 @@
         },
       }
     );
-=======
-    addCollectionItemMutation.mutate(data, {
-      async onSuccess(_, { type }) {
-        showNotification({
-          title: 'Item added',
-          message: 'Your item has been added to the selected collections.',
-        });
-        onSubmit();
-
-        // Invalidate the right query based on the collection type
-        const endpointTarget =
-          type === CollectionType.Article
-            ? queryUtils.article.getInfinite
-            : type === CollectionType.Model
-            ? queryUtils.model.getAll
-            : type === CollectionType.Post
-            ? queryUtils.post.getInfinite
-            : type === CollectionType.Image
-            ? queryUtils.image.getInfinite
-            : null;
-        await Promise.all([
-          queryUtils.collection.getUserCollectionItemsByItem.invalidate(),
-          endpointTarget?.invalidate(),
-        ]);
-      },
-      onError(error) {
-        showErrorNotification({
-          title: 'Unable to add item',
-          error: new Error(error.message),
-        });
-      },
-    });
->>>>>>> 99e7fb89
   };
 
   useEffect(() => {
