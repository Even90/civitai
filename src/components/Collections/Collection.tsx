--- conflicted
+++ resolved
@@ -9,10 +9,6 @@
   Title,
 } from '@mantine/core';
 import { CollectionType } from '@prisma/client';
-<<<<<<< HEAD
-import { IconCloudOff, IconDotsVertical, IconPlaylistAdd } from '@tabler/icons-react';
-import { useState } from 'react';
-=======
 import {
   IconCloudOff,
   IconDotsVertical,
@@ -21,7 +17,6 @@
   IconPlaylistAdd,
 } from '@tabler/icons-react';
 import { useMemo, useState } from 'react';
->>>>>>> 357b55ff
 import { ArticlesInfinite } from '~/components/Article/Infinite/ArticlesInfinite';
 import { useArticleQueryParams } from '~/components/Article/article.utils';
 import { CategoryTags } from '~/components/CategoryTags/CategoryTags';
@@ -212,7 +207,6 @@
                       </Group>
                     </Button>
                   )}
-<<<<<<< HEAD
                   <CollectionContextMenu
                     collectionId={collection.id}
                     ownerId={collection.userId}
@@ -222,42 +216,6 @@
                       <IconDotsVertical size={16} />
                     </ActionIcon>
                   </CollectionContextMenu>
-=======
-                  {user && (
-                    <Menu>
-                      <Menu.Target>
-                        <ActionIcon variant="outline">
-                          <IconDotsVertical size={16} />
-                        </ActionIcon>
-                      </Menu.Target>
-                      {(permissions.read || permissions.manage) && (
-                        <Menu.Dropdown>
-                          {permissions.read && (
-                            <Menu.Item
-                              icon={<IconHome size={14} stroke={1.5} />}
-                              onClick={(e) => {
-                                e.preventDefault();
-                                e.stopPropagation();
-                                onToggleCollectionHomeBlock();
-                              }}
-                            >
-                              {collectionHomeBlock ? 'Remove from my home' : 'Add to my home'}
-                            </Menu.Item>
-                          )}
-                          {permissions.manage && (
-                            <Menu.Item
-                              component={NextLink}
-                              icon={<IconPencil size={14} stroke={1.5} />}
-                              href={`/collections/${collection.id}/review`}
-                            >
-                              Review Items
-                            </Menu.Item>
-                          )}
-                        </Menu.Dropdown>
-                      )}
-                    </Menu>
-                  )}
->>>>>>> 357b55ff
                 </Group>
               )}
             </Group>
