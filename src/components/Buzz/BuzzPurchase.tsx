import {
  Button,
  Center,
  Group,
  Stack,
  Text,
  createStyles,
  Chip,
  Loader,
  Input,
  Accordion,
  ThemeIcon,
} from '@mantine/core';
import { Currency, Price } from '@prisma/client';
import { IconArrowsExchange, IconBolt, IconInfoCircle, IconMoodDollar } from '@tabler/icons-react';
import React, { useEffect, useState } from 'react';

import { AlertWithIcon } from '../AlertWithIcon/AlertWithIcon';
import { CurrencyIcon } from '../Currency/CurrencyIcon';
import { useQueryBuzzPackages } from '../Buzz/buzz.utils';
import { NumberInputWrapper } from '~/libs/form/components/NumberInputWrapper';
import { openStripeTransactionModal } from '~/components/Modals/StripeTransactionModal';
import { CurrencyBadge } from '~/components/Currency/CurrencyBadge';
import { formatPriceForDisplay } from '~/utils/number-helpers';
<<<<<<< HEAD
import { useIsMobile } from '~/hooks/useIsMobile';
=======
import { PaymentIntentMetadataSchema } from '~/server/schema/stripe.schema';
import { useCurrentUser } from '~/hooks/useCurrentUser';
>>>>>>> a4b4c6c7

const useStyles = createStyles((theme) => ({
  chipGroup: {
    gap: theme.spacing.md,

    '& > *': {
      width: '100%',
    },

    [theme.fn.smallerThan('sm')]: {
      gap: theme.spacing.md,
    },
  },

  // Chip styling
  chipLabel: {
    padding: `${theme.spacing.sm}px ${theme.spacing.md}px`,
    height: 'auto',
    width: '100%',
    borderRadius: theme.radius.md,

    '&[data-variant="filled"]': {
      backgroundColor: theme.colorScheme === 'dark' ? theme.colors.dark[5] : theme.colors.gray[0],
    },

    '&[data-checked]': {
      border: `2px solid ${theme.colors.accent[5]}`,
      color: theme.colors.accent[5],
      padding: `${theme.spacing.sm}px ${theme.spacing.md}px`,

      '&[data-variant="filled"], &[data-variant="filled"]:hover': {
        backgroundColor: theme.colorScheme === 'dark' ? theme.colors.dark[7] : theme.white,
      },
    },
  },

  chipCheckmark: {
    display: 'none',
  },

  // Accordion styling
  accordionItem: {
    backgroundColor: theme.colorScheme === 'dark' ? theme.colors.dark[5] : theme.colors.gray[0],

    '&:first-of-type, &:first-of-type>[data-accordion-control]': {
      borderTopLeftRadius: theme.radius.md,
      borderTopRightRadius: theme.radius.md,
    },

    '&:last-of-type, &:last-of-type>[data-accordion-control]': {
      borderBottomLeftRadius: theme.radius.md,
      borderBottomRightRadius: theme.radius.md,
    },

    '&[data-active="true"]': {
      border: `1px solid ${theme.colors.accent[5]}`,
      backgroundColor: theme.colorScheme === 'dark' ? theme.colors.dark[7] : theme.white,
    },
  },

  // Icon styling
  buzzIcon: {
    filter: `drop-shadow(0 0 2px ${theme.colors.accent[5]})`,

    '&:not(:first-of-type)': {
      marginLeft: -4,
    },
  },
}));

type SelectablePackage = Pick<Price, 'id' | 'unitAmount'> & { buzzAmount?: number | null };

type Props = {
  message?: string;
  purchaseSuccessMessage?: (purchasedBalance: number) => React.ReactNode;
  onPurchaseSuccess?: () => void;
  minBuzzAmount?: number;
  onCancel?: () => void;
};

export const BuzzPurchase = ({
  message,
  onPurchaseSuccess,
  minBuzzAmount,
  purchaseSuccessMessage,
  onCancel,
}: Props) => {
  const { classes } = useStyles();
  const isMobile = useIsMobile();

  const currentUser = useCurrentUser();
  const [selectedPrice, setSelectedPrice] = useState<SelectablePackage | null>(null);
  const [error, setError] = useState('');
  const [customAmount, setCustomAmount] = useState<number | undefined>();
  const [activeControl, setActiveControl] = useState<string | null>(null);
  const ctaEnabled = !!selectedPrice?.unitAmount || (!selectedPrice && customAmount);
  const {
    packages = [],
    isLoading,
    processing,
    completeStripeBuzzPurchaseMutation,
  } = useQueryBuzzPackages({
    onPurchaseSuccess: () => {
      onPurchaseSuccess?.();
    },
  });

  const handleSubmit = async () => {
    if (!selectedPrice && !customAmount) return setError('Please choose one option');

    const unitAmount = (selectedPrice?.unitAmount ?? customAmount) as number;
    const buzzAmount = selectedPrice?.buzzAmount ?? unitAmount * 10;

    if (!currentUser) {
      return setError('Please log in to continue');
    }

    if (!unitAmount) return setError('Please enter the amount you wish to buy');

    const metadata: PaymentIntentMetadataSchema = {
      type: 'buzzPurchase',
      unitAmount,
      buzzAmount,
      userId: currentUser.id as number,
      selectedPriceId: selectedPrice?.id,
    };

<<<<<<< HEAD
    openStripeTransactionModal(
      {
        unitAmount,
        message: (
          <Stack>
            <Text>
              You are about to purchase{' '}
              <CurrencyBadge currency={Currency.BUZZ} unitAmount={buzzAmount} />.
            </Text>
            <Text>Please fill in your data and complete your purchase.</Text>
          </Stack>
        ),
        successMessage: purchaseSuccessMessage ? (
          purchaseSuccessMessage(buzzAmount)
        ) : (
          <Stack>
            <Text>Thank you for your purchase!</Text>
            <Text>
              <CurrencyBadge currency={Currency.BUZZ} unitAmount={buzzAmount} /> have been credited
              to your account.
            </Text>
          </Stack>
        ),
        onSuccess: async (stripePaymentIntentId) => {
          await completeStripeBuzzPurchaseMutation({
            amount: buzzAmount,
            details: metadata,
            stripePaymentIntentId,
          });
        },
        metadata: metadata,
        // paymentMethodTypes: ['card'],
=======
    openStripeTransactionModal({
      unitAmount,
      message: (
        <Stack>
          <Text>
            You are about to purchase{' '}
            <CurrencyBadge currency={Currency.BUZZ} unitAmount={buzzAmount} />.
          </Text>
          <Text>Please fill in your data and complete your purchase.</Text>
        </Stack>
      ),
      successMessage: purchaseSuccessMessage ? (
        purchaseSuccessMessage(buzzAmount)
      ) : (
        <Stack>
          <Text>Thank you for your purchase!</Text>
          <Text>
            <CurrencyBadge currency={Currency.BUZZ} unitAmount={buzzAmount} /> have been credited to
            your account.
          </Text>
        </Stack>
      ),
      onSuccess: async (stripePaymentIntentId) => {
        // We do it here just in case, but the webhook should also do it
        await completeStripeBuzzPurchaseMutation({
          amount: buzzAmount,
          details: metadata,
          stripePaymentIntentId,
        });
>>>>>>> a4b4c6c7
      },
      { fullScreen: isMobile }
    );
  };

  useEffect(() => {
    if (packages.length && !selectedPrice && !minBuzzAmount) {
      setSelectedPrice(packages[0]);
    }

    if (minBuzzAmount) {
      setSelectedPrice(null);
      setActiveControl('customAmount');
      setCustomAmount(Math.max(minBuzzAmount / 10, 499));
    }
  }, [packages, minBuzzAmount]);

  const minBuzzAmountPrice = minBuzzAmount ? Math.max(minBuzzAmount / 10, 499) : 499;

  return (
    <Stack spacing="md">
      {message && (
        <AlertWithIcon icon={<IconInfoCircle />} iconSize="md" size="md">
          {message}
        </AlertWithIcon>
      )}
      <Stack spacing={0}>
        <Text>Buy buzz as a one-off purchase. No commitment, no strings attached.</Text>
      </Stack>
      {isLoading || processing ? (
        <Center py="xl">
          <Loader variant="bars" />
        </Center>
      ) : (
        <Input.Wrapper error={error}>
          <Stack spacing="xl" mb={error ? 5 : undefined}>
            <Chip.Group
              className={classes.chipGroup}
              value={selectedPrice?.id ?? ''}
              onChange={(priceId: string) => {
                const selectedPackage = packages.find((p) => p.id === priceId);
                setCustomAmount(undefined);
                setError('');
                setSelectedPrice(selectedPackage ?? null);
                setActiveControl(null);
              }}
            >
              {packages.map((buzzPackage, index) => {
                if (!buzzPackage.unitAmount) return null;

                const price = buzzPackage.unitAmount / 100;
                const buzzAmount = buzzPackage.buzzAmount ?? buzzPackage.unitAmount * 10;

                return (
                  <Chip
                    key={buzzPackage.id}
                    value={buzzPackage.id}
                    variant="filled"
                    classNames={{
                      label: classes.chipLabel,
                      iconWrapper: classes.chipCheckmark,
                    }}
                    disabled={!!minBuzzAmount ? buzzAmount < minBuzzAmount : undefined}
                  >
                    <Group spacing="sm" align="center">
                      <Text color="accent.5">
                        <BuzzTierIcon tier={index + 1} />
                      </Text>
                      {price ? (
                        <Group spacing={8} position="apart" sx={{ flexGrow: 1 }}>
                          <Text size={20} weight={510} color="accent.5">
                            {buzzAmount.toLocaleString()} Buzz
                          </Text>
                          <Text
                            color="initial"
                            size={20}
                            weight="bold"
                            sx={{ fontVariantNumeric: 'tabular-nums' }}
                          >
                            ${price}
                          </Text>
                        </Group>
                      ) : (
                        <Text size="md" color="dimmed">
                          I&apos;ll enter my own amount
                        </Text>
                      )}
                    </Group>
                  </Chip>
                );
              })}
            </Chip.Group>

            <Accordion
              variant="contained"
              value={activeControl}
              classNames={{ item: classes.accordionItem }}
              onChange={(value) => {
                setSelectedPrice(null);
                setActiveControl(value);
              }}
            >
              <Accordion.Item value="customAmount">
                <Accordion.Control px="md" py={8}>
                  <Group spacing={8}>
                    <IconMoodDollar size={24} />
                    <Text>I&apos;ll enter my own amount</Text>
                  </Group>
                </Accordion.Control>
                <Accordion.Panel>
                  <Group spacing={8} align="flex-end" sx={{ ['& > *']: { flexGrow: 1 } }} noWrap>
                    <NumberInputWrapper
                      label="Buzz"
                      labelProps={{ sx: { fontSize: 12, fontWeight: 590 } }}
                      placeholder={`Minimum ${Number(minBuzzAmountPrice * 10).toLocaleString()}`}
                      icon={<CurrencyIcon currency={Currency.BUZZ} size={18} />}
                      value={customAmount ? customAmount * 10 : undefined}
                      min={minBuzzAmountPrice * 10}
                      disabled={processing}
                      onChange={(value) => {
                        setError('');
                        setCustomAmount(Math.floor((value ?? 0) / 10));
                      }}
                      hideControls
                      step={10}
                    />
                    {/* @ts-ignore: transparent variant works with ThemeIcon */}
                    <ThemeIcon size={36} maw={24} variant="transparent" color="gray">
                      <IconArrowsExchange size={24} />
                    </ThemeIcon>
                    <NumberInputWrapper
                      label="USD ($)"
                      labelProps={{ sx: { fontSize: 12, fontWeight: 590 } }}
                      placeholder={`Minimum $${formatPriceForDisplay(minBuzzAmountPrice)}`}
                      icon={<CurrencyIcon currency="USD" size={18} fill="transparent" />}
                      value={customAmount}
                      min={minBuzzAmountPrice}
                      precision={2}
                      disabled={processing}
                      rightSection={null}
                      format="currency"
                      currency="USD"
                      onChange={(value) => {
                        setError('');
                        setCustomAmount(value ?? 0);
                      }}
                      hideControls
                    />
                  </Group>
                </Accordion.Panel>
              </Accordion.Item>
            </Accordion>
          </Stack>
        </Input.Wrapper>
      )}
      <Group position="right">
        {onCancel && (
          <Button variant="filled" color="gray" onClick={onCancel}>
            Cancel
          </Button>
        )}
        <Button disabled={!ctaEnabled} onClick={handleSubmit} loading={processing}>
          {processing ? 'Completing your purchase...' : 'Continue'}
        </Button>
      </Group>
    </Stack>
  );
};

const iconSizesRatio = [1, 1.3, 1.6];

const BuzzTierIcon = ({ tier }: { tier: number }) => {
  const { classes } = useStyles();

  return (
    <Group spacing={-4} noWrap>
      {Array.from({ length: 3 }).map((_, i) => (
        <IconBolt
          key={i}
          className={classes.buzzIcon}
          size={20 * iconSizesRatio[i]}
          color="currentColor"
          fill="currentColor"
          opacity={i < tier ? 1 : 0.2}
        />
      ))}
    </Group>
  );
};<|MERGE_RESOLUTION|>--- conflicted
+++ resolved
@@ -22,12 +22,9 @@
 import { openStripeTransactionModal } from '~/components/Modals/StripeTransactionModal';
 import { CurrencyBadge } from '~/components/Currency/CurrencyBadge';
 import { formatPriceForDisplay } from '~/utils/number-helpers';
-<<<<<<< HEAD
-import { useIsMobile } from '~/hooks/useIsMobile';
-=======
 import { PaymentIntentMetadataSchema } from '~/server/schema/stripe.schema';
 import { useCurrentUser } from '~/hooks/useCurrentUser';
->>>>>>> a4b4c6c7
+import { useIsMobile } from '~/hooks/useIsMobile';
 
 const useStyles = createStyles((theme) => ({
   chipGroup: {
@@ -155,40 +152,6 @@
       selectedPriceId: selectedPrice?.id,
     };
 
-<<<<<<< HEAD
-    openStripeTransactionModal(
-      {
-        unitAmount,
-        message: (
-          <Stack>
-            <Text>
-              You are about to purchase{' '}
-              <CurrencyBadge currency={Currency.BUZZ} unitAmount={buzzAmount} />.
-            </Text>
-            <Text>Please fill in your data and complete your purchase.</Text>
-          </Stack>
-        ),
-        successMessage: purchaseSuccessMessage ? (
-          purchaseSuccessMessage(buzzAmount)
-        ) : (
-          <Stack>
-            <Text>Thank you for your purchase!</Text>
-            <Text>
-              <CurrencyBadge currency={Currency.BUZZ} unitAmount={buzzAmount} /> have been credited
-              to your account.
-            </Text>
-          </Stack>
-        ),
-        onSuccess: async (stripePaymentIntentId) => {
-          await completeStripeBuzzPurchaseMutation({
-            amount: buzzAmount,
-            details: metadata,
-            stripePaymentIntentId,
-          });
-        },
-        metadata: metadata,
-        // paymentMethodTypes: ['card'],
-=======
     openStripeTransactionModal({
       unitAmount,
       message: (
@@ -218,8 +181,10 @@
           details: metadata,
           stripePaymentIntentId,
         });
->>>>>>> a4b4c6c7
       },
+      metadata: metadata,
+      // paymentMethodTypes: ['card'],
+    },
       { fullScreen: isMobile }
     );
   };
