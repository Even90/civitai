--- conflicted
+++ resolved
@@ -47,11 +47,7 @@
 import { signOut } from 'next-auth/react';
 import Link from 'next/link';
 import { useRouter } from 'next/router';
-<<<<<<< HEAD
-import { Fragment, useCallback, useMemo, useState } from 'react';
-=======
-import { RefObject, useEffect, useMemo, useRef, useState } from 'react';
->>>>>>> a80df401
+import { Fragment, RefObject, useCallback, useEffect, useMemo, useRef, useState } from 'react';
 
 import { IconPhotoUp } from '@tabler/icons-react';
 import { BrowsingModeIcon, BrowsingModeMenu } from '~/components/BrowsingMode/BrowsingMode';
@@ -69,13 +65,10 @@
 import { useCurrentUser } from '~/hooks/useCurrentUser';
 import { LoginRedirectReason } from '~/utils/login-helpers';
 import { useFeatureFlags } from '~/providers/FeatureFlagsProvider';
-<<<<<<< HEAD
+import { AutocompleteSearch } from '../AutocompleteSearch/AutocompleteSearch';
 import { abbreviateNumber } from '~/utils/number-helpers';
 import { UserBuzzBadge } from '../User/UserBuzzBadge';
 import { openBuyBuzzModal } from '../Modals/BuyBuzzModal';
-=======
-import { AutocompleteSearch } from '../AutocompleteSearch/AutocompleteSearch';
->>>>>>> a80df401
 
 const HEADER_HEIGHT = 70;
 
@@ -382,11 +375,7 @@
         ),
       },
     ],
-<<<<<<< HEAD
-    [currentUser, features.alternateHome, router.asPath, theme]
-=======
     [currentUser, router.asPath, theme, features.alternateHome]
->>>>>>> a80df401
   );
 
   const burgerMenuItems = useMemo(
