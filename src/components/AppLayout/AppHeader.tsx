--- conflicted
+++ resolved
@@ -19,7 +19,6 @@
 } from '@mantine/core';
 import { useClickOutside, useDisclosure } from '@mantine/hooks';
 import { NextLink } from '@mantine/next';
-import { openSpotlight } from '@mantine/spotlight';
 import {
   IconBarbell,
   IconBookmark,
@@ -46,13 +45,7 @@
 import { signOut } from 'next-auth/react';
 import Link from 'next/link';
 import { useRouter } from 'next/router';
-<<<<<<< HEAD
-import { useMemo, useState } from 'react';
-=======
 import { RefObject, useEffect, useMemo, useRef, useState } from 'react';
-
-import { IconPhotoUp } from '@tabler/icons-react';
->>>>>>> 0d562552
 import { BrowsingModeIcon, BrowsingModeMenu } from '~/components/BrowsingMode/BrowsingMode';
 import { CivitaiLinkPopover } from '~/components/CivitaiLink/CivitaiLinkPopover';
 import { useHomeSelection } from '~/components/HomeContentToggle/HomeContentToggle';
@@ -61,23 +54,14 @@
 import { Logo } from '~/components/Logo/Logo';
 import { ModerationNav } from '~/components/Moderation/ModerationNav';
 import { NotificationBell } from '~/components/Notifications/NotificationBell';
-<<<<<<< HEAD
-import { QuickSearch } from '~/components/QuickSearch/QuickSearch';
-=======
->>>>>>> 0d562552
 import { UploadTracker } from '~/components/Resource/UploadTracker';
 import { BlurToggle } from '~/components/Settings/BlurToggle';
 import { SupportButton } from '~/components/SupportButton/SupportButton';
 import { UserAvatar } from '~/components/UserAvatar/UserAvatar';
 import { useCurrentUser } from '~/hooks/useCurrentUser';
-<<<<<<< HEAD
-import { useFeatureFlags } from '~/providers/FeatureFlagsProvider';
-import { LoginRedirectReason } from '~/utils/login-helpers';
-=======
 import { LoginRedirectReason } from '~/utils/login-helpers';
 import { useFeatureFlags } from '~/providers/FeatureFlagsProvider';
 import { AutocompleteSearch } from '../AutocompleteSearch/AutocompleteSearch';
->>>>>>> 0d562552
 
 const HEADER_HEIGHT = 70;
 
@@ -390,11 +374,7 @@
         ),
       },
     ],
-<<<<<<< HEAD
-    [currentUser, router.asPath, theme, features]
-=======
     [currentUser, router.asPath, theme, features.alternateHome]
->>>>>>> 0d562552
   );
 
   const burgerMenuItems = useMemo(
