import { Carousel } from '@mantine/carousel';
import { AspectRatio, Badge, Button, Card, Group, Rating, Stack, Text } from '@mantine/core';
import { ReviewReactions } from '@prisma/client';
import { IconMessageCircle2 } from '@tabler/icons';
import { useEffect, useState } from 'react';
import { useInView } from 'react-intersection-observer';

import { ContentClamp } from '~/components/ContentClamp/ContentClamp';
import { DaysFromNow } from '~/components/Dates/DaysFromNow';
import { ImageGuard } from '~/components/ImageGuard/ImageGuard';
import { MediaHash } from '~/components/ImageHash/ImageHash';
import { ImagePreview } from '~/components/ImagePreview/ImagePreview';
import { ReactionPicker } from '~/components/ReactionPicker/ReactionPicker';
import { RenderHtml } from '~/components/RenderHtml/RenderHtml';
import { UserAvatar } from '~/components/UserAvatar/UserAvatar';
import { useCurrentUser } from '~/hooks/useCurrentUser';
import { useRoutedContext } from '~/routed-context/routed-context.provider';
import { ReactionDetails } from '~/server/selectors/reaction.selector';
import { ReviewGetAllItem } from '~/types/router';
import { abbreviateNumber } from '~/utils/number-helpers';
import { trpc } from '~/utils/trpc';
<<<<<<< HEAD
import { ImageGuard } from '~/components/ImageGuard/ImageGuard';
import { DaysFromNow } from '~/components/Dates/DaysFromNow';
import { ShowHide } from '~/components/ShowHide/ShowHide';
import { MediaHash } from '~/components/ImageHash/ImageHash';
import { useRouter } from 'next/router';
=======
import { ReviewDiscussionMenu } from '~/components/Model/ModelDiscussion/ReviewDiscussionMenu';
>>>>>>> 55dfc93d

export function ReviewDiscussionItem({ review, width }: Props) {
  const { openContext } = useRoutedContext();
  const currentUser = useCurrentUser();
  const { ref, inView } = useInView();
  const [visible, setVisible] = useState(false);
  useEffect(() => {
    if (inView) setVisible(true);
  }, [inView]);

  const { data: reactions = [] } = trpc.review.getReactions.useQuery(
    { reviewId: review.id },
    { initialData: review.reactions }
  );
  const { data: commentCount = 0 } = trpc.review.getCommentsCount.useQuery(
    { id: review.id },
    { initialData: review._count.comments }
  );
  const { data: model } = trpc.model.getById.useQuery({ id: review.modelId });

  const queryUtils = trpc.useContext();

  const toggleReactionMutation = trpc.review.toggleReaction.useMutation({
    async onMutate({ id, reaction }) {
      await queryUtils.review.getReactions.cancel({ reviewId: id });

      const previousReactions = queryUtils.review.getReactions.getData({ reviewId: id }) ?? [];
      const latestReaction =
        previousReactions.length > 0 ? previousReactions[previousReactions.length - 1] : { id: 0 };

      if (currentUser) {
        const newReaction: ReactionDetails = {
          id: latestReaction.id + 1,
          reaction,
          user: {
            id: currentUser.id,
            deletedAt: null,
            username: currentUser.username ?? '',
            image: currentUser.image ?? '',
          },
        };
        const reacted = previousReactions.find(
          (r) => r.reaction === reaction && r.user.id === currentUser.id
        );
        queryUtils.review.getReactions.setData({ reviewId: id }, (old = []) =>
          reacted
            ? old.filter((oldReaction) => oldReaction.id !== reacted.id)
            : [...old, newReaction]
        );
      }

      return { previousReactions };
    },
    onError(_error, variables, context) {
      queryUtils.review.getReactions.setData(
        { reviewId: variables.id },
        context?.previousReactions
      );
    },
  });
  const handleReactionClick = (reaction: ReviewReactions) => {
    toggleReactionMutation.mutate({ id: review.id, reaction });
  };

  const hasImages = review.images.length > 0;

  return (
    <Card radius="md" p="md" withBorder ref={ref}>
      <Stack spacing={4} mb="sm">
        <Group align="flex-start" position="apart" noWrap>
          <UserAvatar
            user={review.user}
            subText={
              <>
                <DaysFromNow date={review.createdAt} /> - {review.modelVersion?.name}
              </>
            }
            subTextForce
            badge={
              review.user.id === model?.user.id ? (
                <Badge size="xs" color="violet">
                  OP
                </Badge>
              ) : null
            }
            withUsername
            linkToProfile
          />
          <ReviewDiscussionMenu review={review} user={currentUser} />
        </Group>
        <Group position="apart">
          <Rating
            value={review.rating}
            fractions={2}
            size={!hasImages && !review.text ? 'xl' : undefined}
            sx={{ alignSelf: !hasImages && !review.text ? 'center' : undefined }}
            readOnly
          />
          {review.exclude && (
            <Badge size="xs" color="red">
              Excluded from average
            </Badge>
          )}
        </Group>
      </Stack>
      {hasImages && (
        <Card.Section mb="sm" style={{ position: 'relative', height: width }}>
          <ReviewCarousel
            key={review.id}
            review={review}
            inView={inView}
            height={width}
            visible={visible}
          />
        </Card.Section>
      )}

      {review.text ? (
        <ContentClamp maxHeight={100}>
          <RenderHtml html={review.text} sx={(theme) => ({ fontSize: theme.fontSizes.sm })} />
        </ContentClamp>
      ) : null}

      <Group mt="sm" align="flex-start" position="apart" noWrap>
        <ReactionPicker
          reactions={reactions}
          onSelect={handleReactionClick}
          disabled={toggleReactionMutation.isLoading}
        />
        <Button
          size="xs"
          radius="xl"
          variant="subtle"
          onClick={() => openContext('reviewThread', { reviewId: review.id })}
          compact
        >
          <Group spacing={2} noWrap>
            <IconMessageCircle2 size={14} />
            <Text>{abbreviateNumber(commentCount)}</Text>
          </Group>
        </Button>
      </Group>
    </Card>
  );
}

type Props = { review: ReviewGetAllItem; width: number };

function ReviewCarousel({
  review,
  inView,
  height,
  visible,
}: {
  review: ReviewGetAllItem;
  inView: boolean;
  height: number;
  visible: boolean;
}) {
  const { openContext } = useRoutedContext();
  const [renderIndexes, setRenderIndexes] = useState([0]);
<<<<<<< HEAD
  // const [index, setIndex] = useState(0);
  const router = useRouter();
=======
>>>>>>> 55dfc93d

  useEffect(() => {
    // if (!!review.images && !review.images.some((x) => renderImages.includes(x.id))) {
    //   setRenderImages([review.images[0].id]);
    // }
    if (review.id === 5615) console.log('reviewChanged');
  }, [review]);

  // if (review.id === 5615) {
  //   console.log({ review, renderImages });
  // }

  const hasMultipleImages = review.images.length > 1;

  const handleNavigate = (imageId: number) => {
    router.push({
      pathname: `/gallery/${imageId}`,
      query: {
        reviewId: review.id,
        returnUrl: router.asPath,
      },
    });
  };

  if (!inView && review.images.length > 0)
    return (
      <ImageGuard
        images={[review.images[0]]}
        connect={{ entityType: 'review', entityId: review.id }}
        nsfw={review.nsfw}
        render={(image, index) => (
          <div style={{ height, position: 'relative' }}>
            <ImageGuard.ToggleConnect />
            <div style={{ position: 'absolute', top: 0, left: 0, width: '100%', height }}>
              <AspectRatio
                ratio={1}
                sx={{
                  width: '100%',
                  overflow: 'hidden',
                }}
              >
                <MediaHash {...image} />
              </AspectRatio>
            </div>
            <ImageGuard.Safe>
              {inView && renderIndexes.includes(index) && (
                <ImagePreview
                  image={image}
                  edgeImageProps={{ width: 400 }}
                  aspectRatio={1}
                  onClick={() => handleNavigate(image.id)}
                  withMeta
                />
              )}
            </ImageGuard.Safe>
          </div>
        )}
      />
    );

  return (
    <div style={{ position: 'relative' }}>
      <Carousel
        withControls={hasMultipleImages}
        draggable={hasMultipleImages}
        loop
        style={{ height }}
        onSlideChange={(index) => {
          setRenderIndexes((indexes) => (!indexes.includes(index) ? [...indexes, index] : indexes));
        }}
        withIndicators={hasMultipleImages}
        styles={{
          indicators: {
            bottom: 8,
          },
          indicator: {
            width: 16,
            height: 8,
            transition: 'width 250ms ease',
          },
        }}
      >
        <ImageGuard
          images={review.images}
          connect={{ entityType: 'review', entityId: review.id }}
          nsfw={review.nsfw}
          render={(image, index) => (
            <Carousel.Slide style={{ height }}>
              <ImageGuard.ToggleConnect />
              <div style={{ position: 'absolute', top: 0, left: 0, width: '100%', height }}>
                <AspectRatio
                  ratio={1}
                  sx={{
                    width: '100%',
                    overflow: 'hidden',
                  }}
                >
                  <MediaHash {...image} />
                </AspectRatio>
              </div>
              <ImageGuard.Safe>
                {visible && inView && renderIndexes.includes(index) && (
                  <ImagePreview
                    image={image}
                    edgeImageProps={{ width: 400 }}
                    aspectRatio={1}
                    onClick={() => handleNavigate(image.id)}
                    withMeta
                  />
                )}
              </ImageGuard.Safe>
            </Carousel.Slide>
          )}
        />
      </Carousel>
    </div>
  );
}<|MERGE_RESOLUTION|>--- conflicted
+++ resolved
@@ -19,15 +19,8 @@
 import { ReviewGetAllItem } from '~/types/router';
 import { abbreviateNumber } from '~/utils/number-helpers';
 import { trpc } from '~/utils/trpc';
-<<<<<<< HEAD
-import { ImageGuard } from '~/components/ImageGuard/ImageGuard';
-import { DaysFromNow } from '~/components/Dates/DaysFromNow';
-import { ShowHide } from '~/components/ShowHide/ShowHide';
-import { MediaHash } from '~/components/ImageHash/ImageHash';
 import { useRouter } from 'next/router';
-=======
 import { ReviewDiscussionMenu } from '~/components/Model/ModelDiscussion/ReviewDiscussionMenu';
->>>>>>> 55dfc93d
 
 export function ReviewDiscussionItem({ review, width }: Props) {
   const { openContext } = useRoutedContext();
@@ -187,24 +180,8 @@
   height: number;
   visible: boolean;
 }) {
-  const { openContext } = useRoutedContext();
   const [renderIndexes, setRenderIndexes] = useState([0]);
-<<<<<<< HEAD
-  // const [index, setIndex] = useState(0);
   const router = useRouter();
-=======
->>>>>>> 55dfc93d
-
-  useEffect(() => {
-    // if (!!review.images && !review.images.some((x) => renderImages.includes(x.id))) {
-    //   setRenderImages([review.images[0].id]);
-    // }
-    if (review.id === 5615) console.log('reviewChanged');
-  }, [review]);
-
-  // if (review.id === 5615) {
-  //   console.log({ review, renderImages });
-  // }
 
   const hasMultipleImages = review.images.length > 1;
 
