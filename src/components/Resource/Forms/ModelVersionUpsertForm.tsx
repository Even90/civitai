import { Card, Divider, Group, Input, Stack, Text, ThemeIcon } from '@mantine/core';
import { NextLink } from '@mantine/next';
import { Currency, ModelType, ModelVersionMonetizationType } from '@prisma/client';
import { IconInfoCircle, IconQuestionMark } from '@tabler/icons-react';
import React, { useEffect, useMemo } from 'react';
import { z } from 'zod';

import { AlertWithIcon } from '~/components/AlertWithIcon/AlertWithIcon';
import { DismissibleAlert } from '~/components/DismissibleAlert/DismissibleAlert';
import {
  Form,
  InputClubResourceManagementInput,
  InputMultiSelect,
  InputNumber,
  InputRTE,
  InputSegmentedControl,
  InputSelect,
  InputSwitch,
  InputText,
  useForm,
} from '~/libs/form';
import { useFeatureFlags } from '~/providers/FeatureFlagsProvider';
import {
  constants,
  modelVersionMonetizationTypeOptions,
  modelVersionSponsorshipSettingsTypeOptions,
} from '~/server/common/constants';
import {
  ModelVersionUpsertInput,
  modelVersionUpsertSchema2,
} from '~/server/schema/model-version.schema';
import { ModelUpsertInput } from '~/server/schema/model.schema';
import { isEarlyAccess } from '~/server/utils/early-access-helpers';
import { showErrorNotification } from '~/utils/notifications';
import { trpc } from '~/utils/trpc';
import { CurrencyIcon } from '~/components/Currency/CurrencyIcon';
import InputResourceSelectMultiple from '~/components/ImageGeneration/GenerationForm/ResourceSelectMultiple';
import {
  GenerationResourceSchema,
  generationResourceSchema,
} from '~/server/schema/generation.schema';
<<<<<<< HEAD
import { ClubResourceSchema } from '~/server/schema/club.schema';
=======
import { parseNumericString } from '~/utils/query-string-helpers';
import { useRouter } from 'next/router';
>>>>>>> 4b740b66

const schema = modelVersionUpsertSchema2
  .extend({
    skipTrainedWords: z.boolean().default(false),
    earlyAccessTimeFrame: z
      .string()
      .refine((value) => ['0', '1', '2', '3', '4', '5'].includes(value), {
        message: 'Invalid value',
      }),
    useMonetization: z.boolean().default(false),
    recommendedResources: generationResourceSchema.array().optional(),
  })
  .refine((data) => (!data.skipTrainedWords ? data.trainedWords.length > 0 : true), {
    message: 'You need to specify at least one trained word',
    path: ['trainedWords'],
  })
  .refine(
    (data) => {
      if (data.settings?.minStrength && data.settings?.maxStrength) {
        return data.settings.minStrength <= data.settings.maxStrength;
      }

      return true;
    },
    { message: 'Min strength must be less than max strength', path: ['settings.minStrength'] }
  )
  .refine(
    (data) => {
      if (data.settings?.minStrength && data.settings.maxStrength) {
        return data.settings.maxStrength >= data.settings.minStrength;
      }

      return true;
    },
    { message: 'Max strength must be greater than min strength', path: ['settings.maxStrength'] }
  );
type Schema = z.infer<typeof schema>;

const baseModelTypeOptions = constants.baseModelTypes.map((x) => ({ label: x, value: x }));
const querySchema = z.object({ templateId: z.coerce.number().optional() });

export function ModelVersionUpsertForm({ model, version, children, onSubmit }: Props) {
  const features = useFeatureFlags();
  const router = useRouter();
  const queryUtils = trpc.useContext();

  const acceptsTrainedWords = [
    'Checkpoint',
    'TextualInversion',
    'LORA',
    'LoCon',
    'Wildcards',
  ].includes(model?.type ?? '');
  const isTextualInversion = model?.type === 'TextualInversion';
  const hasBaseModelType = ['Checkpoint'].includes(model?.type ?? '');
  const hasVAE = ['Checkpoint'].includes(model?.type ?? '');
  const showStrengthInput = ['LORA', 'Hypernetwork', 'LoCon'].includes(model?.type ?? '');

  // Get VAE options
  const { data: vaes } = trpc.modelVersion.getModelVersionsByModelType.useQuery(
    { type: 'VAE' },
    {
      cacheTime: 60 * 1000,
      enabled: hasVAE,
    }
  );
  const vaeOptions = useMemo(() => {
    if (!vaes) return [];
    return vaes.map((x) => ({ label: x.modelName, value: x.id }));
  }, [vaes]);

  const defaultValues: Schema = {
    ...version,
    name: version?.name ?? 'v1.0',
    baseModel: version?.baseModel ?? 'SD 1.5',
    baseModelType: hasBaseModelType ? version?.baseModelType ?? 'Standard' : undefined,
    vaeId: hasVAE ? version?.vaeId ?? null : null,
    trainedWords: version?.trainedWords ?? [],
    skipTrainedWords: acceptsTrainedWords
      ? version?.trainedWords
        ? !version.trainedWords.length
        : false
      : true,
    earlyAccessTimeFrame:
      version?.earlyAccessTimeFrame && features.earlyAccessModel
        ? String(version.earlyAccessTimeFrame)
        : '0',
    modelId: model?.id ?? -1,
    description: version?.description ?? null,
    epochs: version?.epochs ?? null,
    steps: version?.steps ?? null,
    useMonetization: !!version?.monetization,
    monetization: version?.monetization ?? null,
    requireAuth: version?.requireAuth ?? false,
    recommendedResources: version?.recommendedResources ?? [],
    clubs: version?.clubs ?? [],
  };

  const form = useForm({ schema, defaultValues, shouldUnregister: false, mode: 'onChange' });

  const skipTrainedWords = !isTextualInversion && (form.watch('skipTrainedWords') ?? false);
  const trainedWords = form.watch('trainedWords') ?? [];
  const monetization = form.watch('monetization') ?? null;
  const sponsorshipSettings = form.watch('monetization.sponsorshipSettings') ?? null;
  const baseModel = form.watch('baseModel') ?? 'SD 1.5';
  const [minStrength, maxStrength] = form.watch([
    'settings.minStrength',
    'settings.maxStrength',
  ]) as number[];
  const { isDirty } = form.formState;
  const canMonetize = !model?.poi;

  const upsertVersionMutation = trpc.modelVersion.upsert.useMutation({
    onError(error) {
      showErrorNotification({
        error: new Error(error.message),
        title: 'Failed to save model version',
      });
    },
  });
  const handleSubmit = async ({
    recommendedResources: rawRecommendedResources,
    ...data
  }: Schema) => {
    const schemaResult = querySchema.safeParse(router.query);
    const templateId = schemaResult.success ? schemaResult.data.templateId : undefined;

    if (isDirty || !version?.id || templateId) {
      const recommendedResources =
        rawRecommendedResources?.map(({ id, strength }) => ({
          resourceId: id,
          settings: { strength },
        })) ?? [];
      const result = await upsertVersionMutation.mutateAsync({
        ...data,
        clipSkip: data.clipSkip ?? null,
        epochs: data.epochs ?? null,
        steps: data.steps ?? null,
        modelId: model?.id ?? -1,
        earlyAccessTimeFrame: Number(data.earlyAccessTimeFrame),
        trainedWords: skipTrainedWords ? [] : trainedWords,
        baseModelType: hasBaseModelType ? data.baseModelType : undefined,
        vaeId: hasVAE ? data.vaeId : undefined,
        monetization: data.monetization,
        recommendedResources,
        templateId,
      });

      await queryUtils.modelVersion.getById.invalidate();
      if (model) await queryUtils.model.getById.invalidate({ id: model.id });
      onSubmit(result as ModelVersionUpsertInput);
    } else {
      onSubmit(version as ModelVersionUpsertInput);
    }
  };

  useEffect(() => {
    if (version)
      form.reset({
        ...version,
        modelId: version.modelId ?? model?.id ?? -1,
        baseModel: version.baseModel,
        skipTrainedWords: isTextualInversion
          ? false
          : acceptsTrainedWords
          ? version?.trainedWords
            ? !version.trainedWords.length
            : false
          : true,
        earlyAccessTimeFrame:
          version.earlyAccessTimeFrame && features.earlyAccessModel
            ? String(version.earlyAccessTimeFrame)
            : '0',
        recommendedResources: version.recommendedResources ?? [],
      });
    // eslint-disable-next-line react-hooks/exhaustive-deps
  }, [acceptsTrainedWords, isTextualInversion, model?.id, version]);

  const atEarlyAccess = isEarlyAccess({
    publishedAt: model?.publishedAt ?? new Date(),
    earlyAccessTimeframe: version?.earlyAccessTimeFrame ?? 0,
    versionCreatedAt: version?.createdAt ?? new Date(),
  });
  const showEarlyAccessInput = version?.status !== 'Published' || atEarlyAccess;

  return (
    <>
      <Form form={form} onSubmit={handleSubmit}>
        <Stack>
          <InputText
            name="name"
            label="Name"
            placeholder="e.g.: v1.0"
            withAsterisk
            maxLength={25}
          />
          {showEarlyAccessInput && (
            <Input.Wrapper
              label="Early Access"
              description={
                <DismissibleAlert
                  id="ea-info"
                  size="sm"
                  title="Get feedback on your model before full release"
                  content={
                    <>
                      {`This puts your model in the "Early Access" list of models
                  available to `}
                      <Text component={NextLink} href="/pricing" variant="link" target="_blank">
                        Supporter Tier members
                      </Text>
                      {
                        ' of the community. This can be a great way to get feedback from an engaged community before your model is available to the general public. If you choose to enable Early Access, your model will be released to the public after the selected time frame.'
                      }
                    </>
                  }
                  mb="xs"
                />
              }
              error={form.formState.errors.earlyAccessTimeFrame?.message}
            >
              <InputSegmentedControl
                name="earlyAccessTimeFrame"
                data={[
                  { label: 'None', value: '0' },
                  { label: '1 day', value: '1' },
                  { label: '2 days', value: '2' },
                  { label: '3 days', value: '3' },
                  { label: '4 days', value: '4' },
                  { label: '5 days', value: '5' },
                ]}
                color="blue"
                size="xs"
                styles={(theme) => ({
                  root: {
                    border: `1px solid ${
                      theme.colorScheme === 'dark' ? theme.colors.dark[4] : theme.colors.gray[4]
                    }`,
                    background: 'none',
                    marginTop: theme.spacing.xs * 0.5, // 5px
                  },
                })}
                fullWidth
              />
            </Input.Wrapper>
          )}
          <Group spacing="xs" grow>
            <InputSelect
              name="baseModel"
              label="Base Model"
              placeholder="Base Model"
              withAsterisk
              style={{ flex: 1 }}
              data={constants.baseModels.map((x) => ({ value: x, label: x }))}
            />
            {hasBaseModelType && (
              <InputSelect
                name="baseModelType"
                label="Base Model Type"
                placeholder="Base Model Type"
                data={baseModelTypeOptions}
              />
            )}
          </Group>
          <InputRTE
            key="description"
            name="description"
            label="Version changes or notes"
            description="Tell us about this version"
            includeControls={['formatting', 'list', 'link']}
            editorSize="xl"
          />
          {acceptsTrainedWords && (
            <Stack spacing="xs">
              {!skipTrainedWords && (
                <InputMultiSelect
                  name="trainedWords"
                  label="Trigger Words"
                  placeholder="e.g.: Master Chief"
                  description={`Please input the words you have trained your model with${
                    isTextualInversion ? ' (max 1 word)' : ''
                  }`}
                  data={trainedWords}
                  getCreateLabel={(query) => `+ Create ${query}`}
                  maxSelectedValues={isTextualInversion ? 1 : undefined}
                  creatable
                  clearable
                  searchable
                  required
                />
              )}
              {!isTextualInversion && (
                <InputSwitch
                  name="skipTrainedWords"
                  label="This version doesn't require any trigger words"
                  onChange={(e) =>
                    e.target.checked ? form.setValue('trainedWords', []) : undefined
                  }
                />
              )}
            </Stack>
          )}
          <Stack spacing={4}>
            <Divider label="Training Params" />
            <Group spacing="xs" grow>
              <InputNumber
                name="epochs"
                label="Epochs"
                placeholder="Training Epochs"
                min={0}
                max={100000}
                sx={{ flexGrow: 1 }}
              />
              <InputNumber
                name="steps"
                label="Steps"
                placeholder="Training Steps"
                min={0}
                step={500}
                sx={{ flexGrow: 1 }}
              />
            </Group>
          </Stack>
          <Stack spacing={4}>
            <Divider label="Recommended Settings" />
            <Group spacing="xs" sx={{ '&>*': { flexGrow: 1 } }}>
              <InputNumber
                name="clipSkip"
                label="Clip Skip"
                placeholder="Clip Skip"
                min={1}
                max={12}
              />
              {showStrengthInput && (
                <Group w="100%" align="start" grow>
                  <InputNumber
                    name="settings.minStrength"
                    label="Min Strength"
                    min={-100}
                    max={100}
                    precision={1}
                    step={0.1}
                  />
                  <InputNumber
                    name="settings.maxStrength"
                    label="Max Strength"
                    min={-100}
                    max={100}
                    precision={1}
                    step={0.1}
                  />
                  <InputNumber
                    name="settings.strength"
                    label="Strength"
                    min={minStrength ?? -1}
                    max={maxStrength ?? 2}
                    precision={1}
                    step={0.1}
                  />
                </Group>
              )}
              {hasVAE ? (
                <>
                  {/* <InputResourceSelect
                    name="recommendedResources"
                    type={ModelType.VAE}
                    label={getDisplayName(ModelType.VAE)}
                    buttonLabel="Add VAE"
                    baseModel={baseModel}
                  /> */}
                  <InputSelect
                    name="vaeId"
                    label="VAE"
                    placeholder="VAE"
                    data={vaeOptions}
                    clearable
                    searchable
                  />
                </>
              ) : (
                <InputResourceSelectMultiple
                  name="recommendedResources"
                  label="Resources"
                  description="Select which resources work best with your model"
                  buttonLabel="Add resource"
                  w="100%"
                  limit={10}
                  options={{
                    resources: [{ type: ModelType.Checkpoint, baseModels: [baseModel] }],
                  }}
                />
              )}
            </Group>
          </Stack>
          {canMonetize && (
            <Stack spacing={4}>
              <Divider label="Monetization options" />
              <AlertWithIcon
                icon={<IconInfoCircle size={16} />}
                iconColor="blue"
                radius={0}
                size="xs"
                mb="sm"
              >
                <Text size="xs">
                  {`Monetization is not available yet, however to
                  start gathering interest for the various ways that we're considering, we invite you to select the way you'd prefer to be able to
                  monetize this asset.`}
                </Text>
              </AlertWithIcon>
              <Stack spacing="xs">
                <InputSwitch
                  name="useMonetization"
                  label="I'm interested in monetizing this asset"
                  onChange={(e) => {
                    return e.target.checked
                      ? form.setValue('monetization', {
                          type: ModelVersionMonetizationType.PaidAccess,
                        })
                      : form.setValue('monetization', null);
                  }}
                />
                {monetization && (
                  <>
                    <InputSelect
                      name="monetization.type"
                      label="Monetization Type"
                      placeholder="Please select monetization type"
                      withAsterisk
                      onChange={(type) =>
                        type !== ModelVersionMonetizationType.Sponsored
                          ? form.setValue('monetization.sponsorshipSettings', null)
                          : undefined
                      }
                      style={{ flex: 1 }}
                      data={Object.keys(modelVersionMonetizationTypeOptions).map((k) => {
                        const key = k as keyof typeof modelVersionMonetizationTypeOptions;

                        return {
                          value: k,
                          label: modelVersionMonetizationTypeOptions[key],
                        };
                      })}
                    />

                    {monetization.type && (
                      <Card withBorder py="xs">
                        <Group noWrap>
                          <ThemeIcon color="gray" size={36}>
                            <IconQuestionMark size={20} />
                          </ThemeIcon>
                          <Stack spacing={0}>
                            <Text weight={500} size="xs">
                              {`What is "${
                                modelVersionMonetizationTypeOptions[monetization.type]
                              }"?`}
                            </Text>
                            <Text size="xs">{monetizationTypeExplanation[monetization.type]}</Text>
                          </Stack>
                        </Group>
                      </Card>
                    )}

                    {monetization.type &&
                      (
                        [
                          ModelVersionMonetizationType.PaidAccess,
                          ModelVersionMonetizationType.PaidEarlyAccess,
                          ModelVersionMonetizationType.MySubscribersOnly,
                        ] as ModelVersionMonetizationType[]
                      ).includes(monetization.type) && (
                        <InputNumber
                          name="monetization.unitAmount"
                          label="Desired Price"
                          placeholder="Price"
                          withAsterisk
                          min={0}
                          max={10000}
                          sx={{ flexGrow: 1 }}
                          step={5}
                          icon={<CurrencyIcon currency={Currency.BUZZ} size={18} />}
                        />
                      )}
                  </>
                )}

                {monetization?.type === ModelVersionMonetizationType.Sponsored && (
                  <Group spacing="xs" grow>
                    <InputSelect
                      name="monetization.sponsorshipSettings.type"
                      label="Sponsorship Type"
                      placeholder="Please select sponsorship type"
                      withAsterisk
                      sx={{ flexGrow: 1 }}
                      data={Object.keys(modelVersionSponsorshipSettingsTypeOptions).map((k) => {
                        const key = k as keyof typeof modelVersionSponsorshipSettingsTypeOptions;

                        return {
                          value: k,
                          label: modelVersionSponsorshipSettingsTypeOptions[key],
                        };
                      })}
                    />
                    <InputNumber
                      name="monetization.sponsorshipSettings.unitAmount"
                      label={
                        sponsorshipSettings?.type === 'Bidding' ? 'Minimum Price' : 'Desired Price'
                      }
                      placeholder="Price"
                      withAsterisk
                      min={0}
                      max={10000}
                      sx={{ flexGrow: 1 }}
                      step={5}
                      icon={<CurrencyIcon currency={Currency.BUZZ} size={18} />}
                    />
                  </Group>
                )}
              </Stack>
            </Stack>
          )}
          <Stack spacing={4}>
            <Divider label="Additional options" />

            <InputSwitch
              name="requireAuth"
              label="Require users to be logged in to download this asset"
              description={
                <>
                  This limits a bots ability to download the files associated with this resource.
                  <br />
                  This will also require third-party applications to utilize a user API key to
                  download the asset files.
                </>
              }
            />
          </Stack>
          {features.clubs && (
            <>
              <Divider label="Club options" />
              <InputClubResourceManagementInput
                label="Make this resource part of a club"
                description="This will make this resource available to club members only. People will still see this resource in the public list, but will be required to join the club to use it."
                name="clubs"
              />
            </>
          )}
        </Stack>
        {children({ loading: upsertVersionMutation.isLoading })}
      </Form>
    </>
  );
}

type VersionInput = Omit<ModelVersionUpsertInput, 'recommendedResources'> & {
  createdAt: Date | null;
  recommendedResources?: GenerationResourceSchema[];
  clubs?: ClubResourceSchema[];
};
type Props = {
  onSubmit: (version?: ModelVersionUpsertInput) => void;
  children: (data: { loading: boolean }) => React.ReactNode;
  model?: Partial<ModelUpsertInput & { publishedAt: Date | null }>;
  version?: Partial<VersionInput>;
};

const monetizationTypeExplanation: Record<ModelVersionMonetizationType, string> = {
  [ModelVersionMonetizationType.PaidAccess]:
    'This option allows you to charge a one-time fee for access to your asset.',
  [ModelVersionMonetizationType.PaidEarlyAccess]:
    'This option allows you to charge a one-time fee for early access (2 weeks) to your asset. After the early access period, your asset will be available to the public.',
  [ModelVersionMonetizationType.CivitaiClubOnly]:
    'This option makes your asset available to Civitai Club members only. Civitai Club is a membership program similar to Spotify, Netflix, or Amazon Prime that allows members to access these assets. Proceeds are then divided among the creators based on the number of times their asset was used.',
  [ModelVersionMonetizationType.MySubscribersOnly]:
    'This option makes your asset available to your subscribers only. This would give you the ability to charge a monthly fee for access to your library of assets similar to Patreon.',
  [ModelVersionMonetizationType.Sponsored]:
    'This option provides a spot for sponsors to advertise their brand or product for a 1-month duration. You can set a fixed price or a bid price with a minimum cost.',
  [ModelVersionMonetizationType.PaidGeneration]:
    'This option allows you to charge a price for each generation performed with your asset.',
};<|MERGE_RESOLUTION|>--- conflicted
+++ resolved
@@ -39,12 +39,9 @@
   GenerationResourceSchema,
   generationResourceSchema,
 } from '~/server/schema/generation.schema';
-<<<<<<< HEAD
 import { ClubResourceSchema } from '~/server/schema/club.schema';
-=======
 import { parseNumericString } from '~/utils/query-string-helpers';
 import { useRouter } from 'next/router';
->>>>>>> 4b740b66
 
 const schema = modelVersionUpsertSchema2
   .extend({
