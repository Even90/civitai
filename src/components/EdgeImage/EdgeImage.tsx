import { createStyles } from '@mantine/core';
import { env } from '~/env/client.mjs';
import { useCurrentUser } from '~/hooks/useCurrentUser';

// from options available in CF Flexible variants:
// https://developers.cloudflare.com/images/cloudflare-images/transform/flexible-variants/
export type EdgeImageProps = Omit<
  JSX.IntrinsicElements['img'],
  'src' | 'srcSet' | 'ref' | 'width' | 'height' | 'loading'
> & {
  src: string;
  width?: number | undefined;
  height?: number | undefined;
  fit?: 'scale-down' | 'contain' | 'cover' | 'crop' | 'pad';
  anim?: boolean;
  blur?: number; // 0-250
  quality?: number; // 0-100
  gravity?: 'auto' | 'side' | 'left' | 'right' | 'top' | 'bottom';
  metadata?: 'keep' | 'copyright' | 'none';
  background?: string;
  gamma?: number;
};

export function getEdgeUrl(src: string, variantParams: Omit<EdgeImageProps, 'src'>) {
  if (!src || src.startsWith('http') || src.startsWith('blob')) return src;

  const params = Object.entries(variantParams)
    .filter(([, value]) => value !== undefined)
    .map(([key, value]) => `${key}=${value}`)
    .join(',');
  return `${env.NEXT_PUBLIC_IMAGE_LOCATION}/${src}/${params.toString()}`;
}

export function EdgeImage({
  src,
  width,
  height,
  fit,
  anim,
  blur,
  quality,
  gravity,
  metadata,
  className,
  ...imgProps
}: EdgeImageProps) {
<<<<<<< HEAD
  const { classes, cx } = useStyles({ maxWidth: width });
=======
  const currentUser = useCurrentUser();
>>>>>>> 72046378
  if (width) width = Math.min(width, 4096);
  if (height) height = Math.min(height, 4096);
  const isGif = imgProps.alt?.endsWith('.gif');
  anim ??= isGif && currentUser ? (!currentUser.autoplayGifs ? false : undefined) : undefined;
  const gamma = anim === false ? 0.99 : undefined;
  if (anim && !isGif) anim = undefined;

  src = getEdgeUrl(src, { width, height, fit, anim, blur, quality, gravity, metadata, gamma });
  // eslint-disable-next-line jsx-a11y/alt-text, @next/next/no-img-element
  return <img className={cx(classes.responsive, className)} src={src} {...imgProps} />;
}

const useStyles = createStyles((_theme, params: { maxWidth?: number }) => ({
  responsive: { width: '100%', height: 'auto', maxWidth: params.maxWidth },
}));<|MERGE_RESOLUTION|>--- conflicted
+++ resolved
@@ -44,11 +44,9 @@
   className,
   ...imgProps
 }: EdgeImageProps) {
-<<<<<<< HEAD
   const { classes, cx } = useStyles({ maxWidth: width });
-=======
   const currentUser = useCurrentUser();
->>>>>>> 72046378
+  
   if (width) width = Math.min(width, 4096);
   if (height) height = Math.min(height, 4096);
   const isGif = imgProps.alt?.endsWith('.gif');
