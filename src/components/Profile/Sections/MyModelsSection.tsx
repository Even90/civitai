--- conflicted
+++ resolved
@@ -55,29 +55,6 @@
         <ProfileSectionPreview />
       ) : (
         <ProfileSection title="Models" icon={<IconCategory />}>
-<<<<<<< HEAD
-=======
-          <Group position="apart" spacing={0}>
-            <SortFilter
-              type="models"
-              value={sort as ModelSort}
-              onChange={(x) => setFilters((f) => ({ ...f, sort: x as ModelSort }))}
-            />
-            <Group spacing="xs">
-              <PeriodFilter
-                type="models"
-                value={period ?? 'AllTime'}
-                onChange={(x) => setFilters((f) => ({ ...f, period: x }))}
-              />
-              <DumbModelFiltersDropdown
-                filters={filters as ModelFilterSchema}
-                setFilters={(updatedFilters) => setFilters((f) => ({ ...f, ...updatedFilters }))}
-              />
-            </Group>
-          </Group>
-          <CategoryTags setSelected={(tag) => setFilters((f) => ({ ...f, tag }))} selected={tag} />
-
->>>>>>> bbb38ba3
           <Stack>
             <div
               className={cx({
