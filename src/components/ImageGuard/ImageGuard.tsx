import {
  Button,
  Group,
  Popover,
  Stack,
  ThemeIcon,
  Text,
  Badge,
  Box,
  Sx,
  ActionIcon,
<<<<<<< HEAD
=======
  Tooltip,
>>>>>>> d47737dc
  Menu,
} from '@mantine/core';
import { NextLink } from '@mantine/next';
import { Prisma } from '@prisma/client';
<<<<<<< HEAD
import { IconDotsVertical, IconEye, IconEyeOff, IconFlag, IconLock, IconPlus } from '@tabler/icons';
=======
import {
  IconDotsVertical,
  IconEye,
  IconEyeOff,
  IconFlag,
  IconLock,
  IconPlus,
  IconRating18Plus,
} from '@tabler/icons';
>>>>>>> d47737dc
import { useRouter } from 'next/router';
import React, { cloneElement, createContext, useContext, useState, useCallback } from 'react';
import { create } from 'zustand';
import { immer } from 'zustand/middleware/immer';
import { ReportImageNsfwButton } from '~/components/Image/ImageNsfwButton/ImageNsfwButton';

import { useCurrentUser } from '~/hooks/useCurrentUser';
import { ImageModel } from '~/server/selectors/image.selector';
import { SimpleTag } from '~/server/selectors/tag.selector';
import { useImageStore } from '~/store/images.store';
import { isDefined } from '~/utils/type-guards';

export type ImageGuardConnect = {
  entityType: 'model' | 'modelVersion' | 'review' | 'user' | 'post';
  entityId: number;
};
// #region [store]
type SfwStore = {
  showingConnections: Record<string, boolean>;
  showingImages: Record<string, boolean>;
  toggleImage: (id: number) => void;
  showImages: (ids: number[]) => void;
  toggleConnection: ({ entityType, entityId }: ImageGuardConnect) => void;
};
const getConnectionKey = ({ entityId, entityType }: ImageGuardConnect) =>
  `${entityId}_${entityType}`;
const useStore = create<SfwStore>()(
  immer((set) => ({
    showingConnections: {},
    showingImages: {},

    toggleImage: (id) => {
      set((state) => {
        state.showingImages[id.toString()] = !state.showingImages[id.toString()];
      });
    },
    showImages: (ids) => {
      set((state) => {
        ids.map((id) => (state.showingImages[id.toString()] = true));
      });
    },
    toggleConnection: (args) => {
      set((state) => {
        const key = getConnectionKey(args);
        state.showingConnections[key] = !state.showingConnections[key];
      });
    },
  }))
);
// #endregion

// #region [ImageGuardContext]
type ImageGuardState = {
  images: ImageProps[];
  connect?: ImageGuardConnect;
};
const ImageGuardCtx = createContext<ImageGuardState>({} as any);
const useImageGuardContext = () => {
  const context = useContext(ImageGuardCtx);
  if (!context) throw new Error('useImageGuardContext can only be used inside ImageGuardCtx');
  return context;
};
// #endregion

/**NOTES**
  - `connect` allows our images to be managed by a parent entity.
  - use case: home page, model card, toggle image - since I don't have all the images yet, I need to be able to still manage nsfw state for all the images without having the knowledge of which images are nsfw
*/

<<<<<<< HEAD
export type CustomImageModel = Omit<ImageModel, 'tags'> & {
=======
type CustomImageModel = Omit<ImageModel, 'tags'> & {
>>>>>>> d47737dc
  imageNsfw?: boolean;
  tags?: SimpleTag[];
  analysis?: Prisma.JsonValue;
};
<<<<<<< HEAD

type ImageProps = {
  id: number;
  nsfw: boolean;
  imageNsfw?: boolean;
};
=======
>>>>>>> d47737dc

type ImageGuardProps<T extends ImageProps> = {
  images: T[];
  connect?: ImageGuardConnect;
  render: (image: T, index: number) => React.ReactNode;
  /** Make all images nsfw by default */
  nsfw?: boolean;
};

<<<<<<< HEAD
export function ImageGuard<T extends ImageProps>({
  images: initialImages,
  connect,
  render,
}: ImageGuardProps<T>) {
=======
export function ImageGuard({ images: initialImages, connect, render }: ImageGuardProps) {
>>>>>>> d47737dc
  const images = initialImages.filter(isDefined).filter((x) => x.id);

  return (
    <ImageGuardCtx.Provider value={{ images, connect }}>
      {images.map((image, index) => (
        <ImageGuardContentProvider key={image.id} image={image}>
          {render(image, index)}
        </ImageGuardContentProvider>
      ))}
    </ImageGuardCtx.Provider>
  );
}

const ImageGuardContentCtx = createContext<{
<<<<<<< HEAD
  image: ImageProps;
=======
  image: CustomImageModel;
>>>>>>> d47737dc
  safe: boolean;
  showToggleImage: boolean;
  showToggleConnect: boolean;
  canToggleNsfw: boolean;
  showReportNsfw: boolean;
}>({} as any);
const useImageGuardContentContext = () => {
  const context = useContext(ImageGuardContentCtx);
  if (!context)
    throw new Error('useImageGuardContentContext can only be used inside ImageGuardContentCtx');
  return context;
};
function ImageGuardContentProvider({
  children,
  image,
}: {
  children: React.ReactNode;
  image: ImageProps;
}) {
  const { connect } = useImageGuardContext();
  const currentUser = useCurrentUser();
  const shouldBlur = currentUser?.blurNsfw ?? true;

  const showImage = useStore((state) => state.showingImages[image.id.toString()] ?? false);
  const showConnection = useStore((state) =>
    connect ? state.showingConnections[getConnectionKey(connect)] : undefined
  );

  const imageStore = useImageStore(
    useCallback((state) => state.images[image.id.toString()] ?? {}, [image.id])
  );

  const showing = showConnection ?? showImage;
  const nsfw = imageStore.nsfw ?? image.nsfw;
  const nsfwWithBlur = nsfw && shouldBlur;
  const unsafe = nsfwWithBlur && !showing;
  const safe = !unsafe;

  const showToggleImage = !connect && nsfw;
  const showToggleConnect = !!connect && nsfw;
  const canToggleNsfw = shouldBlur;
  // Only show the quick nsfw report if the user is logged in and is a member or moderator
  const showReportNsfw =
    safe && !nsfw && !!currentUser && (currentUser.isMember || currentUser.isModerator === true);

  return (
    <ImageGuardContentCtx.Provider
      value={{
        safe,
        showToggleImage,
        showToggleConnect,
        showReportNsfw,
        canToggleNsfw,
        image: {
          ...image,
          nsfw: nsfwWithBlur,
          imageNsfw: nsfw,
        },
      }}
    >
      {children}
    </ImageGuardContentCtx.Provider>
  );
}

ImageGuard.Unsafe = function Unsafe({ children }: { children: React.ReactNode }) {
  const { safe } = useImageGuardContentContext();
  return !safe ? <>{children}</> : null;
};

ImageGuard.Safe = function Safe({ children }: { children?: React.ReactNode }) {
  const { safe } = useImageGuardContentContext();
  return safe ? <>{children}</> : null;
};

ImageGuard.ReportNSFW = function ReportNSFW({
  position = 'top-right',
  sx,
  className,
}: {
  position?: 'static' | 'top-left' | 'top-right';
  sx?: Sx;
  className?: string;
}) {
  const { image, showReportNsfw } = useImageGuardContentContext();
  if (!showReportNsfw) return null;
  return (
    <ReportImageNsfwButton imageId={image.id}>
      {({ onClick, isLoading }) => (
        <Menu position="left-start" withArrow offset={-5}>
          <Menu.Target>
            <ActionIcon
              variant="transparent"
              loading={isLoading}
              p={0}
              onClick={(e: React.MouseEvent) => {
                e.preventDefault();
                e.stopPropagation();
              }}
              sx={{
                width: 30,
                position: 'absolute',
                top: 5,
                left: position === 'top-left' ? 5 : undefined,
                right: position === 'top-right' ? 5 : undefined,
                zIndex: 8,
              }}
            >
              <IconDotsVertical
                size={26}
                color="#fff"
                filter="drop-shadow(1px 1px 2px rgb(0 0 0 / 50%)) drop-shadow(0px 5px 15px rgb(0 0 0 / 60%))"
              />
            </ActionIcon>
          </Menu.Target>
          <Menu.Dropdown>
            <Menu.Item icon={<IconFlag size={14} stroke={1.5} />} onClick={onClick}>
              Report adult content
            </Menu.Item>
          </Menu.Dropdown>
        </Menu>
      )}
    </ReportImageNsfwButton>
  );
};

type ToggleStatus = 'show' | 'hide';
type ToggleProps = {
  children: ({ status }: { status: ToggleStatus }) => React.ReactElement;
};

ImageGuard.ToggleImage = function ToggleImage({
  position = 'top-left',
  sx,
  className,
}: {
  position?: 'static' | 'top-left' | 'top-right';
  sx?: Sx;
  className?: string;
}) {
  const { image, showToggleImage, canToggleNsfw } = useImageGuardContentContext();
  const showImage = useStore((state) => state.showingImages[image.id.toString()]);
  const toggleImage = useStore((state) => state.toggleImage);

  if (!showToggleImage) return null;

  return (
    <ImageGuardPopover>
      <Badge
        color="red"
        variant="filled"
        size="sm"
        px={6}
        sx={(theme) => ({
          cursor: canToggleNsfw ? 'pointer' : undefined,
          userSelect: 'none',
          ...(position !== 'static'
            ? {
                position: 'absolute',
                top: theme.spacing.xs,
                left: position === 'top-left' ? theme.spacing.xs : undefined,
                right: position === 'top-right' ? theme.spacing.xs : undefined,
                zIndex: 10,
              }
            : {}),
          ...(sx && sx instanceof Function ? sx(theme) : sx),
        })}
        className={className}
        onClick={canToggleNsfw ? () => toggleImage(image.id) : undefined}
      >
        <Group spacing={5} noWrap>
          <Text
            weight="bold"
            sx={{
              whiteSpace: 'nowrap',
              ...(canToggleNsfw
                ? {
                    borderRight: '1px solid rgba(0,0,0,.15)',
                    boxShadow: '0 1px 0 1px rgba(255,255,255,.1)',
                    paddingRight: 5,
                  }
                : {}),
            }}
            component="span"
          >
            18
            <Box component="span" sx={{ marginLeft: 1 }}>
              <IconPlus size={8} strokeWidth={5} />
            </Box>
          </Text>
          {canToggleNsfw &&
            (showImage ? (
              <IconEyeOff size={14} strokeWidth={2.5} />
            ) : (
              <IconEye size={14} strokeWidth={2.5} />
            ))}
        </Group>
      </Badge>
    </ImageGuardPopover>
  );
};

ImageGuard.ToggleConnect = function ToggleConnect({
  position = 'top-left',
  sx,
  className,
}: {
  position?: 'static' | 'top-left' | 'top-right';
  sx?: Sx;
  className?: string;
}) {
  // const currentUser = useCurrentUser();
  // const { blurNsfw: toggleable } = currentUser ?? {};
  const { connect } = useImageGuardContext();
  const { image, showToggleConnect, canToggleNsfw } = useImageGuardContentContext();
  const showImage = useStore((state) => state.showingImages[image?.id.toString()] ?? false);
  const showConnect = useStore((state) =>
    connect ? state.showingConnections[getConnectionKey(connect)] : false
  );
  const toggleConnect = useStore((state) => state.toggleConnection);

  // const showToModerator = image.imageNsfw && isModerator;
  // if (!connect || (!image.nsfw && !showToModerator)) return null;
  if (!showToggleConnect) return null;

  const showing = showConnect ?? showImage;
  return (
    <ImageGuardPopover>
      <Badge
        color="red"
        variant="filled"
        size="sm"
        px={6}
        sx={(theme) => ({
          cursor: canToggleNsfw ? 'pointer' : undefined,
          userSelect: 'none',
          ...(position !== 'static'
            ? {
                position: 'absolute',
                top: theme.spacing.xs,
                left: position === 'top-left' ? theme.spacing.xs : undefined,
                right: position === 'top-right' ? theme.spacing.xs : undefined,
                zIndex: 10,
              }
            : {}),
          ...(sx && sx instanceof Function ? sx(theme) : sx),
        })}
        className={className}
        onClick={canToggleNsfw && connect ? () => toggleConnect(connect) : undefined}
      >
        <Group spacing={5} noWrap>
          <Text
            weight="bold"
            sx={{
              whiteSpace: 'nowrap',
              ...(canToggleNsfw
                ? {
                    borderRight: '1px solid rgba(0,0,0,.15)',
                    boxShadow: '0 1px 0 1px rgba(255,255,255,.1)',
                    paddingRight: 5,
                  }
                : {}),
            }}
            component="span"
          >
            18
            <Box component="span" sx={{ marginLeft: 1 }}>
              <IconPlus size={8} strokeWidth={5} />
            </Box>
          </Text>
          {canToggleNsfw &&
            (showing ? (
              <IconEyeOff size={14} strokeWidth={2.5} />
            ) : (
              <IconEye size={14} strokeWidth={2.5} />
            ))}
        </Group>
      </Badge>
    </ImageGuardPopover>
  );
};

function ImageGuardPopover({ children }: { children: React.ReactElement }) {
  const user = useCurrentUser();
  const isAuthenticated = !!user;
  const { image } = useImageGuardContentContext();
  const [opened, setOpened] = useState(false);
  const router = useRouter();

  if (image.nsfw && !isAuthenticated)
    return (
      <Popover
        width={300}
        position="bottom"
        opened={opened}
        withArrow
        closeOnClickOutside
        withinPortal
      >
        <Popover.Target>
          {cloneElement(children, {
            onClick: (e: React.MouseEvent) => {
              e.stopPropagation();
              e.preventDefault();
              e.nativeEvent.stopImmediatePropagation();
              setOpened((o) => !o);
            },
          })}
        </Popover.Target>
        <Popover.Dropdown>
          <Stack spacing="xs">
            <Group>
              <ThemeIcon color="red" size="xl" variant="outline">
                <IconLock />
              </ThemeIcon>
              <Text size="sm" weight={500} sx={{ flex: 1 }}>
                You must be logged in to view adult content
              </Text>
            </Group>

            <Button size="xs" component={NextLink} href={`/login?returnUrl=${router.asPath}`}>
              Login
            </Button>
          </Stack>
        </Popover.Dropdown>
      </Popover>
    );

  return cloneElement(children, {
    onClick: (e: React.MouseEvent) => {
      e.stopPropagation();
      e.preventDefault();
      e.nativeEvent.stopImmediatePropagation();
      children.props.onClick?.();
    },
  });
}

ImageGuard.Content = function ImageGuardContent({
  children,
}: {
  children: ({ safe }: { safe: boolean }) => React.ReactElement;
}) {
  const { safe } = useImageGuardContentContext();
  return children({ safe });
};<|MERGE_RESOLUTION|>--- conflicted
+++ resolved
@@ -9,17 +9,11 @@
   Box,
   Sx,
   ActionIcon,
-<<<<<<< HEAD
-=======
   Tooltip,
->>>>>>> d47737dc
   Menu,
 } from '@mantine/core';
 import { NextLink } from '@mantine/next';
 import { Prisma } from '@prisma/client';
-<<<<<<< HEAD
-import { IconDotsVertical, IconEye, IconEyeOff, IconFlag, IconLock, IconPlus } from '@tabler/icons';
-=======
 import {
   IconDotsVertical,
   IconEye,
@@ -29,7 +23,6 @@
   IconPlus,
   IconRating18Plus,
 } from '@tabler/icons';
->>>>>>> d47737dc
 import { useRouter } from 'next/router';
 import React, { cloneElement, createContext, useContext, useState, useCallback } from 'react';
 import { create } from 'zustand';
@@ -99,24 +92,17 @@
   - use case: home page, model card, toggle image - since I don't have all the images yet, I need to be able to still manage nsfw state for all the images without having the knowledge of which images are nsfw
 */
 
-<<<<<<< HEAD
 export type CustomImageModel = Omit<ImageModel, 'tags'> & {
-=======
-type CustomImageModel = Omit<ImageModel, 'tags'> & {
->>>>>>> d47737dc
   imageNsfw?: boolean;
   tags?: SimpleTag[];
   analysis?: Prisma.JsonValue;
 };
-<<<<<<< HEAD
 
 type ImageProps = {
   id: number;
   nsfw: boolean;
   imageNsfw?: boolean;
 };
-=======
->>>>>>> d47737dc
 
 type ImageGuardProps<T extends ImageProps> = {
   images: T[];
@@ -126,15 +112,11 @@
   nsfw?: boolean;
 };
 
-<<<<<<< HEAD
 export function ImageGuard<T extends ImageProps>({
   images: initialImages,
   connect,
   render,
 }: ImageGuardProps<T>) {
-=======
-export function ImageGuard({ images: initialImages, connect, render }: ImageGuardProps) {
->>>>>>> d47737dc
   const images = initialImages.filter(isDefined).filter((x) => x.id);
 
   return (
@@ -149,11 +131,7 @@
 }
 
 const ImageGuardContentCtx = createContext<{
-<<<<<<< HEAD
   image: ImageProps;
-=======
-  image: CustomImageModel;
->>>>>>> d47737dc
   safe: boolean;
   showToggleImage: boolean;
   showToggleConnect: boolean;
