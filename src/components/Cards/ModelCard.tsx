--- conflicted
+++ resolved
@@ -60,17 +60,13 @@
 }));
 
 export function ModelCard({ data }: Props) {
-<<<<<<< HEAD
-  const { classes, cx, theme } = useCardStyles();
-  const { classes: modelCardClasses } = useStyles();
-=======
-  const { classes, cx, theme } = useCardStyles({
+ const { classes, cx, theme } = useCardStyles({
     aspectRatio:
       data.image && data.image.width && data.image.height
         ? data.image.width / data.image.height
         : 1,
   });
->>>>>>> b59e16a7
+  const { classes: modelCardClasses } = useStyles();
   const router = useRouter();
   const currentUser = useCurrentUser();
   const features = useFeatureFlags();
@@ -251,8 +247,6 @@
                               <Menu.Dropdown>{contextMenuItems.map((el) => el)}</Menu.Dropdown>
                             </Menu>
                           )}
-
-<<<<<<< HEAD
                           {features.imageGeneration && data.canGenerate && data.version?.id && (
                             <HoverActionButton
                               label="Create"
@@ -317,10 +311,7 @@
                         </>
                       )}
                     </>
-                  );
-=======
-                  router.push(`/user/${data.user.username}`);
->>>>>>> b59e16a7
+                  )
                 }}
               </ImageGuard.Content>
             )}
@@ -370,7 +361,6 @@
                 </Text>
               </IconBadge>
             )}
-<<<<<<< HEAD
             <Group spacing={4} noWrap>
               <IconBadge
                 className={classes.iconBadge}
@@ -390,55 +380,6 @@
               <IconBadge className={classes.iconBadge} icon={<IconDownload size={14} />}>
                 <Text size="xs">{abbreviateNumber(data.rank.downloadCount)}</Text>
               </IconBadge>
-=======
-            <Text size="xl" weight={700} lineClamp={2} lh={1.2}>
-              {data.name}
-            </Text>
-            <Group spacing={4} position="apart">
-              {!data.locked && (
-                <IconBadge
-                  className={classes.iconBadge}
-                  sx={{ userSelect: 'none' }}
-                  icon={
-                    <Rating
-                      size="xs"
-                      value={data.rank.rating}
-                      fractions={4}
-                      emptySymbol={
-                        theme.colorScheme === 'dark' ? (
-                          <IconStar size={14} fill="rgba(255,255,255,.3)" color="transparent" />
-                        ) : undefined
-                      }
-                      readOnly
-                    />
-                  }
-                >
-                  <Text size="xs" color={data.rank.ratingCount > 0 ? undefined : 'dimmed'}>
-                    {abbreviateNumber(data.rank.ratingCount)}
-                  </Text>
-                </IconBadge>
-              )}
-              <Group spacing={4} noWrap>
-                <IconBadge
-                  className={classes.iconBadge}
-                  icon={
-                    <IconHeart
-                      size={14}
-                      style={{ fill: isFavorite ? theme.colors.red[6] : undefined }}
-                      color={isFavorite ? theme.colors.red[6] : undefined}
-                    />
-                  }
-                >
-                  <Text size="xs">{abbreviateNumber(data.rank.favoriteCount)}</Text>
-                </IconBadge>
-                <IconBadge className={classes.iconBadge} icon={<IconMessageCircle2 size={14} />}>
-                  <Text size="xs">{abbreviateNumber(data.rank.commentCount)}</Text>
-                </IconBadge>
-                <IconBadge className={classes.iconBadge} icon={<IconDownload size={14} />}>
-                  <Text size="xs">{abbreviateNumber(data.rank.downloadCount)}</Text>
-                </IconBadge>
-              </Group>
->>>>>>> b59e16a7
             </Group>
           </Group>
         </Stack>
