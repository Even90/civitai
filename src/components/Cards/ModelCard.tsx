--- conflicted
+++ resolved
@@ -254,74 +254,7 @@
                                           </Text>
                                         </>
                                       )}
-                                    </Badge>
-<<<<<<< HEAD
-                                  )}
-                                </Group>
-                                <Stack spacing="xs">
-                                  {contextMenuItems.length > 0 && (
-                                    <Menu position="left-start" withArrow offset={-5}>
-                                      <Menu.Target>
-                                        <ActionIcon
-                                          variant="transparent"
-                                          p={0}
-                                          onClick={(e) => {
-                                            e.preventDefault();
-                                            e.stopPropagation();
-                                          }}
-                                        >
-                                          <IconDotsVertical
-                                            size={24}
-                                            color="#fff"
-                                            style={{ filter: `drop-shadow(0 0 2px #000)` }}
-                                          />
-                                        </ActionIcon>
-                                      </Menu.Target>
-                                      <Menu.Dropdown>
-                                        {contextMenuItems.map((el) => el)}
-                                      </Menu.Dropdown>
-                                    </Menu>
-                                  )}
-                                  {data.requiresClub && (
-                                    <Tooltip
-                                      label="This model requires joining a club to get access to it."
-                                      withinPortal
-                                      maw={350}
-                                    >
-                                      <ThemeIcon size={30} radius="xl" color="blue">
-                                        <IconClubs stroke={2.5} size={16} />
-                                      </ThemeIcon>
-                                    </Tooltip>
-                                  )}
-                                  {features.imageGeneration && data.canGenerate && (
-                                    <HoverActionButton
-                                      label="Create"
-                                      size={30}
-                                      color="white"
-                                      variant="filled"
-                                      onClick={(e) => {
-                                        e.preventDefault();
-                                        e.stopPropagation();
-                                        generationPanel.open({
-                                          type: 'modelVersion',
-                                          id: data.version.id,
-                                        });
-                                      }}
-                                    >
-                                      <IconBrush stroke={2.5} size={16} />
-                                    </HoverActionButton>
-                                  )}
-                                  <CivitiaLinkManageButton
-                                    modelId={data.id}
-                                    modelName={data.name}
-                                    modelType={data.type}
-                                    hashes={data.hashes}
-                                    noTooltip
-                                    iconSize={16}
-                                  >
-                                    {({ color, onClick, icon, label }) => (
-=======
-
+                                    </Badge> 
                                     {(isNew || isUpdated) && (
                                       <Badge
                                         className={classes.chip}
@@ -363,8 +296,18 @@
                                         </Menu.Dropdown>
                                       </Menu>
                                     )}
+                                    {data.requiresClub && (
+                                      <Tooltip
+                                        label="This model requires joining a club to get access to it."
+                                        withinPortal
+                                        maw={350}
+                                      >
+                                        <ThemeIcon size={30} radius="xl" color="blue">
+                                          <IconClubs stroke={2.5} size={16} />
+                                        </ThemeIcon>
+                                      </Tooltip>
+                                    )}
                                     {features.imageGeneration && data.canGenerate && (
->>>>>>> 44dd93db
                                       <HoverActionButton
                                         label="Create"
                                         size={30}
