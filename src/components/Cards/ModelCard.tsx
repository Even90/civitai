import {
  ActionIcon,
  Badge,
  Divider,
  Group,
  Menu,
  Rating,
  Stack,
  Text,
  UnstyledButton,
} from '@mantine/core';
import {
  IconStar,
  IconDownload,
  IconHeart,
  IconMessageCircle2,
  IconTagOff,
  IconDotsVertical,
  IconBrush,
} from '@tabler/icons-react';
import { useRouter } from 'next/router';
import React from 'react';
import { useEffect } from 'react';
import { z } from 'zod';
import { FeedCard } from '~/components/Cards/FeedCard';
import { useCardStyles } from '~/components/Cards/Cards.styles';
import { EdgeMedia } from '~/components/EdgeMedia/EdgeMedia';
import { HideModelButton } from '~/components/HideModelButton/HideModelButton';
import { HideUserButton } from '~/components/HideUserButton/HideUserButton';
import { IconBadge } from '~/components/IconBadge/IconBadge';
import { ImageGuard } from '~/components/ImageGuard/ImageGuard';
import { MediaHash } from '~/components/ImageHash/ImageHash';
import { AddToCollectionMenuItem } from '~/components/MenuItems/AddToCollectionMenuItem';
import { ReportMenuItem } from '~/components/MenuItems/ReportMenuItem';
import { UserAvatar } from '~/components/UserAvatar/UserAvatar';
import { useCurrentUser } from '~/hooks/useCurrentUser';
import { openContext } from '~/providers/CustomModalsProvider';
import { useFeatureFlags } from '~/providers/FeatureFlagsProvider';
import { BaseModel, baseModelSets, constants } from '~/server/common/constants';
import { ReportEntity } from '~/server/schema/report.schema';
import { aDayAgo } from '~/utils/date-helpers';
import { abbreviateNumber } from '~/utils/number-helpers';
import { getDisplayName, slugit } from '~/utils/string-helpers';
import { trpc } from '~/utils/trpc';
import { CollectionType } from '@prisma/client';
import HoverActionButton from '~/components/Cards/components/HoverActionButton';
import { CivitiaLinkManageButton } from '~/components/CivitaiLink/CivitiaLinkManageButton';
import { generationPanel } from '~/store/generation.store';
import { useHiddenPreferencesContext } from '~/providers/HiddenPreferencesProvider';
import { InView } from 'react-intersection-observer';
import { UseQueryModelReturn } from '~/components/Model/model.utils';

const IMAGE_CARD_WIDTH = 450;
// To validate url query string
const querySchema = z.object({
  model: z.coerce.number().optional(),
  hidden: z.coerce.boolean().optional(),
});

export function ModelCard({ data }: Props) {
  const { classes, cx, theme } = useCardStyles({
    aspectRatio:
      data.image && data.image.width && data.image.height
        ? data.image.width / data.image.height
        : 1,
  });

  const router = useRouter();
  const currentUser = useCurrentUser();
  const features = useFeatureFlags();
  const queryResult = querySchema.safeParse(router.query);
  const hiddenQuery = queryResult.success ? queryResult.data.hidden : false;
  const modelId = queryResult.success ? queryResult.data.model : undefined;

  const { data: { Favorite: favoriteModels = [] } = { Favorite: [] } } =
    trpc.user.getEngagedModels.useQuery(undefined, {
      enabled: !!currentUser,
      cacheTime: Infinity,
      staleTime: Infinity,
    });
  const isFavorite = favoriteModels.find((modelId) => modelId === data.id);

  const { users: hiddenUsers, models: hiddenModels } = useHiddenPreferencesContext();
  const isHidden = hiddenUsers.get(data.user.id) || hiddenModels.get(data.id);

  const reportOption = (
    <ReportMenuItem
      key="report-model"
      loginReason="report-model"
      onReport={() => openContext('report', { entityType: ReportEntity.Model, entityId: data.id })}
    />
  );

  const reportImageOption = data.image && (
    <ReportMenuItem
      key="report-image"
      label="Report image"
      onReport={() =>
        openContext('report', {
          entityType: ReportEntity.Image,
          // Explicitly cast to number because we know it's not undefined
          entityId: data.image?.id as number,
        })
      }
    />
  );

  const blockTagsOption = (
    <Menu.Item
      key="block-tags"
      icon={<IconTagOff size={14} stroke={1.5} />}
      onClick={(e: React.MouseEvent<HTMLButtonElement>) => {
        e.preventDefault();
        e.stopPropagation();
        openContext('blockModelTags', { modelId: data.id });
      }}
    >
      {`Hide content with these tags`}
    </Menu.Item>
  );

  let contextMenuItems: React.ReactNode[] = [];
  if (features.collections) {
    contextMenuItems = contextMenuItems.concat([
      <AddToCollectionMenuItem
        key="add-to-collection"
        onClick={() =>
          openContext('addToCollection', { modelId: data.id, type: CollectionType.Model })
        }
      />,
    ]);
  }

  if (currentUser?.id !== data.user.id)
    contextMenuItems = contextMenuItems.concat([
      <HideModelButton key="hide-model" as="menu-item" modelId={data.id} />,
      <HideUserButton key="hide-button" as="menu-item" userId={data.user.id} />,
      reportOption,
      reportImageOption,
    ]);
  if (currentUser) contextMenuItems.splice(2, 0, blockTagsOption);

  const isNew = data.publishedAt && data.publishedAt > aDayAgo;
  const isUpdated =
    data.lastVersionAt &&
    data.publishedAt &&
    data.lastVersionAt > aDayAgo &&
    data.lastVersionAt.getTime() - data.publishedAt.getTime() > constants.timeCutOffs.updatedModel;
  const isSDXL = baseModelSets.SDXL.includes(data.version.baseModel as BaseModel);

  useEffect(() => {
    if (!modelId || modelId !== data.id) return;
    const elem = document.getElementById(`${modelId}`);
    if (elem) elem.scrollIntoView({ behavior: 'auto', block: 'center', inline: 'center' });
  }, [modelId, data.id]);

  return (
    <FeedCard
      className={!data.image ? classes.noImage : undefined}
      href={`/models/${data.id}/${slugit(data.name)}`}
      sx={{ opacity: isHidden ? 0.1 : undefined }}
    >
<<<<<<< HEAD
      <InView rootMargin="600px">
        {({ ref, inView }) => (
          <div className={classes.root} ref={ref}>
            {inView && (
              <>
                {data.image && (
                  <ImageGuard
                    images={[data.image]}
                    connect={{ entityId: data.id, entityType: 'model' }}
                    render={(image) => (
                      <ImageGuard.Content>
                        {({ safe }) => {
                          // Small hack to prevent blurry landscape images
                          const originalAspectRatio =
                            image.width && image.height ? image.width / image.height : 1;
=======
      <div className={classes.root}>
        {data.image && (
          <ImageGuard
            images={[data.image]}
            connect={{ entityId: data.id, entityType: 'model' }}
            render={(image) => (
              <ImageGuard.Content>
                {({ safe }) => {
                  // Small hack to prevent blurry landscape images
                  const originalAspectRatio =
                    image.width && image.height ? image.width / image.height : 1;

                  return (
                    <>
                      <Group
                        spacing={4}
                        position="apart"
                        align="start"
                        className={cx(classes.contentOverlay, classes.top)}
                        noWrap
                      >
                        <Group spacing={4}>
                          <ImageGuard.ToggleConnect className={classes.chip} position="static" />
                          <Badge
                            className={cx(classes.infoChip, classes.chip)}
                            variant="light"
                            radius="xl"
                          >
                            <Text color="white" size="xs" transform="capitalize">
                              {getDisplayName(data.type)}
                            </Text>
                            {isSDXL && (
                              <>
                                <Divider orientation="vertical" />
                                <Text color="white" size="xs">
                                  XL
                                </Text>
                              </>
                            )}
                          </Badge>
>>>>>>> b1c6cc00

                          return (
                            <>
                              <Group
                                spacing={4}
                                position="apart"
                                align="start"
                                className={cx(classes.contentOverlay, classes.top)}
                                noWrap
                              >
                                <Group spacing={4}>
                                  <ImageGuard.ToggleConnect
                                    className={classes.chip}
                                    position="static"
                                  />
                                  <Badge
                                    className={cx(classes.infoChip, classes.chip)}
                                    variant="light"
                                    radius="xl"
                                  >
                                    <Text color="white" size="xs" transform="capitalize">
                                      {getDisplayName(data.type)}
                                    </Text>
                                  </Badge>

                                  {(isNew || isUpdated) && (
                                    <Badge
                                      className={classes.chip}
                                      variant="filled"
                                      radius="xl"
                                      sx={(theme) => ({
                                        backgroundColor: isUpdated
                                          ? '#1EBD8E'
                                          : theme.colors.blue[theme.fn.primaryShade()],
                                      })}
                                    >
                                      <Text color="white" size="xs" transform="capitalize">
                                        {isUpdated ? 'Updated' : 'New'}
                                      </Text>
                                    </Badge>
                                  )}
                                </Group>

                                <Stack spacing="xs">
                                  {contextMenuItems.length > 0 && (
                                    <Menu position="left-start" withArrow offset={-5}>
                                      <Menu.Target>
                                        <ActionIcon
                                          variant="transparent"
                                          p={0}
                                          onClick={(e) => {
                                            e.preventDefault();
                                            e.stopPropagation();
                                          }}
                                        >
                                          <IconDotsVertical
                                            size={24}
                                            color="#fff"
                                            style={{ filter: `drop-shadow(0 0 2px #000)` }}
                                          />
                                        </ActionIcon>
                                      </Menu.Target>
                                      <Menu.Dropdown>
                                        {contextMenuItems.map((el) => el)}
                                      </Menu.Dropdown>
                                    </Menu>
                                  )}
                                  {features.imageGeneration &&
                                    data.canGenerate &&
                                    data.version?.id && (
                                      <HoverActionButton
                                        label="Create"
                                        size={30}
                                        color="white"
                                        variant="filled"
                                        onClick={(e) => {
                                          e.preventDefault();
                                          e.stopPropagation();
                                          generationPanel.open({
                                            type: 'model',
                                            id: data.version.id,
                                          });
                                        }}
                                      >
                                        <IconBrush stroke={2.5} size={16} />
                                      </HoverActionButton>
                                    )}
                                  <CivitiaLinkManageButton
                                    modelId={data.id}
                                    modelName={data.name}
                                    modelType={data.type}
                                    hashes={data.hashes}
                                    noTooltip
                                    iconSize={16}
                                  >
                                    {({ color, onClick, icon, label }) => (
                                      <HoverActionButton
                                        onClick={onClick}
                                        label={label}
                                        size={30}
                                        color={color}
                                        variant="filled"
                                        keepIconOnHover
                                      >
                                        {icon}
                                      </HoverActionButton>
                                    )}
                                  </CivitiaLinkManageButton>
                                </Stack>
                              </Group>
                              {image ? (
                                <>
                                  {safe ? (
                                    <EdgeMedia
                                      src={image.url}
                                      name={image.name ?? image.id.toString()}
                                      alt={image.name ?? undefined}
                                      type={image.type}
                                      width={
                                        originalAspectRatio > 1
                                          ? IMAGE_CARD_WIDTH * originalAspectRatio
                                          : IMAGE_CARD_WIDTH
                                      }
                                      placeholder="empty"
                                      className={classes.image}
                                      loading="lazy"
                                    />
                                  ) : (
                                    <MediaHash {...data.image} />
                                  )}
                                </>
                              ) : (
                                <>
                                  <Text color="dimmed">This model has no images</Text>
                                </>
                              )}
                            </>
                          );
                        }}
                      </ImageGuard.Content>
                    )}
                  />
                )}
                <Stack
                  className={cx(classes.contentOverlay, classes.bottom, classes.gradientOverlay)}
                  spacing="xs"
                >
                  {data.user.id !== -1 && (
                    <UnstyledButton
                      sx={{ color: 'white' }}
                      onClick={(e) => {
                        e.preventDefault();
                        e.stopPropagation();

                        router.push(`/user/${data.user.username}`);
                      }}
                    >
                      <UserAvatar
                        user={data.user}
                        avatarProps={{ radius: 'md', size: 32 }}
                        withUsername
                      />
                    </UnstyledButton>
                  )}
                  <Text size="xl" weight={700} lineClamp={2} lh={1.3}>
                    {data.name}
                  </Text>
                  <Group spacing={4} position="apart">
                    {!data.locked && (
                      <IconBadge
                        className={classes.iconBadge}
                        sx={{ userSelect: 'none' }}
                        icon={
                          <Rating
                            size="xs"
                            value={data.rank.rating}
                            fractions={4}
                            emptySymbol={
                              theme.colorScheme === 'dark' ? (
                                <IconStar
                                  size={14}
                                  fill="rgba(255,255,255,.3)"
                                  color="transparent"
                                />
                              ) : undefined
                            }
                            readOnly
                          />
                        }
                      >
                        <Text size="xs" color={data.rank.ratingCount > 0 ? undefined : 'dimmed'}>
                          {abbreviateNumber(data.rank.ratingCount)}
                        </Text>
                      </IconBadge>
                    )}
                    <Group spacing={4} noWrap>
                      <IconBadge
                        className={classes.iconBadge}
                        icon={
                          <IconHeart
                            size={14}
                            style={{ fill: isFavorite ? theme.colors.red[6] : undefined }}
                            color={isFavorite ? theme.colors.red[6] : undefined}
                          />
                        }
                      >
                        <Text size="xs">{abbreviateNumber(data.rank.favoriteCount)}</Text>
                      </IconBadge>
                      <IconBadge
                        className={classes.iconBadge}
                        icon={<IconMessageCircle2 size={14} />}
                      >
                        <Text size="xs">{abbreviateNumber(data.rank.commentCount)}</Text>
                      </IconBadge>
                      <IconBadge className={classes.iconBadge} icon={<IconDownload size={14} />}>
                        <Text size="xs">{abbreviateNumber(data.rank.downloadCount)}</Text>
                      </IconBadge>
                    </Group>
                  </Group>
                </Stack>
              </>
            )}
          </div>
        )}
      </InView>
    </FeedCard>
  );
}

type Props = { data: UseQueryModelReturn[number] };<|MERGE_RESOLUTION|>--- conflicted
+++ resolved
@@ -160,7 +160,6 @@
       href={`/models/${data.id}/${slugit(data.name)}`}
       sx={{ opacity: isHidden ? 0.1 : undefined }}
     >
-<<<<<<< HEAD
       <InView rootMargin="600px">
         {({ ref, inView }) => (
           <div className={classes.root} ref={ref}>
@@ -176,48 +175,6 @@
                           // Small hack to prevent blurry landscape images
                           const originalAspectRatio =
                             image.width && image.height ? image.width / image.height : 1;
-=======
-      <div className={classes.root}>
-        {data.image && (
-          <ImageGuard
-            images={[data.image]}
-            connect={{ entityId: data.id, entityType: 'model' }}
-            render={(image) => (
-              <ImageGuard.Content>
-                {({ safe }) => {
-                  // Small hack to prevent blurry landscape images
-                  const originalAspectRatio =
-                    image.width && image.height ? image.width / image.height : 1;
-
-                  return (
-                    <>
-                      <Group
-                        spacing={4}
-                        position="apart"
-                        align="start"
-                        className={cx(classes.contentOverlay, classes.top)}
-                        noWrap
-                      >
-                        <Group spacing={4}>
-                          <ImageGuard.ToggleConnect className={classes.chip} position="static" />
-                          <Badge
-                            className={cx(classes.infoChip, classes.chip)}
-                            variant="light"
-                            radius="xl"
-                          >
-                            <Text color="white" size="xs" transform="capitalize">
-                              {getDisplayName(data.type)}
-                            </Text>
-                            {isSDXL && (
-                              <>
-                                <Divider orientation="vertical" />
-                                <Text color="white" size="xs">
-                                  XL
-                                </Text>
-                              </>
-                            )}
-                          </Badge>
->>>>>>> b1c6cc00
 
                           return (
                             <>
@@ -241,6 +198,14 @@
                                     <Text color="white" size="xs" transform="capitalize">
                                       {getDisplayName(data.type)}
                                     </Text>
+                                    {isSDXL && (
+                                      <>
+                                        <Divider orientation="vertical" />
+                                        <Text color="white" size="xs">
+                                          XL
+                                        </Text>
+                                      </>
+                                    )}
                                   </Badge>
 
                                   {(isNew || isUpdated) && (
