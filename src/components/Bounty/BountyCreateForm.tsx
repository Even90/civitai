import {
  ActionIcon,
  Button,
  createStyles,
  Divider,
  Grid,
  Group,
  Input,
  Paper,
  Progress,
  Radio,
  SimpleGrid,
  Stack,
  Text,
  ThemeIcon,
  Title,
  Tooltip,
  TooltipProps,
} from '@mantine/core';
import { BountyEntryMode, BountyMode, BountyType, Currency, TagTarget } from '@prisma/client';
import {
  IconCalendar,
  IconCalendarDue,
  IconExclamationMark,
  IconInfoCircle,
  IconQuestionMark,
  IconTrash,
} from '@tabler/icons-react';
import dayjs from 'dayjs';
import { useRouter } from 'next/router';
import React from 'react';
import { z } from 'zod';

import { BackButton, NavigateBack } from '~/components/BackButton/BackButton';
import { BuzzTransactionButton } from '~/components/Buzz/BuzzTransactionButton';
import { CurrencyBadge } from '~/components/Currency/CurrencyBadge';
import { EdgeMedia } from '~/components/EdgeMedia/EdgeMedia';
import { ImageDropzone } from '~/components/Image/ImageDropzone/ImageDropzone';
import { MediaHash } from '~/components/ImageHash/ImageHash';
import { ImageMetaPopover } from '~/components/ImageMeta/ImageMeta';
import { matureLabel } from '~/components/Post/Edit/EditPostControls';
import { useCFImageUpload } from '~/hooks/useCFImageUpload';
import { useFormStorage } from '~/hooks/useFormStorage';
import {
  Form,
  InputCheckbox,
  InputDatePicker,
  InputMultiFileUpload,
  InputNumber,
  InputRadioGroup,
  InputRTE,
  InputSegmentedControl,
  InputSelect,
  InputSwitch,
  InputTags,
  InputText,
  useForm,
} from '~/libs/form';
import { constants } from '~/server/common/constants';
import { IMAGE_MIME_TYPE, VIDEO_MIME_TYPE } from '~/server/common/mime-types';
import { createBountyInputSchema } from '~/server/schema/bounty.schema';
import { numberWithCommas } from '~/utils/number-helpers';
import { getDisplayName } from '~/utils/string-helpers';
import { AlertWithIcon } from '../AlertWithIcon/AlertWithIcon';
import { useBuzzTransaction } from '../Buzz/buzz.utils';
<<<<<<< HEAD
import { DaysFromNow } from '../Dates/DaysFromNow';
import { stripTime } from '~/utils/date-helpers';
=======
import { CurrencyIcon } from '../Currency/CurrencyIcon';
import { getMinMaxDates, useMutateBounty } from './bounty.utils';
>>>>>>> 797de099

const tooltipProps: Partial<TooltipProps> = {
  maw: 300,
  multiline: true,
  position: 'bottom',
  withArrow: true,
};

const bountyModeDescription: Record<BountyMode, string> = {
  [BountyMode.Individual]:
    'Only you will be the supporter of this bounty. This is great if you are offering a good reward for a really specific resource that you want tailored for your specific needs. The number of entries might be limited if the reward you are offering is not enticing enough.',
  [BountyMode.Split]:
    'Other users can become a supporter in your bounty and select other entries to support. This is great for incentivizing a large number of people to contribute to submit entries to your bounty.',
};
const bountyEntryModeDescription: Record<BountyEntryMode, string> = {
  [BountyEntryMode.Open]:
    'Any user, at any time, can support an entry and gain access to its files.',
  [BountyEntryMode.BenefactorsOnly]:
    'Only people who become supporters in your bounty can support an entry and gain access to the files. Each supporter can only select 1 entry they support. So at best, each supporter will have access to 1 set of files.',
};

const formSchema = createBountyInputSchema
  .omit({
    images: true,
  })
  .refine((data) => !(data.nsfw && data.poi), {
    message: 'Mature content depicting actual people is not permitted.',
  })
  .refine((data) => data.startsAt < data.expiresAt, {
    message: 'Start date must be before expiration date',
    path: ['startsAt'],
  })
  .refine((data) => data.expiresAt > data.startsAt, {
    message: 'Expiration date must be after start date',
    path: ['expiresAt'],
  });

const useStyles = createStyles((theme) => ({
  radioItemWrapper: {
    '& .mantine-Group-root': {
      alignItems: 'stretch',
      [theme.fn.smallerThan('sm')]: {
        flexDirection: 'column',
      },
    },
  },

  radioItem: {
    border: `1px solid ${
      theme.colorScheme === 'dark' ? theme.colors.dark[4] : theme.colors.gray[4]
    }`,
    borderRadius: theme.radius.sm,
    padding: theme.spacing.xs,
    backgroundColor: theme.colorScheme === 'dark' ? theme.colors.dark[6] : theme.white,
    display: 'flex',
    flex: 1,

    '& > .mantine-Radio-body, & .mantine-Radio-label': {
      width: '100%',
    },

    '& > .mantine-Switch-body, & .mantine-Switch-labelWrapper, & .mantine-Switch-label': {
      width: '100%',
    },
  },

  root: {
    backgroundColor: theme.colorScheme === 'dark' ? theme.colors.dark[6] : theme.white,
  },
  label: {
    textTransform: 'capitalize',
  },
  active: {
    border: `2px solid ${theme.colors.blue[5]}`,
    backgroundColor: 'transparent',
  },

  title: {
    [theme.fn.smallerThan('sm')]: {
      fontSize: '24px',
    },
  },
  sectionTitle: {
    [theme.fn.smallerThan('sm')]: {
      fontSize: '18px',
    },
  },
  fluid: {
    [theme.fn.smallerThan('sm')]: {
      maxWidth: '100% !important',
    },
  },
  stickySidebar: {
    position: 'sticky',
    top: `calc(var(--mantine-header-height) + ${theme.spacing.md}px)`,

    [theme.fn.smallerThan('md')]: {
      position: 'relative',
      top: 0,
    },
  },
}));

export function BountyCreateForm() {
  const router = useRouter();
  const { classes } = useStyles();

  const { files: imageFiles, uploadToCF, removeImage } = useCFImageUpload();

  const handleDropImages = async (droppedFiles: File[]) => {
    for (const file of droppedFiles) {
      uploadToCF(file);
    }
  };

  const { minStartDate, maxStartDate, minExpiresDate, maxExpiresDate } = getMinMaxDates();

  const form = useForm({
    schema: formSchema,
    defaultValues: {
      name: '',
      description: '',
      tags: [],
      unitAmount: constants.bounties.minCreateAmount,
      nsfw: false,
      currency: Currency.BUZZ,
      type: BountyType.LoraCreation,
      mode: BountyMode.Individual,
      entryMode: BountyEntryMode.BenefactorsOnly,
      minBenefactorUnitAmount: constants.bounties.minCreateAmount,
      entryLimit: 1,
      files: [],
      ownRights: false,
      expiresAt: dayjs().add(7, 'day').endOf('day').toDate(),
      startsAt: new Date(),
      details: { baseModel: 'SD 1.5' },
    },
    shouldUnregister: false,
  });

  const bountyEntryModeEnabled = false;
  const bountyModeEnabled = false;

  const clearStorage = useFormStorage({
    schema: formSchema,
    form,
    timeout: 1000,
    key: `bounty_new`,
    watch: ({ mode, name, type, nsfw, currency, description, entryMode, unitAmount }) => ({
      mode,
      name,
      nsfw,
      currency,
      description,
      entryMode,
      unitAmount,
      type,
    }),
  });
  const type = form.watch('type');
  const mode = form.watch('mode');
  const currency = form.watch('currency');
  const unitAmount = form.watch('unitAmount');
  const nsfwPoi = form.watch(['nsfw', 'poi']);
<<<<<<< HEAD
  const expiresAt = form.watch('expiresAt');
=======
  const files = form.watch('files');
>>>>>>> 797de099
  const requireBaseModelSelection = [
    BountyType.ModelCreation,
    BountyType.LoraCreation,
    BountyType.EmbedCreation,
  ].some((t) => t === type);

  const { conditionalPerformTransaction } = useBuzzTransaction({
    message: (requiredBalance) =>
      `You don't have enough funds to create this bounty. Required Buzz: ${numberWithCommas(
        requiredBalance
      )}. Buy or earn more buzz to perform this action.`,
    performTransactionOnPurchase: false,
    purchaseSuccessMessage: (purchasedBalance) => (
      <Stack>
        <Text>Thank you for your purchase!</Text>
        <Text>
          We have added <CurrencyBadge currency={Currency.BUZZ} unitAmount={purchasedBalance} /> to
          your account. You can now continue the bounty creation process.
        </Text>
      </Stack>
    ),
  });

  const { createBounty, creating: creatingBounty } = useMutateBounty();

  const handleSubmit = async (data: z.infer<typeof formSchema>) => {
    const filteredImages = imageFiles
      .filter((file) => file.status === 'success')
      .map(({ id, url, ...file }) => ({ ...file, url: id }));

    const performTransaction = async () => {
      try {
        const result = await createBounty({
          ...data,
          images: filteredImages,
        });
        await router.push(`/bounties/${result.id}`);
        clearStorage();
      } catch (error) {
        // Do nothing since the query event will show an error notification
      }
    };

    if (currency === Currency.BUZZ) {
      conditionalPerformTransaction(data.unitAmount, performTransaction);
    } else {
      performTransaction();
    }
  };

  const hasPoiInNsfw = nsfwPoi.every((item) => !!item);

  return (
    <Form form={form} onSubmit={handleSubmit}>
      <Stack spacing={32}>
        <Group spacing="md" noWrap>
          <BackButton url="/bounties" />
          <Title className={classes.title}>Create a new bounty</Title>
        </Group>
        <Grid gutter="xl">
          <Grid.Col xs={12} md={8}>
            <Stack spacing={32}>
              <Stack spacing="xl">
                <InputText
                  name="name"
                  label="Bounty Name"
                  placeholder="e.g.:LoRA for XYZ"
                  withAsterisk
                />
                <Group spacing="md" grow>
                  <InputSelect
                    className={classes.fluid}
                    name="type"
                    label="Bounty Type"
                    placeholder="Please select a bounty type"
                    withAsterisk
                    data={Object.values(BountyType).map((value) => ({
                      value,
                      label: getDisplayName(value),
                    }))}
                    onChange={(value) => {
                      switch (value) {
                        case BountyType.ModelCreation:
                          form.setValue('details.baseModel', 'SD 1.5');
                          form.setValue('details.modelFormat', 'SafeTensor');
                          form.setValue('details.modelSize', 'full');
                          break;
                        case BountyType.LoraCreation:
                        case BountyType.EmbedCreation:
                          form.setValue('details.baseModel', 'SD 1.5');
                          form.setValue('details.modelFormat', undefined);
                          form.setValue('details.modelSize', undefined);
                          break;
                        default:
                          form.setValue('details', undefined);
                          break;
                      }
                    }}
                  />
                  {requireBaseModelSelection && (
                    <InputSelect
                      className={classes.fluid}
                      name="details.baseModel"
                      label="Base model"
                      placeholder="Please select a base model"
                      withAsterisk
                      data={[...constants.baseModels]}
                    />
                  )}
                </Group>
                <InputRTE
                  name="description"
                  label="About your bounty"
                  editorSize="xl"
                  includeControls={['heading', 'formatting', 'list', 'link', 'media', 'colors']}
                  withAsterisk
                  stickyToolbar
                />

                <Input.Wrapper
                  label="Example Images"
                  description="Please add at least 1 reference image to your bounty. This will serve as a reference point for Hunters and will also be used as your cover image."
                  descriptionProps={{ mb: 5 }}
                  withAsterisk
                >
                  <ImageDropzone
                    label="Drag & drop images here or click to browse"
                    onDrop={handleDropImages}
                    count={imageFiles.length}
                    accept={[...IMAGE_MIME_TYPE, ...VIDEO_MIME_TYPE]}
                  />
                </Input.Wrapper>
                {imageFiles.length > 0 && (
                  <SimpleGrid
                    spacing="sm"
                    breakpoints={[
                      { minWidth: 'xs', cols: 1 },
                      { minWidth: 'sm', cols: 3 },
                      { minWidth: 'md', cols: imageFiles.length > 3 ? 4 : imageFiles.length },
                    ]}
                  >
                    {imageFiles
                      .slice()
                      .reverse()
                      .map((file) => (
                        <Paper
                          key={file.id}
                          radius="sm"
                          p={0}
                          sx={{ position: 'relative', overflow: 'hidden', height: 332 }}
                          withBorder
                        >
                          {file.status === 'success' ? (
                            <>
                              <EdgeMedia
                                placeholder="empty"
                                src={file.id}
                                alt={file.name ?? undefined}
                                style={{ objectFit: 'cover', height: '100%' }}
                              />
                              <div style={{ position: 'absolute', top: 12, right: 12 }}>
                                <ActionIcon
                                  variant="filled"
                                  size="lg"
                                  color="red"
                                  onClick={() => removeImage(file.id)}
                                >
                                  <IconTrash size={26} strokeWidth={2.5} />
                                </ActionIcon>
                              </div>
                              {file.type === 'image' && (
                                <div style={{ position: 'absolute', bottom: 12, right: 12 }}>
                                  <ImageMetaPopover meta={file.meta}>
                                    <ActionIcon variant="light" color="dark" size="lg">
                                      <IconInfoCircle color="white" strokeWidth={2.5} size={26} />
                                    </ActionIcon>
                                  </ImageMetaPopover>
                                </div>
                              )}
                            </>
                          ) : (
                            <>
                              <MediaHash {...file} />
                              <Progress
                                size="xl"
                                value={file.progress}
                                label={`${Math.floor(file.progress)}%`}
                                color={file.progress < 100 ? 'blue' : 'green'}
                                striped
                                animate
                              />
                            </>
                          )}
                        </Paper>
                      ))}
                  </SimpleGrid>
                )}
                <Stack>
                  <Group spacing="md" grow>
                    <InputDatePicker
                      className={classes.fluid}
                      name="startsAt"
                      label="Start Date"
                      placeholder="Select a start date"
                      icon={<IconCalendar size={16} />}
                      withAsterisk
                      minDate={minStartDate}
                      maxDate={maxStartDate}
                    />
                    <InputDatePicker
                      className={classes.fluid}
                      name="expiresAt"
                      label="Deadline"
                      placeholder="Select an end date"
                      icon={<IconCalendarDue size={16} />}
                      withAsterisk
                      minDate={minExpiresDate}
                      maxDate={maxExpiresDate}
                    />
                  </Group>
                  <Text weight={590}>
                    With the selected dates, your bounty will expire{' '}
                    <Text weight="bold" color="red.5" span>
                      <DaysFromNow date={stripTime(expiresAt)} inUtc />
                    </Text>
                    . All times are in{' '}
                    <Text weight="bold" color="red.5" span>
                      UTC
                    </Text>
                    .
                  </Text>
                </Stack>
                <Divider label="Bounty rewards" />
                {bountyModeEnabled && (
                  <InputRadioGroup
                    name="mode"
                    label="Award Mode"
                    withAsterisk
                    className={classes.radioItemWrapper}
                  >
                    {Object.values(BountyMode).map((value) => (
                      <Radio
                        key={value}
                        className={classes.radioItem}
                        value={value}
                        label={
                          <RadioItem
                            label={getDisplayName(value)}
                            description={bountyModeDescription[value]}
                          />
                        }
                      />
                    ))}
                  </InputRadioGroup>
                )}
                <Group spacing="md" grow>
                  <InputNumber
                    className={classes.fluid}
                    name="unitAmount"
                    label="Bounty Amount"
                    placeholder="How much are you willing to reward for this bounty"
                    min={constants.bounties.minCreateAmount}
                    max={constants.bounties.maxCreateAmount}
                    step={100}
                    icon={<CurrencyIcon currency="BUZZ" size={16} />}
                    format={currency !== Currency.BUZZ ? 'currency' : undefined}
                    withAsterisk
                  />
                  <InputNumber
                    className={classes.fluid}
                    name="entryLimit"
                    label="Max entries per hunter"
                    placeholder="How many entries can a hunter submit to your bounty"
                    min={1}
                    max={100000}
                    withAsterisk
                  />
                  {mode === BountyMode.Split && (
                    <InputNumber
                      className={classes.fluid}
                      name="minBenefactorUnitAmount"
                      label="Minimum Benefactor Amount"
                      placeholder="How much does a supporter need to contribute to your bounty to become a supporter"
                      min={0}
                      max={unitAmount}
                      format={currency !== Currency.BUZZ ? 'currency' : undefined}
                    />
                  )}
                </Group>
              </Stack>
              <Stack spacing="xl">
                {bountyEntryModeEnabled && (
                  <InputRadioGroup name="entryMode" label="Entry Mode" withAsterisk>
                    {Object.values(BountyEntryMode).map((value) => (
                      <Radio
                        key={value}
                        className={classes.radioItem}
                        value={value}
                        label={
                          <RadioItem
                            label={getDisplayName(value)}
                            description={bountyEntryModeDescription[value]}
                          />
                        }
                      />
                    ))}
                  </InputRadioGroup>
                )}
                <Divider label="Additional information" />
                <InputMultiFileUpload
                  name="files"
                  label="Attachments"
                  description="Include any supporting files that you would like to share with the participants. This could be a PDF with more information about your bounty, or a zip file with some sample data."
                  dropzoneProps={{
                    maxSize: 100 * 1024 ** 2, // 100MB
                    maxFiles: 10,
                    accept: {
                      'application/pdf': ['.pdf'],
                      'application/zip': ['.zip'],
                      'application/json': ['.json'],
                      'application/x-yaml': ['.yaml', '.yml'],
                      'text/plain': ['.txt'],
                    },
                  }}
                />
                {files && files.length > 0 && (
                  <InputCheckbox name="ownRights" label="I own the rights to these files" mt="xs" />
                )}
              </Stack>
            </Stack>
          </Grid.Col>
          <Grid.Col xs={12} md={4}>
            <Stack className={classes.stickySidebar}>
              <Divider label="Properties" />
              {type === 'ModelCreation' && (
                <Stack spacing="xl">
                  <Input.Wrapper
                    className={classes.fluid}
                    label="Preferred model format"
                    labelProps={{ w: '100%' }}
                    withAsterisk
                  >
                    <InputSegmentedControl
                      classNames={classes}
                      name="details.modelFormat"
                      radius="sm"
                      data={[...constants.modelFileFormats]}
                      fullWidth
                      orientation="vertical"
                    />
                  </Input.Wrapper>
                  <Input.Wrapper
                    className={classes.fluid}
                    label="Preferred model size"
                    labelProps={{ w: '100%' }}
                    withAsterisk
                  >
                    <InputSegmentedControl
                      classNames={classes}
                      name="details.modelSize"
                      radius="sm"
                      data={[...constants.modelFileSizes]}
                      fullWidth
                    />
                  </Input.Wrapper>
                </Stack>
              )}
              <InputTags name="tags" label="Tags" target={[TagTarget.Bounty]} />
              <InputSwitch
                name="poi"
                label={
                  <Stack spacing={4}>
                    <Group spacing={4}>
                      <Text inline>Depicts an actual person</Text>
                    </Group>
                    <Text size="xs" color="dimmed">
                      For example: Tom Cruise or Tom Cruise as Maverick
                    </Text>
                  </Stack>
                }
              />
              <InputSwitch
                name="nsfw"
                label={
                  <Stack spacing={4}>
                    <Group spacing={4}>
                      <Text inline>Mature theme</Text>
                      <Tooltip label={matureLabel} {...tooltipProps}>
                        <ThemeIcon radius="xl" size="xs" color="gray">
                          <IconQuestionMark />
                        </ThemeIcon>
                      </Tooltip>
                    </Group>
                    <Text size="xs" color="dimmed">
                      This bounty is intended to produce mature content.
                    </Text>
                  </Stack>
                }
              />
              {hasPoiInNsfw && (
                <>
                  <AlertWithIcon color="red" pl={10} iconColor="red" icon={<IconExclamationMark />}>
                    <Text>
                      Mature content depicting actual people is not permitted. Please revise the
                      content of this listing to ensure no actual person is depicted in an mature
                      context out of respect for the individual.
                    </Text>
                  </AlertWithIcon>
                </>
              )}
            </Stack>
          </Grid.Col>
        </Grid>
        <Group position="right">
          <NavigateBack url="/bounties">
            {({ onClick }) => (
              <Button variant="light" color="gray" onClick={onClick}>
                Discard Changes
              </Button>
            )}
          </NavigateBack>
          {currency === Currency.BUZZ ? (
            <BuzzTransactionButton
              loading={creatingBounty}
              type="submit"
              disabled={hasPoiInNsfw}
              label="Save"
              buzzAmount={unitAmount}
              color="yellow.7"
            />
          ) : (
            <Button loading={creatingBounty} type="submit" disabled={hasPoiInNsfw}>
              Save
            </Button>
          )}
        </Group>
      </Stack>
    </Form>
  );
}

type RadioItemProps = { label: string; description: string };
const RadioItem = ({ label, description }: RadioItemProps) => (
  <Stack spacing={4}>
    <Text inline>{label}</Text>
    <Text size="xs" color="dimmed">
      {description}
    </Text>
  </Stack>
);<|MERGE_RESOLUTION|>--- conflicted
+++ resolved
@@ -63,13 +63,10 @@
 import { getDisplayName } from '~/utils/string-helpers';
 import { AlertWithIcon } from '../AlertWithIcon/AlertWithIcon';
 import { useBuzzTransaction } from '../Buzz/buzz.utils';
-<<<<<<< HEAD
+import { CurrencyIcon } from '../Currency/CurrencyIcon';
+import { getMinMaxDates, useMutateBounty } from './bounty.utils';
 import { DaysFromNow } from '../Dates/DaysFromNow';
 import { stripTime } from '~/utils/date-helpers';
-=======
-import { CurrencyIcon } from '../Currency/CurrencyIcon';
-import { getMinMaxDates, useMutateBounty } from './bounty.utils';
->>>>>>> 797de099
 
 const tooltipProps: Partial<TooltipProps> = {
   maw: 300,
@@ -234,11 +231,8 @@
   const currency = form.watch('currency');
   const unitAmount = form.watch('unitAmount');
   const nsfwPoi = form.watch(['nsfw', 'poi']);
-<<<<<<< HEAD
+  const files = form.watch('files');
   const expiresAt = form.watch('expiresAt');
-=======
-  const files = form.watch('files');
->>>>>>> 797de099
   const requireBaseModelSelection = [
     BountyType.ModelCreation,
     BountyType.LoraCreation,
