import {
  Anchor,
  Avatar,
  AvatarProps,
  BadgeProps,
  createStyles,
  Group,
  MantineNumberSize,
  MantineSize,
  Stack,
  Text,
} from '@mantine/core';
import { User } from '@prisma/client';
import Link from 'next/link';

import { getEdgeUrl } from '~/components/EdgeImage/EdgeImage';
import { Username } from '~/components/User/Username';
import { getInitials } from '~/utils/string-helpers';

const mapAvatarTextSize: Record<MantineSize, { textSize: MantineSize; subTextSize: MantineSize }> =
  {
    xs: { textSize: 'xs', subTextSize: 'xs' },
    sm: { textSize: 'sm', subTextSize: 'xs' },
    md: { textSize: 'sm', subTextSize: 'xs' },
    lg: { textSize: 'md', subTextSize: 'sm' },
    xl: { textSize: 'md', subTextSize: 'sm' },
  };

export function UserAvatar({
  user,
  withUsername,
  subText,
  subTextForce = false,
  avatarProps,
  badge,
  size = 'sm',
  spacing = 8,
  linkToProfile = false,
  textSize,
  subTextSize,
}: Props) {
  if (!user) return null;

  textSize ??= mapAvatarTextSize[size].textSize;
  subTextSize ??= mapAvatarTextSize[size].subTextSize;
  const { classes, cx } = useStyles();
  const avatar = (
    <Group align="center" spacing={spacing} noWrap>
      <Avatar
        src={user.image ? getEdgeUrl(user.image, { width: 96 }) : undefined}
        alt={user.username ? `${user.username}'s Avatar` : undefined}
        radius="xl"
        size={size}
        {...avatarProps}
      >
        {user.username ? getInitials(user.username) : null}
      </Avatar>
      {withUsername || subText ? (
        <Stack spacing={0}>
          {withUsername && (
            <Group spacing={4}>
              <Username username={user.username} deletedAt={user.deletedAt} size={textSize} />
              {badge}
            </Group>
          )}
          {subText && (typeof subText === 'string' || subTextForce) ? (
            <Text size={subTextSize} color="dimmed">
              {subText}
            </Text>
          ) : (
            subText
          )}
        </Stack>
      ) : null}
    </Group>
  );

<<<<<<< HEAD
  return linkToProfile ? (
    <Link href={`/user/${user?.username}`} passHref>
      <Anchor variant="text" className={classes.link}>
        {avatar}
      </Anchor>
=======
  return linkToProfile && !user.deletedAt ? (
    <Link href={`/user/${user.username}`} passHref>
      <Anchor variant="text">{avatar}</Anchor>
>>>>>>> 55dfc93d
    </Link>
  ) : (
    avatar
  );
}

type Props = {
  user?: Pick<Partial<User>, 'username' | 'image' | 'deletedAt'> | null;
  withUsername?: boolean;
  withLink?: boolean;
  avatarProps?: AvatarProps;
  subText?: React.ReactNode;
  subTextForce?: boolean;
  size?: MantineSize;
  spacing?: MantineNumberSize;
  badge?: React.ReactElement<BadgeProps> | null;
  linkToProfile?: boolean;
  textSize?: MantineSize;
  subTextSize?: MantineSize;
};

const useStyles = createStyles((theme) => ({
  link: {
    '&:hover': {
      textDecoration: 'underline',
    },
  },
}));<|MERGE_RESOLUTION|>--- conflicted
+++ resolved
@@ -39,11 +39,12 @@
   textSize,
   subTextSize,
 }: Props) {
+  const { classes, cx } = useStyles();
+
   if (!user) return null;
 
   textSize ??= mapAvatarTextSize[size].textSize;
   subTextSize ??= mapAvatarTextSize[size].subTextSize;
-  const { classes, cx } = useStyles();
   const avatar = (
     <Group align="center" spacing={spacing} noWrap>
       <Avatar
@@ -75,17 +76,11 @@
     </Group>
   );
 
-<<<<<<< HEAD
-  return linkToProfile ? (
-    <Link href={`/user/${user?.username}`} passHref>
+  return linkToProfile && !user.deletedAt ? (
+    <Link href={`/user/${user.username}`} passHref>
       <Anchor variant="text" className={classes.link}>
         {avatar}
       </Anchor>
-=======
-  return linkToProfile && !user.deletedAt ? (
-    <Link href={`/user/${user.username}`} passHref>
-      <Anchor variant="text">{avatar}</Anchor>
->>>>>>> 55dfc93d
     </Link>
   ) : (
     avatar
