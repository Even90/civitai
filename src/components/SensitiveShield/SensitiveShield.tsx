--- conflicted
+++ resolved
@@ -3,38 +3,6 @@
 import { IconEyeOff, IconKey } from '@tabler/icons';
 import { useRouter } from 'next/router';
 
-<<<<<<< HEAD
-export function SensitiveShield({ redirectTo, meta }: Props) {
-  const router = useRouter();
-  return (
-    <>
-      {meta}
-      <Container size="xs">
-        <Paper p="xl" radius="md" withBorder>
-          <Stack align="center">
-            <IconEyeOff size={56} />
-            <Text size="xl" weight={500}>
-              Sensitive Content
-            </Text>
-            <Text>This content has been marked as NSFW</Text>
-            <Group>
-              <Button
-                component={NextLink}
-                href={`/login?returnUrl=${redirectTo ?? router.asPath}`}
-                leftIcon={<IconKey />}
-              >
-                Log in to view
-              </Button>
-            </Group>
-          </Stack>
-        </Paper>
-      </Container>
-    </>
-  );
-}
-
-type Props = { redirectTo?: string; meta?: React.ReactElement };
-=======
 export function SensitiveShield() {
   const router = useRouter();
   return (
@@ -59,5 +27,4 @@
       </Paper>
     </Container>
   );
-}
->>>>>>> effe317d
+}