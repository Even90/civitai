// This is your Prisma schema file,
// learn more about it in the docs: https://pris.ly/d/prisma-schema

generator client {
  provider        = "prisma-client-js"
  previewFeatures = ["filteredRelationCount", "orderByNulls"]
}

datasource db {
  provider = "postgresql"
  // NOTE: When using postgresql, mysql or sqlserver, uncomment the @db.Text annotations in model Account below
  // Further reading:
  // https://next-auth.js.org/adapters/prisma#create-the-prisma-schema
  // https://www.prisma.io/docs/reference/api-reference/prisma-schema-reference#string
  url      = env("DATABASE_URL")
}

// Necessary for Next auth
model Account {
  id                Int     @id @default(autoincrement())
  userId            Int
  type              String
  provider          String
  providerAccountId String
  refresh_token     String? @db.Text
  access_token      String? @db.Text
  expires_at        Int?
  token_type        String?
  scope             String?
  id_token          String? @db.Text
  session_state     String?
  user              User    @relation(fields: [userId], references: [id], onDelete: Cascade)

  @@unique([provider, providerAccountId])
}

// We aren't using DB sessions, but next-auth likes this... I guess.
model Session {
  id           Int      @id @default(autoincrement())
  sessionToken String   @unique
  userId       Int
  expires      DateTime
  user         User     @relation(fields: [userId], references: [id], onDelete: Cascade)
}

model SessionInvalidation {
  userId        Int
  user          User     @relation(fields: [userId], references: [id], onDelete: Cascade)
  invalidatedAt DateTime @default(now())

  @@id([userId, invalidatedAt])
}

model User {
  id                   Int              @id @default(autoincrement())
  name                 String?
  username             String?          @unique @db.Citext
  // displayName       String?          @db.Citext // [deleted]
  email                String?          @unique
  emailVerified        DateTime?
  image                String?
  showNsfw             Boolean?         @default(false)
  blurNsfw             Boolean?         @default(true)
  isModerator          Boolean?         @default(false)
  tos                  Boolean?         @default(false)
  createdAt            DateTime         @default(now())
  deletedAt            DateTime?
  preferredModelFormat ModelFileFormat? @default(SafeTensor)
  preferredPrunedModel Boolean?         @default(false)

  accounts             Account[]
  sessions             Session[]
  reviews              Review[]
  reviewReactions      ReviewReaction[]
  images               Image[]
  models               Model[]
  activities           UserActivity[]
  saves                SavedModel[]
  imports              Import[]
  keys                 ApiKey[]
  links                UserLink[]
  stats                UserStat?
  rank                 UserRank?
  comments             Comment[]
  commentReactions     CommentReaction[]
  notifications        Notification[]
  notificationSettings UserNotificationSettings[]
  webhooks             Webhook[]
  interests            ModelInterest[]
  engagingUsers        UserEngagement[]           @relation("engagingUsers")
  engagedUsers         UserEngagement[]           @relation("engagedUsers")
  engagedModels        ModelEngagement[]
  engagedModelVersions ModelVersionEngagement[]
  metrics              UserMetric[]
  reports              Report[]
  questions            Question[]
  answers              Answer[]
  commentsv2           CommentV2[]
  questionReactions    QuestionReaction[]
  answerReactions      AnswerReaction[]
  commentV2Reactions   CommentV2Reaction[]
  answerVotes          AnswerVote[]
  downloads            DownloadHistory[]
  tagsEngaged          TagEngagement[]
<<<<<<< HEAD
  imageReactions       ImageReaction[]
  imageConnections     ImageConnection[]
=======
  SessionInvalidation  SessionInvalidation[]
>>>>>>> 55dfc93d
}

enum UserEngagementType {
  Follow
  Hide
}

model UserEngagement {
  userId       Int
  user         User               @relation("engagingUsers", fields: [userId], references: [id], onDelete: Cascade)
  targetUserId Int
  targetUser   User               @relation("engagedUsers", fields: [targetUserId], references: [id], onDelete: Cascade)
  type         UserEngagementType
  createdAt    DateTime           @default(now())

  @@id([userId, targetUserId])
}

model UserMetric {
  user              User            @relation(fields: [userId], references: [id], onDelete: Cascade)
  userId            Int
  timeframe         MetricTimeframe
  followingCount    Int             @default(0)
  followerCount     Int             @default(0)
  hiddenCount       Int             @default(0)
  uploadCount       Int             @default(0)
  reviewCount       Int             @default(0)
  answerCount       Int             @default(0)
  answerAcceptCount Int             @default(0)

  @@id([userId, timeframe])
}

enum LinkType {
  Sponsorship
  Social
  Other
}

model UserLink {
  id     Int      @id @default(autoincrement())
  userId Int
  user   User     @relation(fields: [userId], references: [id], onDelete: Cascade)
  url    String
  type   LinkType
}

model VerificationToken {
  identifier String
  token      String   @unique
  expires    DateTime

  @@unique([identifier, token])
}

enum ModelType {
  Checkpoint
  TextualInversion
  Hypernetwork
  AestheticGradient
  LORA
}

enum ImportStatus {
  Pending
  Processing
  Failed
  Completed
}

model Import {
  id         Int          @id @default(autoincrement())
  userId     Int?
  user       User?        @relation(fields: [userId], references: [id], onDelete: SetNull)
  createdAt  DateTime     @default(now())
  startedAt  DateTime?
  finishedAt DateTime?
  source     String
  status     ImportStatus @default(Pending)
  data       Json?
  parentId   Int?
  parent     Import?      @relation("ImportChildren", fields: [parentId], references: [id], onDelete: SetNull)

  modelVersion ModelVersion[]
  model        Model?
  children     Import[]       @relation("ImportChildren")
  importId     Int?
}

enum ModelStatus {
  Draft
  Published
  Unpublished
  GatherInterest
  Deleted
}

enum CommercialUse {
  None
  Image
  Rent
  Sell
}

enum CheckpointType {
  Trained
  Merge
}

model Model {
  id             Int             @id @default(autoincrement())
  name           String
  description    String?
  type           ModelType
  createdAt      DateTime        @default(now())
  updatedAt      DateTime        @updatedAt
  lastVersionAt  DateTime?
  nsfw           Boolean         @default(false)
  tosViolation   Boolean         @default(false)
  poi            Boolean         @default(false)
  userId         Int
  user           User            @relation(fields: [userId], references: [id])
  status         ModelStatus     @default(Draft)
  publishedAt    DateTime?
  fromImport     Import?         @relation(fields: [fromImportId], references: [id], onDelete: SetNull)
  fromImportId   Int?            @unique
  meta           Json            @default("{}")
  deletedAt      DateTime?
  checkpointType CheckpointType?

  // Licensing
  allowNoCredit         Boolean       @default(true)
  allowCommercialUse    CommercialUse @default(Sell)
  allowDerivatives      Boolean       @default(true)
  allowDifferentLicense Boolean       @default(true)

  modelVersions    ModelVersion[]
  reviews          Review[]
  tagsOnModels     TagsOnModels[]
  metrics          ModelMetric[]
  saves            SavedModel[]
  rank             ModelRank?
  reportStats      ModelReportStat?
  reports          ModelReport[]
  engagements      ModelEngagement[]
  comments         Comment[]
  interests        ModelInterest[]
  downloads        DownloadHistory[]
  licenses         License[]
  imageConnections ImageConnection[]
}

model License {
  id     Int     @id @default(autoincrement())
  name   String
  url    String
  models Model[]
}

model ModelInterest {
  userId    Int
  user      User     @relation(fields: [userId], references: [id], onDelete: Cascade)
  modelId   Int
  model     Model    @relation(fields: [modelId], references: [id], onDelete: Cascade)
  createdAt DateTime @default(now())

  @@id([userId, modelId])
}

enum ModelEngagementType {
  Favorite
  Hide
}

model ModelEngagement {
  userId    Int
  user      User                @relation(fields: [userId], references: [id], onDelete: Cascade)
  modelId   Int
  model     Model               @relation(fields: [modelId], references: [id], onDelete: Cascade)
  type      ModelEngagementType
  createdAt DateTime            @default(now())

  @@id([userId, modelId])
}

model ModelVersion {
  id                   Int         @id @default(autoincrement())
  index                Int?
  name                 String
  description          String?
  modelId              Int
  model                Model       @relation(fields: [modelId], references: [id], onDelete: Cascade)
  trainedWords         String[]
  steps                Int?
  epochs               Int?
  createdAt            DateTime    @default(now())
  updatedAt            DateTime    @updatedAt
  status               ModelStatus @default(Draft)
  fromImport           Import?     @relation(fields: [fromImportId], references: [id], onDelete: SetNull)
  fromImportId         Int?
  inaccurate           Boolean     @default(false)
  baseModel            String?
  meta                 Json        @default("{}")
  earlyAccessTimeFrame Int         @default(0)

<<<<<<< HEAD
  reviews         Review[]
  images          ImagesOnModels[]
  metrics         ModelVersionMetric[]
  rank            ModelVersionRank?
  files           ModelFile[]
  runStrategies   RunStrategy[]
  downloads       DownloadHistory[]
  ImageConnection ImageConnection[]
=======
  reviews       Review[]
  images        ImagesOnModels[]
  metrics       ModelVersionMetric[]
  rank          ModelVersionRank?
  files         ModelFile[]
  runStrategies RunStrategy[]
  downloads     DownloadHistory[]
  engagements   ModelVersionEngagement[]
}

enum ModelVersionEngagementType {
  Notify
}

model ModelVersionEngagement {
  userId         Int
  user           User                       @relation(fields: [userId], references: [id], onDelete: Cascade)
  modelVersionId Int
  modelVersion   ModelVersion               @relation(fields: [modelVersionId], references: [id], onDelete: Cascade)
  type           ModelVersionEngagementType
  createdAt      DateTime                   @default(now())

  @@id([userId, modelVersionId])
>>>>>>> 55dfc93d
}

enum ModelHashType {
  AutoV1
  AutoV2
  SHA256
  CRC32
  BLAKE3
}

model ModelHash {
  file      ModelFile     @relation(fields: [fileId], references: [id], onDelete: Cascade)
  fileId    Int
  type      ModelHashType
  hash      String
  createdAt DateTime      @default(now())

  @@id([fileId, type])
}

enum ScanResultCode {
  Pending
  Success
  Danger
  Error
}

enum ModelFileFormat {
  PickleTensor
  SafeTensor
  Other
}

model ModelFile {
  id                Int             @id @default(autoincrement())
  name              String
  url               String
  sizeKB            Float
  createdAt         DateTime        @default(now())
  type              String          @default("Model")
  format            ModelFileFormat @default(Other)
  modelVersionId    Int
  modelVersion      ModelVersion    @relation(fields: [modelVersionId], references: [id], onDelete: Cascade)
  pickleScanResult  ScanResultCode  @default(Pending)
  exists            Boolean?
  pickleScanMessage String?
  virusScanResult   ScanResultCode  @default(Pending)
  virusScanMessage  String?
  scannedAt         DateTime?
  scanRequestedAt   DateTime?
  rawScanResult     Json?
  hashes            ModelHash[]

  @@unique([modelVersionId, type, format])
}

enum MetricTimeframe {
  Day
  Week
  Month
  Year
  AllTime
}

model ModelMetric {
  model         Model           @relation(fields: [modelId], references: [id], onDelete: Cascade)
  modelId       Int
  timeframe     MetricTimeframe
  rating        Float           @default(0)
  ratingCount   Int             @default(0)
  downloadCount Int             @default(0)
  favoriteCount Int             @default(0)
  commentCount  Int             @default(0)

  @@id([modelId, timeframe])
}

model ModelVersionMetric {
  modelVersion   ModelVersion    @relation(fields: [modelVersionId], references: [id], onDelete: Cascade)
  modelVersionId Int
  timeframe      MetricTimeframe
  rating         Float           @default(0)
  ratingCount    Int             @default(0)
  downloadCount  Int             @default(0)
  favoriteCount  Int             @default(0)
  commentCount   Int             @default(0)

  @@id([modelVersionId, timeframe])
}

enum UserActivityType {
  ModelDownload
  ModelRun
  OtherDownload
  TrainingDataDownload
  HashReport
}

model UserActivity {
  id        Int              @id @default(autoincrement())
  userId    Int?
  user      User?            @relation(fields: [userId], references: [id], onDelete: Cascade)
  activity  UserActivityType
  details   Json?
  hide      Boolean          @default(false)
  createdAt DateTime         @default(now())
}

enum ReportReason {
  TOSViolation
  NSFW
  Ownership
  AdminAttention
  Claim
}

enum ReportStatus {
  Pending
  Processing
  Valid
  Invalid
}

model Report {
  id        Int            @id @default(autoincrement())
  userId    Int
  user      User           @relation(fields: [userId], references: [id], onDelete: Cascade)
  reason    ReportReason
  createdAt DateTime       @default(now())
  details   Json?
  status    ReportStatus
  model     ModelReport?
  review    ReviewReport?
  comment   CommentReport?
  image     ImageReport?
}

model ModelReport {
  modelId  Int
  model    Model  @relation(fields: [modelId], references: [id], onDelete: Cascade)
  reportId Int    @unique
  report   Report @relation(fields: [reportId], references: [id], onDelete: Cascade)

  @@id([reportId, modelId])
}

model ReviewReport {
  reviewId Int
  review   Review @relation(fields: [reviewId], references: [id], onDelete: Cascade)
  reportId Int    @unique
  report   Report @relation(fields: [reportId], references: [id], onDelete: Cascade)

  @@id([reportId, reviewId])
}

model CommentReport {
  commentId Int
  comment   Comment @relation(fields: [commentId], references: [id], onDelete: Cascade)
  reportId  Int     @unique
  report    Report  @relation(fields: [reportId], references: [id], onDelete: Cascade)

  @@id([reportId, commentId])
}

model ImageReport {
  imageId  Int
  image    Image  @relation(fields: [imageId], references: [id], onDelete: Cascade)
  reportId Int    @unique
  report   Report @relation(fields: [reportId], references: [id], onDelete: Cascade)
}

model Review {
  id             Int           @id @default(autoincrement())
  model          Model         @relation(fields: [modelId], references: [id], onDelete: Cascade)
  modelId        Int
  modelVersion   ModelVersion? @relation(fields: [modelVersionId], references: [id], onDelete: Cascade)
  modelVersionId Int?
  user           User          @relation(fields: [userId], references: [id])
  userId         Int
  text           String?
  rating         Int
  createdAt      DateTime      @default(now())
  updatedAt      DateTime      @updatedAt
  nsfw           Boolean       @default(false)
  tosViolation   Boolean       @default(false)
  exclude        Boolean       @default(false)

  reactions        ReviewReaction[]
  imagesOnReviews  ImagesOnReviews[]
  reports          ReviewReport[]
  comments         Comment[]
  imageConnections ImageConnection[]
}

enum ReviewReactions {
  Like
  Dislike
  Laugh
  Cry
  Heart
}

model ReviewReaction {
  id        Int             @id @default(autoincrement())
  review    Review          @relation(fields: [reviewId], references: [id], onDelete: Cascade)
  reviewId  Int
  user      User            @relation(fields: [userId], references: [id], onDelete: Cascade)
  userId    Int
  reaction  ReviewReactions
  createdAt DateTime        @default(now())
  updatedAt DateTime        @updatedAt

  @@unique([reviewId, userId, reaction])
}

model Image {
  id           Int      @id @default(autoincrement())
  name         String?
  url          String
  user         User     @relation(fields: [userId], references: [id])
  userId       Int
  createdAt    DateTime @default(now())
  updatedAt    DateTime @updatedAt
  meta         Json?
  hash         String?
  height       Int?
  width        Int?
  nsfw         Boolean  @default(false)
  tosViolation Boolean  @default(false)
  analysis     Json?

  imagesOnModels  ImagesOnModels?
  imagesOnReviews ImagesOnReviews?
  reports         ImageReport[]
  reactions       ImageReaction[]
  comments        ImageComment[]
  connections     ImageConnection[]
  tags            TagsOnImage[]
}

enum ImageOnModelType {
  Example
  Training
}

model ImagesOnModels {
  modelVersion   ModelVersion @relation(fields: [modelVersionId], references: [id], onDelete: Cascade)
  modelVersionId Int
  image          Image        @relation(fields: [imageId], references: [id], onDelete: Cascade)
  imageId        Int          @unique
  index          Int?

  @@id([imageId, modelVersionId])
}

model ImagesOnReviews {
  review   Review @relation(fields: [reviewId], references: [id], onDelete: Cascade)
  reviewId Int
  image    Image  @relation(fields: [imageId], references: [id], onDelete: Cascade)
  imageId  Int    @unique
  index    Int?

  @@id([imageId, reviewId])
}

enum TagTarget {
  Model
  Question
  Image
}

model Tag {
  id        Int       @id @default(autoincrement())
  name      String
  color     String?
  createdAt DateTime  @default(now())
  updatedAt DateTime  @updatedAt
  target    TagTarget
  unlisted  Boolean   @default(false)

  tagsOnModels   TagsOnModels[]
  tagsOnQuestion TagsOnQuestions[]
  tagsOnImage    TagsOnImage[]
  usersEngaged   TagEngagement[]
  metrics        TagMetric[]
  stats          TagStat?
  rank           TagRank?

  @@unique([name, target])
}

model TagsOnModels {
  model     Model    @relation(fields: [modelId], references: [id], onDelete: Cascade)
  modelId   Int
  tag       Tag      @relation(fields: [tagId], references: [id], onDelete: Cascade)
  tagId     Int
  createdAt DateTime @default(now())

  @@id([modelId, tagId])
}

model TagsOnQuestions {
  question   Question @relation(fields: [questionId], references: [id], onDelete: Cascade)
  questionId Int
  tag        Tag      @relation(fields: [tagId], references: [id], onDelete: Cascade)
  tagId      Int

  @@id([tagId, questionId])
}

model TagsOnImage {
  imageId   Int
  image     Image    @relation(fields: [imageId], references: [id], onDelete: Cascade)
  tagId     Int
  tag       Tag      @relation(fields: [tagId], references: [id], onDelete: Cascade)
  createdAt DateTime @default(now())

  @@id([tagId, imageId])
}

model TagMetric {
  tag           Tag             @relation(fields: [tagId], references: [id], onDelete: Cascade)
  tagId         Int
  timeframe     MetricTimeframe
  modelCount    Int             @default(0)
  hiddenCount   Int             @default(0)
  followerCount Int             @default(0)

  @@id([tagId, timeframe])
}

model SavedModel {
  model     Model    @relation(fields: [modelId], references: [id], onDelete: Cascade)
  modelId   Int
  user      User     @relation(fields: [userId], references: [id], onDelete: Cascade)
  userId    Int
  createdAt DateTime @default(now())
  updatedAt DateTime @updatedAt

  @@id([modelId, userId])
}

model RunStrategy {
  id             Int          @id @default(autoincrement())
  modelVersionId Int
  modelVersion   ModelVersion @relation(fields: [modelVersionId], references: [id], onDelete: Cascade)
  partnerId      Int
  partner        Partner      @relation(fields: [partnerId], references: [id], onDelete: Cascade)
  url            String
  createdAt      DateTime     @default(now())
}

enum PartnerPricingModel {
  Duration
  PerImage
}

model Partner {
  id               Int                 @id @default(autoincrement())
  name             String
  homepage         String?
  tos              String?
  privacy          String?
  startupTime      Int? //Seconds
  onDemand         Boolean
  onDemandStrategy String? // URL Template
  stepsPerSecond   Int
  pricingModel     PartnerPricingModel
  price            String
  about            String?
  createdAt        DateTime            @default(now())
  nsfw             Boolean             @default(false)
  poi              Boolean             @default(false)
  personal         Boolean             @default(false)
  token            String?             @unique
  runStrategies    RunStrategy[]
}

model KeyValue {
  key   String @id
  value Json
}

model ApiKey {
  key       String     @unique
  name      String
  scope     KeyScope[]
  userId    Int
  user      User       @relation(fields: [userId], references: [id], onDelete: Cascade)
  createdAt DateTime   @default(now())

  @@unique([key, userId])
}

enum KeyScope {
  Read
  Write
}

model Comment {
  id           Int      @id @default(autoincrement())
  content      String
  createdAt    DateTime @default(now())
  updatedAt    DateTime @updatedAt
  nsfw         Boolean  @default(false)
  tosViolation Boolean  @default(false)
  parent       Comment? @relation("ParentComments", fields: [parentId], references: [id], onDelete: Cascade)
  parentId     Int?
  user         User     @relation(fields: [userId], references: [id], onDelete: Cascade)
  userId       Int
  model        Model    @relation(fields: [modelId], references: [id], onDelete: Cascade)
  modelId      Int
  review       Review?  @relation(fields: [reviewId], references: [id], onDelete: Cascade)
  reviewId     Int?

  comments  Comment[]         @relation("ParentComments")
  reactions CommentReaction[]
  reports   CommentReport[]
}

model CommentReaction {
  id        Int             @id @default(autoincrement())
  commentId Int
  comment   Comment         @relation(fields: [commentId], references: [id], onDelete: Cascade)
  userId    Int
  user      User            @relation(fields: [userId], references: [id], onDelete: Cascade)
  reaction  ReviewReactions
  createdAt DateTime        @default(now())
  updatedAt DateTime        @updatedAt

  @@unique([commentId, userId, reaction])
}

model Log {
  id        String   @id @default(cuid())
  event     String
  details   Json?
  createdAt DateTime @default(now())
}

model Notification {
  id        String    @id @default(cuid())
  userId    Int
  user      User      @relation(fields: [userId], references: [id], onDelete: Cascade)
  type      String
  details   Json?
  createdAt DateTime  @default(now())
  viewedAt  DateTime?
}

model UserNotificationSettings {
  id         Int      @id @default(autoincrement())
  userId     Int
  user       User     @relation(fields: [userId], references: [id], onDelete: Cascade)
  type       String
  disabledAt DateTime @default(now())

  @@unique([userId, type])
}

model Webhook {
  id        Int      @id @default(autoincrement())
  url       String
  notifyOn  String[] // Manually specified and managed since Prisma enums are not supported in arrays
  active    Boolean  @default(false)
  createdAt DateTime @default(now())
  updatedAt DateTime @updatedAt
  userId    Int
  user      User     @relation(fields: [userId], references: [id], onDelete: Cascade)

  @@unique([url, userId])
}

model Question {
  id               Int      @id @default(autoincrement())
  userId           Int
  user             User     @relation(fields: [userId], references: [id])
  createdAt        DateTime @default(now())
  updatedAt        DateTime @updatedAt
  title            String
  content          String
  selectedAnswerId Int?     @unique
  selectedAnswer   Answer?  @relation("SelectedAnswer", fields: [selectedAnswerId], references: [id])

  tags      TagsOnQuestions[]
  reactions QuestionReaction[]
  comments  QuestionComment[]
  answers   Answer[]           @relation("Question")
  metrics   QuestionMetric[]
  rank      QuestionRank?
}

model QuestionMetric {
  questionId   Int
  question     Question        @relation(fields: [questionId], references: [id], onDelete: Cascade)
  timeframe    MetricTimeframe
  heartCount   Int             @default(0)
  commentCount Int             @default(0)
  answerCount  Int             @default(0)

  @@id([questionId, timeframe])
}

model Answer {
  id         Int      @id @default(autoincrement())
  questionId Int
  question   Question @relation("Question", fields: [questionId], references: [id], onDelete: Cascade)
  userId     Int
  user       User     @relation(fields: [userId], references: [id], onDelete: Cascade)
  content    String
  createdAt  DateTime @default(now())
  updatedAt  DateTime @updatedAt

  reactions AnswerReaction[]
  comments  AnswerComment[]
  metrics   AnswerMetric[]
  answerFor Question?        @relation("SelectedAnswer")
  rank      AnswerRank?
  votes     AnswerVote[]
}

model AnswerVote {
  answer    Answer   @relation(fields: [answerId], references: [id], onDelete: Cascade)
  answerId  Int
  user      User     @relation(fields: [userId], references: [id], onDelete: Cascade)
  userId    Int
  vote      Boolean?
  createdAt DateTime @default(now())

  @@id([answerId, userId])
}

model AnswerMetric {
  answerId     Int
  answer       Answer          @relation(fields: [answerId], references: [id], onDelete: Cascade)
  timeframe    MetricTimeframe
  checkCount   Int
  crossCount   Int
  heartCount   Int
  commentCount Int

  @@id([answerId, timeframe])
}

model CommentV2 {
  id           Int         @id @default(autoincrement())
  content      String
  createdAt    DateTime    @default(now())
  updatedAt    DateTime    @updatedAt
  nsfw         Boolean     @default(false)
  tosViolation Boolean     @default(false)
  parentId     Int?
  parent       CommentV2?  @relation("ParentComments", fields: [parentId], references: [id], onDelete: Cascade)
  userId       Int
  user         User        @relation(fields: [userId], references: [id], onDelete: Cascade)
  comments     CommentV2[] @relation("ParentComments")

  question  QuestionComment?
  answer    AnswerComment?
  reactions CommentV2Reaction[]
  image     ImageComment?
}

model QuestionComment {
  questionId Int
  question   Question  @relation(fields: [questionId], references: [id], onDelete: Cascade)
  commentId  Int       @unique
  comment    CommentV2 @relation(fields: [commentId], references: [id], onDelete: Cascade)

  @@id([questionId, commentId])
}

model AnswerComment {
  answerId  Int
  answer    Answer    @relation(fields: [answerId], references: [id], onDelete: Cascade)
  commentId Int       @unique
  comment   CommentV2 @relation(fields: [commentId], references: [id], onDelete: Cascade)

  @@id([answerId, commentId])
}

model ImageComment {
  imageId   Int
  image     Image     @relation(fields: [imageId], references: [id], onDelete: Cascade)
  commentId Int       @unique
  comment   CommentV2 @relation(fields: [commentId], references: [id], onDelete: Cascade)

  @@id([imageId, commentId])
}

model QuestionReaction {
  id         Int             @id @default(autoincrement())
  question   Question        @relation(fields: [questionId], references: [id], onDelete: Cascade)
  questionId Int
  user       User            @relation(fields: [userId], references: [id], onDelete: Cascade)
  userId     Int
  reaction   ReviewReactions
  createdAt  DateTime        @default(now())
  updatedAt  DateTime        @updatedAt

  @@unique([questionId, userId, reaction])
}

model AnswerReaction {
  id        Int             @id @default(autoincrement())
  answer    Answer          @relation(fields: [answerId], references: [id], onDelete: Cascade)
  answerId  Int
  user      User            @relation(fields: [userId], references: [id], onDelete: Cascade)
  userId    Int
  reaction  ReviewReactions
  createdAt DateTime        @default(now())
  updatedAt DateTime        @updatedAt

  @@unique([answerId, userId, reaction])
}

model CommentV2Reaction {
  id        Int             @id @default(autoincrement())
  comment   CommentV2       @relation(fields: [commentId], references: [id], onDelete: Cascade)
  commentId Int
  user      User            @relation(fields: [userId], references: [id], onDelete: Cascade)
  userId    Int
  reaction  ReviewReactions
  createdAt DateTime        @default(now())
  updatedAt DateTime        @updatedAt

  @@unique([commentId, userId, reaction])
}

model ImageReaction {
  id        Int             @id @default(autoincrement())
  imageId   Int
  image     Image           @relation(fields: [imageId], references: [id], onDelete: Cascade)
  userId    Int
  user      User            @relation(fields: [userId], references: [id], onDelete: Cascade)
  reaction  ReviewReactions
  createdAt DateTime        @default(now())
  updatedAt DateTime        @updatedAt

  @@unique([imageId, userId, reaction])
}

enum TagEngagementType {
  Hide
  Follow
}

model TagEngagement {
  userId    Int
  user      User              @relation(fields: [userId], references: [id], onDelete: Cascade)
  tagId     Int
  tag       Tag               @relation(fields: [tagId], references: [id], onDelete: Cascade)
  type      TagEngagementType
  createdAt DateTime          @default(now())

  @@id([userId, tagId])
}

/// @view
model QuestionRank {
  questionId              Int      @id
  question                Question @relation(fields: [questionId], references: [id], onDelete: NoAction)
  answerCountDay          Int
  answerCountWeek         Int
  answerCountMonth        Int
  answerCountYear         Int
  answerCountAllTime      Int
  heartCountDay           Int
  heartCountWeek          Int
  heartCountMonth         Int
  heartCountYear          Int
  heartCountAllTime       Int
  commentCountDay         Int
  commentCountWeek        Int
  commentCountMonth       Int
  commentCountYear        Int
  commentCountAllTime     Int
  answerCountDayRank      Int
  answerCountWeekRank     Int
  answerCountMonthRank    Int
  answerCountYearRank     Int
  answerCountAllTimeRank  Int
  heartCountDayRank       Int
  heartCountWeekRank      Int
  heartCountMonthRank     Int
  heartCountYearRank      Int
  heartCountAllTimeRank   Int
  commentCountDayRank     Int
  commentCountWeekRank    Int
  commentCountMonthRank   Int
  commentCountYearRank    Int
  commentCountAllTimeRank Int
}

/// @view
model AnswerRank {
  answerId                Int    @id
  answer                  Answer @relation(fields: [answerId], references: [id], onDelete: NoAction)
  checkCountDay           Int
  checkCountWeek          Int
  checkCountMonth         Int
  checkCountYear          Int
  checkCountAllTime       Int
  crossCountDay           Int
  crossCountWeek          Int
  crossCountMonth         Int
  crossCountYear          Int
  crossCountAllTime       Int
  heartCountDay           Int
  heartCountWeek          Int
  heartCountMonth         Int
  heartCountYear          Int
  heartCountAllTime       Int
  commentCountDay         Int
  commentCountWeek        Int
  commentCountMonth       Int
  commentCountYear        Int
  commentCountAllTime     Int
  checkCountDayRank       Int
  checkCountWeekRank      Int
  checkCountMonthRank     Int
  checkCountYearRank      Int
  checkCountAllTimeRank   Int
  crossCountDayRank       Int
  crossCountWeekRank      Int
  crossCountMonthRank     Int
  crossCountYearRank      Int
  crossCountAllTimeRank   Int
  heartCountDayRank       Int
  heartCountWeekRank      Int
  heartCountMonthRank     Int
  heartCountYearRank      Int
  heartCountAllTimeRank   Int
  commentCountDayRank     Int
  commentCountWeekRank    Int
  commentCountMonthRank   Int
  commentCountYearRank    Int
  commentCountAllTimeRank Int
}

/// @view
model ModelRank {
  model                    Model @relation(fields: [modelId], references: [id], onDelete: NoAction)
  modelId                  Int   @id
  downloadCountDay         Int
  downloadCountWeek        Int
  downloadCountMonth       Int
  downloadCountYear        Int
  downloadCountAllTime     Int
  ratingCountDay           Int
  ratingCountWeek          Int
  ratingCountMonth         Int
  ratingCountYear          Int
  ratingCountAllTime       Int
  ratingDay                Float
  ratingWeek               Float
  ratingMonth              Float
  ratingYear               Float
  ratingAllTime            Float
  favoriteCountDay         Int
  favoriteCountWeek        Int
  favoriteCountMonth       Int
  favoriteCountYear        Int
  favoriteCountAllTime     Int
  commentCountDay          Int
  commentCountWeek         Int
  commentCountMonth        Int
  commentCountYear         Int
  commentCountAllTime      Int
  downloadCountDayRank     Int
  downloadCountWeekRank    Int
  downloadCountMonthRank   Int
  downloadCountYearRank    Int
  downloadCountAllTimeRank Int
  ratingCountDayRank       Int
  ratingCountWeekRank      Int
  ratingCountMonthRank     Int
  ratingCountYearRank      Int
  ratingCountAllTimeRank   Int
  ratingDayRank            Int
  ratingWeekRank           Int
  ratingMonthRank          Int
  ratingYearRank           Int
  ratingAllTimeRank        Int
  favoriteCountDayRank     Int
  favoriteCountWeekRank    Int
  favoriteCountMonthRank   Int
  favoriteCountYearRank    Int
  favoriteCountAllTimeRank Int
  commentCountDayRank      Int
  commentCountWeekRank     Int
  commentCountMonthRank    Int
  commentCountYearRank     Int
  commentCountAllTimeRank  Int
  newRank                  Int
}

/// @view
model ModelReportStat {
  model                 Model @relation(fields: [modelId], references: [id], onDelete: NoAction)
  modelId               Int   @id
  tosViolationPending   Int
  tosViolationValid     Int
  tosViolationInvalid   Int
  nsfwPending           Int
  nsfwValid             Int
  nsfwInvalid           Int
  ownershipPending      Int
  ownershipProcessing   Int
  ownershipValid        Int
  ownershipInvalid      Int
  adminAttentionPending Int
  adminAttentionValid   Int
  adminAttentionInvalid Int
  claimPending          Int
  claimValid            Int
  claimInvalid          Int
}

/// @view
model ModelVersionRank {
  modelVersion             ModelVersion @relation(fields: [modelVersionId], references: [id], onDelete: NoAction)
  modelVersionId           Int          @id
  downloadCountDay         Int
  downloadCountWeek        Int
  downloadCountMonth       Int
  downloadCountYear        Int
  downloadCountAllTime     Int
  ratingCountDay           Int
  ratingCountWeek          Int
  ratingCountMonth         Int
  ratingCountYear          Int
  ratingCountAllTime       Int
  ratingDay                Float
  ratingWeek               Float
  ratingMonth              Float
  ratingYear               Float
  ratingAllTime            Float
  downloadCountDayRank     Int
  downloadCountWeekRank    Int
  downloadCountMonthRank   Int
  downloadCountYearRank    Int
  downloadCountAllTimeRank Int
  ratingCountDayRank       Int
  ratingCountWeekRank      Int
  ratingCountMonthRank     Int
  ratingCountYearRank      Int
  ratingCountAllTimeRank   Int
  ratingDayRank            Int
  ratingWeekRank           Int
  ratingMonthRank          Int
  ratingYearRank           Int
  ratingAllTimeRank        Int
}

/// @view
model UserStat {
  user                     User  @relation(fields: [userId], references: [id], onDelete: NoAction)
  userId                   Int   @id
  uploadCountDay           Int
  uploadCountWeek          Int
  uploadCountMonth         Int
  uploadCountYear          Int
  uploadCountAllTime       Int
  reviewCountDay           Int
  reviewCountWeek          Int
  reviewCountMonth         Int
  reviewCountYear          Int
  reviewCountAllTime       Int
  downloadCountDay         Int
  downloadCountWeek        Int
  downloadCountMonth       Int
  downloadCountYear        Int
  downloadCountAllTime     Int
  ratingCountDay           Int
  ratingCountWeek          Int
  ratingCountMonth         Int
  ratingCountYear          Int
  ratingCountAllTime       Int
  followingCountDay        Int
  followingCountWeek       Int
  followingCountMonth      Int
  followingCountYear       Int
  followingCountAllTime    Int
  followerCountDay         Int
  followerCountWeek        Int
  followerCountMonth       Int
  followerCountYear        Int
  followerCountAllTime     Int
  hiddenCountDay           Int
  hiddenCountWeek          Int
  hiddenCountMonth         Int
  hiddenCountYear          Int
  hiddenCountAllTime       Int
  ratingDay                Float
  ratingWeek               Float
  ratingMonth              Float
  ratingYear               Float
  ratingAllTime            Float
  favoriteCountDay         Int
  favoriteCountWeek        Int
  favoriteCountMonth       Int
  favoriteCountYear        Int
  favoriteCountAllTime     Int
  answerCountDay           Int
  answerCountWeek          Int
  answerCountMonth         Int
  answerCountYear          Int
  answerCountAllTime       Int
  answerAcceptCountDay     Int
  answerAcceptCountWeek    Int
  answerAcceptCountMonth   Int
  answerAcceptCountYear    Int
  answerAcceptCountAllTime Int
}

/// @view
model UserRank {
  user                         User @relation(fields: [userId], references: [id], onDelete: NoAction)
  userId                       Int  @id
  downloadCountDayRank         Int
  downloadCountWeekRank        Int
  downloadCountMonthRank       Int
  downloadCountYearRank        Int
  downloadCountAllTimeRank     Int
  ratingCountDayRank           Int
  ratingCountWeekRank          Int
  ratingCountMonthRank         Int
  ratingCountYearRank          Int
  ratingCountAllTimeRank       Int
  followerCountDayRank         Int
  followerCountWeekRank        Int
  followerCountMonthRank       Int
  followerCountYearRank        Int
  followerCountAllTimeRank     Int
  ratingDayRank                Int
  ratingWeekRank               Int
  ratingMonthRank              Int
  ratingYearRank               Int
  ratingAllTimeRank            Int
  favoriteCountDayRank         Int
  favoriteCountWeekRank        Int
  favoriteCountMonthRank       Int
  favoriteCountYearRank        Int
  favoriteCountAllTimeRank     Int
  answerCountDayRank           Int
  answerCountWeekRank          Int
  answerCountMonthRank         Int
  answerCountYearRank          Int
  answerCountAllTimeRank       Int
  answerAcceptCountDayRank     Int
  answerAcceptCountWeekRank    Int
  answerAcceptCountMonthRank   Int
  answerAcceptCountYearRank    Int
  answerAcceptCountAllTimeRank Int
  leaderboardRank              Int
}

/// @view
model TagStat {
  tag                  Tag @relation(fields: [tagId], references: [id], onDelete: NoAction)
  tagId                Int @id
  followerCountDay     Int
  followerCountWeek    Int
  followerCountMonth   Int
  followerCountYear    Int
  followerCountAllTime Int
  hiddenCountDay       Int
  hiddenCountWeek      Int
  hiddenCountMonth     Int
  hiddenCountYear      Int
  hiddenCountAllTime   Int
  modelCountDay        Int
  modelCountWeek       Int
  modelCountMonth      Int
  modelCountYear       Int
  modelCountAllTime    Int
}

/// @view
model TagRank {
  tag                      Tag @relation(fields: [tagId], references: [id], onDelete: NoAction)
  tagId                    Int @id
  followerCountDayRank     Int
  followerCountWeekRank    Int
  followerCountMonthRank   Int
  followerCountYearRank    Int
  followerCountAllTimeRank Int
  hiddenCountDayRank       Int
  hiddenCountWeekRank      Int
  hiddenCountMonthRank     Int
  hiddenCountYearRank      Int
  hiddenCountAllTimeRank   Int
  modelCountDayRank        Int
  modelCountWeekRank       Int
  modelCountMonthRank      Int
  modelCountYearRank       Int
  modelCountAllTimeRank    Int
}

/// @view
model DownloadHistory {
  id             Int          @id
  userId         Int
  user           User         @relation(fields: [userId], references: [id], onDelete: NoAction)
  modelVersionId Int
  modelVersion   ModelVersion @relation(fields: [modelVersionId], references: [id], onDelete: NoAction)
  modelId        Int
  model          Model        @relation(fields: [modelId], references: [id], onDelete: NoAction)
  createdAt      DateTime
}

/// @view
model ImageConnection {
  imageId        Int           @id
  image          Image         @relation(fields: [imageId], references: [id], onDelete: NoAction)
  userId         Int
  user           User          @relation(fields: [userId], references: [id], onDelete: NoAction)
  modelId        Int?
  model          Model?        @relation(fields: [modelId], references: [id], onDelete: NoAction)
  modelVersionId Int?
  modelVersion   ModelVersion? @relation(fields: [modelVersionId], references: [id], onDelete: NoAction)
  reviewId       Int?
  review         Review?       @relation(fields: [reviewId], references: [id], onDelete: NoAction)
  // TODO - add index
}<|MERGE_RESOLUTION|>--- conflicted
+++ resolved
@@ -102,12 +102,10 @@
   answerVotes          AnswerVote[]
   downloads            DownloadHistory[]
   tagsEngaged          TagEngagement[]
-<<<<<<< HEAD
-  imageReactions       ImageReaction[]
-  imageConnections     ImageConnection[]
-=======
-  SessionInvalidation  SessionInvalidation[]
->>>>>>> 55dfc93d
+
+  imageReactions      ImageReaction[]
+  imageConnections    ImageConnection[]
+  sessionInvalidation SessionInvalidation[]
 }
 
 enum UserEngagementType {
@@ -313,7 +311,6 @@
   meta                 Json        @default("{}")
   earlyAccessTimeFrame Int         @default(0)
 
-<<<<<<< HEAD
   reviews         Review[]
   images          ImagesOnModels[]
   metrics         ModelVersionMetric[]
@@ -321,16 +318,8 @@
   files           ModelFile[]
   runStrategies   RunStrategy[]
   downloads       DownloadHistory[]
-  ImageConnection ImageConnection[]
-=======
-  reviews       Review[]
-  images        ImagesOnModels[]
-  metrics       ModelVersionMetric[]
-  rank          ModelVersionRank?
-  files         ModelFile[]
-  runStrategies RunStrategy[]
-  downloads     DownloadHistory[]
-  engagements   ModelVersionEngagement[]
+  imageConnection ImageConnection[]
+  engagements     ModelVersionEngagement[]
 }
 
 enum ModelVersionEngagementType {
@@ -346,7 +335,6 @@
   createdAt      DateTime                   @default(now())
 
   @@id([userId, modelVersionId])
->>>>>>> 55dfc93d
 }
 
 enum ModelHashType {
@@ -1371,5 +1359,5 @@
   modelVersion   ModelVersion? @relation(fields: [modelVersionId], references: [id], onDelete: NoAction)
   reviewId       Int?
   review         Review?       @relation(fields: [reviewId], references: [id], onDelete: NoAction)
-  // TODO - add index
+  index          Int?
 }