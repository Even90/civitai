// This is your Prisma schema file,
// learn more about it in the docs: https://pris.ly/d/prisma-schema

generator client {
  provider        = "prisma-client-js"
  previewFeatures = ["filteredRelationCount", "orderByNulls"]
}

datasource db {
  provider          = "postgresql"
  // NOTE: When using postgresql, mysql or sqlserver, uncomment the @db.Text annotations in model Account below
  // Further reading:
  // https://next-auth.js.org/adapters/prisma#create-the-prisma-schema
  // https://www.prisma.io/docs/reference/api-reference/prisma-schema-reference#string
  url               = env("DATABASE_URL")
  shadowDatabaseUrl = env("SHADOW_DATABASE_URL")
}

// Necessary for Next auth
model Account {
  id                Int     @id @default(autoincrement())
  userId            Int
  type              String
  provider          String
  providerAccountId String
  refresh_token     String? @db.Text
  access_token      String? @db.Text
  expires_at        Int?
  token_type        String?
  scope             String?
  id_token          String? @db.Text
  session_state     String?
  metadata          Json    @default("{}")
  user              User    @relation(fields: [userId], references: [id], onDelete: Cascade)

  @@unique([provider, providerAccountId])
  @@index([provider, userId])
}

// We aren't using DB sessions, but next-auth likes this... I guess.
model Session {
  id           Int      @id @default(autoincrement())
  sessionToken String   @unique
  userId       Int
  expires      DateTime
  user         User     @relation(fields: [userId], references: [id], onDelete: Cascade)
}

model SessionInvalidation {
  userId        Int
  user          User     @relation(fields: [userId], references: [id], onDelete: Cascade)
  invalidatedAt DateTime @default(now())

  @@id([userId, invalidatedAt])
}

model UserReferral {
  id                 Int               @id @default(autoincrement())
  userReferralCodeId Int?
  userReferralCode   UserReferralCode? @relation(fields: [userReferralCodeId], references: [id], onDelete: SetNull)
  source             String?
  createdAt          DateTime          @default(now())
  userId             Int               @unique
  user               User              @relation(fields: [userId], references: [id], onDelete: Cascade)
  note               String?
}

model UserReferralCode {
  id        Int       @id @default(autoincrement())
  userId    Int
  user      User      @relation(fields: [userId], references: [id], onDelete: Cascade)
  code      String    @unique
  note      String?
  deletedAt DateTime?

  referees UserReferral[]

  @@index([userId], type: Hash)
}

model User {
  id                  Int                   @id @default(autoincrement())
  name                String?
  username            String?               @unique @db.Citext
  email               String?               @unique
  emailVerified       DateTime?
  image               String?
  showNsfw            Boolean?              @default(false)
  blurNsfw            Boolean?              @default(true)
  isModerator         Boolean?              @default(false)
  tos                 Boolean?              @default(false)
  onboarded           Boolean?              @default(false)
  createdAt           DateTime              @default(now())
  deletedAt           DateTime?
  customerId          String?               @unique
  subscriptionId      String?
  subscription        CustomerSubscription?
  muted               Boolean?              @default(false)
  bannedAt            DateTime?
  autoplayGifs        Boolean?              @default(true)
  filePreferences     Json                  @default("{\"size\": \"pruned\", \"fp\": \"fp16\", \"format\": \"SafeTensor\"}")
  leaderboardShowcase String?
  referral            UserReferral?

  accounts             Account[]
  sessions             Session[]
  images               Image[]
  models               Model[]                    @relation("creator")
  deletedModels        Model[]                    @relation("deletedBy")
  saves                SavedModel[]
  imports              Import[]
  keys                 ApiKey[]
  links                UserLink[]
  comments             Comment[]
  commentReactions     CommentReaction[]
  notifications        Notification[]
  notificationSettings UserNotificationSettings[]
  webhooks             Webhook[]
  interests            ModelInterest[]
  engagingUsers        UserEngagement[]           @relation("engagingUsers")
  engagedUsers         UserEngagement[]           @relation("engagedUsers")
  engagedModels        ModelEngagement[]
  engagedModelVersions ModelVersionEngagement[]
  metrics              UserMetric[]
  reports              Report[]
  questions            Question[]
  answers              Answer[]
  commentsv2           CommentV2[]
  questionReactions    QuestionReaction[]
  answerReactions      AnswerReaction[]
  commentV2Reactions   CommentV2Reaction[]
  answerVotes          AnswerVote[]
  tagsEngaged          TagEngagement[]

  imageReactions          ImageReaction[]
  sessionInvalidation     SessionInvalidation[]
  stats                   UserStat?
  rank                    UserRank?
  downloads               DownloadHistory[]
  purchases               Purchase[]
  cosmetics               UserCosmetic[]
  postReactions           PostReaction[]
  posts                   Post[]
  resourceReviews         ResourceReview[]
  tagImageVotes           TagsOnImageVote[]
  tagModelVotes           TagsOnModelsVote[]
  tagPostVotes            TagsOnPostVote[]
  resourceReviewReactions ResourceReviewReaction[]
  articleReactions        ArticleReaction[]
  articles                Article[]
  articleEngagements      ArticleEngagement[]
  leaderboardResults      LeaderboardResult[]
  receivedReports         UserReport[]
  engagedImages           ImageEngagement[]
  collections             Collection[]
  collectionItems         CollectionItem[]
  contributingCollections CollectionContributor[]
  homeBlocks              HomeBlock[]
  bounties                Bounty[]
  bountyEntries           BountyEntry[]
  sponsoredBounties       BountyBenefactor[]
  engagedBounties         BountyEngagement[]
  bountyEntryReactions    BountyEntryReaction[]
  referralCodes           UserReferralCode[]
}

model CustomerSubscription {
  id                 String    @id
  userId             Int       @unique
  user               User      @relation(fields: [userId], references: [id], onDelete: Cascade)
  metadata           Json
  status             String
  priceId            String
  price              Price     @relation(fields: [priceId], references: [id])
  productId          String
  product            Product   @relation(fields: [productId], references: [id])
  cancelAtPeriodEnd  Boolean
  cancelAt           DateTime?
  canceledAt         DateTime?
  currentPeriodStart DateTime
  currentPeriodEnd   DateTime
  createdAt          DateTime
  endedAt            DateTime?
  updatedAt          DateTime?
}

model Product {
  id             String  @id
  active         Boolean
  name           String
  description    String?
  metadata       Json
  defaultPriceId String?

  prices                Price[]
  customerSubscriptions CustomerSubscription[]
  purchases             Purchase[]
}

model Price {
  id                    String                 @id
  productId             String
  product               Product                @relation(fields: [productId], references: [id])
  active                Boolean
  currency              String
  description           String?
  type                  String
  unitAmount            Int?
  interval              String?
  intervalCount         Int?
  metadata              Json
  customerSubscriptions CustomerSubscription[]
  purchases             Purchase[]
}

model Purchase {
  id         Int      @id @default(autoincrement())
  customerId String
  customer   User     @relation(fields: [customerId], references: [customerId])
  productId  String?
  product    Product? @relation(fields: [productId], references: [id])
  priceId    String?
  price      Price?   @relation(fields: [priceId], references: [id])
  status     String?
  createdAt  DateTime @default(now())
}

enum UserEngagementType {
  Follow
  Hide
}

model UserEngagement {
  userId       Int
  user         User               @relation("engagingUsers", fields: [userId], references: [id], onDelete: Cascade)
  targetUserId Int
  targetUser   User               @relation("engagedUsers", fields: [targetUserId], references: [id], onDelete: Cascade)
  type         UserEngagementType
  createdAt    DateTime           @default(now())

  @@id([userId, targetUserId])
}

model UserMetric {
  user              User            @relation(fields: [userId], references: [id], onDelete: Cascade)
  userId            Int
  timeframe         MetricTimeframe
  followingCount    Int             @default(0)
  followerCount     Int             @default(0)
  hiddenCount       Int             @default(0)
  uploadCount       Int             @default(0)
  reviewCount       Int             @default(0)
  answerCount       Int             @default(0)
  answerAcceptCount Int             @default(0)

  @@id([userId, timeframe])
}

enum LinkType {
  Sponsorship
  Social
  Other
}

model UserLink {
  id     Int      @id @default(autoincrement())
  userId Int
  user   User     @relation(fields: [userId], references: [id], onDelete: Cascade)
  url    String
  type   LinkType
}

model VerificationToken {
  identifier String
  token      String   @unique
  expires    DateTime

  @@unique([identifier, token])
}

enum ModelType {
  Checkpoint
  TextualInversion
  Hypernetwork
  AestheticGradient
  LORA
  LoCon
  Controlnet
  Upscaler
  MotionModule
  VAE
  Poses
  Wildcards
  Workflows
  Other
}

enum ImportStatus {
  Pending
  Processing
  Failed
  Completed
}

model Import {
  id         Int          @id @default(autoincrement())
  userId     Int?
  user       User?        @relation(fields: [userId], references: [id], onDelete: SetNull)
  createdAt  DateTime     @default(now())
  startedAt  DateTime?
  finishedAt DateTime?
  source     String
  status     ImportStatus @default(Pending)
  data       Json?
  parentId   Int?
  parent     Import?      @relation("ImportChildren", fields: [parentId], references: [id], onDelete: SetNull)

  modelVersion ModelVersion[]
  model        Model?
  children     Import[]       @relation("ImportChildren")
  importId     Int?
}

enum ModelStatus {
  Draft // saved but incomplete
  Training // actively training
  Published // complete
  Scheduled // scheduled for publish
  Unpublished // taken from published -> hidden intentionally?
  UnpublishedViolation // taken from published -> hidden unintentionally?
  GatherInterest // unused?
  Deleted // deleted by user/system
}

enum TrainingStatus {
  Pending // not submitted yet (in draft mode)
  Submitted // submitted for processing (in civitai queue/delay, OR not picked up by external system)
  Processing // actively generating
  InReview // done, waiting for publish
  Failed // something went wrong either externally or internally
  Approved // published
}

enum CommercialUse {
  None
  Image
  RentCivit
  Rent
  Sell
}

enum CheckpointType {
  Trained
  Merge
}

enum ModelUploadType {
  Created
  Trained
}

enum ModelModifier {
  Archived
  TakenDown
}

enum ContentType {
  Image
  Character
  Text
  Audio
}

model Model {
  id                  Int             @id @default(autoincrement())
  name                String          @db.Citext
  description         String?
  type                ModelType
  createdAt           DateTime        @default(now())
  updatedAt           DateTime        @updatedAt
  lastVersionAt       DateTime?
  nsfw                Boolean         @default(false)
  tosViolation        Boolean         @default(false)
  poi                 Boolean         @default(false)
  userId              Int
  user                User            @relation("creator", fields: [userId], references: [id])
  status              ModelStatus     @default(Draft)
  publishedAt         DateTime?
  fromImport          Import?         @relation(fields: [fromImportId], references: [id], onDelete: SetNull)
  fromImportId        Int?            @unique
  meta                Json            @default("{}")
  deletedAt           DateTime?
  deletedBy           Int?
  deletedByUser       User?           @relation("deletedBy", fields: [deletedBy], references: [id], onDelete: SetNull)
  checkpointType      CheckpointType?
  uploadType          ModelUploadType @default(Created)
  locked              Boolean         @default(false)
  underAttack         Boolean         @default(false)
  earlyAccessDeadline DateTime?
  mode                ModelModifier?

  // Licensing
  allowNoCredit         Boolean       @default(true)
  allowCommercialUse    CommercialUse @default(Sell)
  allowDerivatives      Boolean       @default(true)
  allowDifferentLicense Boolean       @default(true)

  modelVersions      ModelVersion[]
  tagsOnModels       TagsOnModels[]
  tagsOnModelsVotes  TagsOnModelsVote[]
  tags               ModelTag[]
  metrics            ModelMetric[]
  saves              SavedModel[]
  reports            ModelReport[]
  engagements        ModelEngagement[]
  comments           Comment[]
  interests          ModelInterest[]
  licenses           License[]
  rank               ModelRank?
  reportStats        ModelReportStat?
  hashes             ModelHash[]
  threads            Thread[]
  resourceReviews    ResourceReview[]
  metricsDaily       ModelMetricDaily[]
  associatedFrom     ModelAssociations[]  @relation("ToModelAssociation")
  associations       ModelAssociations[]  @relation("FromModelAssociation")
  collectionItems    CollectionItem[]
  generationCoverage GenerationCoverage[]

  @@index([name])
  @@index([status, nsfw])
}

model License {
  id     Int     @id @default(autoincrement())
  name   String
  url    String
  models Model[]
}

model ModelInterest {
  userId    Int
  user      User     @relation(fields: [userId], references: [id], onDelete: Cascade)
  modelId   Int
  model     Model    @relation(fields: [modelId], references: [id], onDelete: Cascade)
  createdAt DateTime @default(now())

  @@id([userId, modelId])
}

enum ModelEngagementType {
  Favorite
  Hide
}

model ModelEngagement {
  userId    Int
  user      User                @relation(fields: [userId], references: [id], onDelete: Cascade)
  modelId   Int
  model     Model               @relation(fields: [modelId], references: [id], onDelete: Cascade)
  type      ModelEngagementType
  createdAt DateTime            @default(now())

  @@id([userId, modelId])
  @@index([modelId], type: Hash)
}

enum ModelVersionSponsorshipSettingsType {
  FixedPrice
  Bidding
}

model ModelVersionSponsorshipSettings {
  id                         Int                                 @id @default(autoincrement())
  modelVersionMonetizationId Int                                 @unique
  modelVersionMonetization   ModelVersionMonetization            @relation(fields: [modelVersionMonetizationId], references: [id], onDelete: Cascade)
  type                       ModelVersionSponsorshipSettingsType @default(FixedPrice)
  currency                   String
  unitAmount                 Int
}

enum ModelVersionMonetizationType {
  PaidAccess
  PaidEarlyAccess
  PaidGeneration
  CivitaiClubOnly
  MySubscribersOnly
  Sponsored
}

model ModelVersionMonetization {
  id                  Int                              @id @default(autoincrement())
  modelVersionId      Int                              @unique
  modelVersion        ModelVersion                     @relation(fields: [modelVersionId], references: [id], onDelete: Cascade)
  type                ModelVersionMonetizationType     @default(PaidAccess)
  currency            String                           @default("USD")
  unitAmount          Int?
  sponsorshipSettings ModelVersionSponsorshipSettings?
}

model ModelVersion {
  id                   Int                       @id @default(autoincrement())
  index                Int?
  name                 String
  description          String?
  modelId              Int
  model                Model                     @relation(fields: [modelId], references: [id], onDelete: Cascade)
  trainedWords         String[]
  steps                Int?
  epochs               Int?
  clipSkip             Int?
  vaeId                Int?
  vae                  ModelVersion?             @relation("vae", fields: [vaeId], references: [id], onDelete: SetNull)
  createdAt            DateTime                  @default(now())
  updatedAt            DateTime                  @updatedAt
  publishedAt          DateTime?
  status               ModelStatus               @default(Draft)
  trainingStatus       TrainingStatus?
  trainingDetails      Json?
  fromImport           Import?                   @relation(fields: [fromImportId], references: [id], onDelete: SetNull)
  fromImportId         Int?
  inaccurate           Boolean                   @default(false)
  baseModel            String
  baseModelType        String?
  meta                 Json                      @default("{}")
  earlyAccessTimeFrame Int                       @default(0)
  monetization         ModelVersionMonetization?

  metrics                 ModelVersionMetric[]
  files                   ModelFile[]
  runStrategies           RunStrategy[]
  engagements             ModelVersionEngagement[]
  rank                    ModelVersionRank?
  downloads               DownloadHistory[]
  imageResources          ImageResource[]
  posts                   Post[]
  resourceReviews         ResourceReview[]
  hashes                  ModelHash[]
  metricsDaily            ModelMetricDaily[]
  modelVersionExploration ModelVersionExploration[]
  vaeFor                  ModelVersion[]            @relation("vae")
  generationCoverage      GenerationCoverage?

  @@index([modelId], type: Hash)
}

enum ModelVersionEngagementType {
  Notify
}

model ModelVersionEngagement {
  userId         Int
  user           User                       @relation(fields: [userId], references: [id], onDelete: Cascade)
  modelVersionId Int
  modelVersion   ModelVersion               @relation(fields: [modelVersionId], references: [id], onDelete: Cascade)
  type           ModelVersionEngagementType
  createdAt      DateTime                   @default(now())

  @@id([userId, modelVersionId])
}

enum ModelHashType {
  AutoV1
  AutoV2
  SHA256
  CRC32
  BLAKE3
}

model ModelFileHash {
  file      ModelFile     @relation(fields: [fileId], references: [id], onDelete: Cascade)
  fileId    Int
  type      ModelHashType
  hash      String        @db.Citext
  createdAt DateTime      @default(now())

  @@id([fileId, type])
  @@index([hash], type: Hash)
}

enum ScanResultCode {
  Pending
  Success
  Danger
  Error
}

enum ModelFileVisibility {
  Sensitive // Choosing not to share
  Private // Hidden
  Public // Available to all
}

model ModelFile {
  id                Int                 @id @default(autoincrement())
  name              String
  url               String
  sizeKB            Float
  createdAt         DateTime            @default(now())
  type              String              @default("Model")
  modelVersionId    Int
  modelVersion      ModelVersion        @relation(fields: [modelVersionId], references: [id], onDelete: Cascade)
  pickleScanResult  ScanResultCode      @default(Pending)
  exists            Boolean?
  pickleScanMessage String?
  virusScanResult   ScanResultCode      @default(Pending)
  virusScanMessage  String?
  scannedAt         DateTime?
  scanRequestedAt   DateTime?
  rawScanResult     Json?
  hashes            ModelFileHash[]
  metadata          Json?
  visibility        ModelFileVisibility @default(Public)
<<<<<<< HEAD
=======
  dataPurged        Boolean             @default(false)
>>>>>>> 467fe2a9

  @@index([modelVersionId], type: Hash)
}

model File {
  id         Int      @id @default(autoincrement())
  name       String
  url        String
  sizeKB     Float
  createdAt  DateTime @default(now())
  entityId   Int
  entityType String
  metadata   Json?

  @@index([entityType, entityId])
}

enum MetricTimeframe {
  Day
  Week
  Month
  Year
  AllTime
}

model ModelMetric {
  model             Model           @relation(fields: [modelId], references: [id], onDelete: Cascade)
  modelId           Int
  timeframe         MetricTimeframe
  rating            Float           @default(0)
  ratingCount       Int             @default(0)
  downloadCount     Int             @default(0)
  favoriteCount     Int             @default(0)
  commentCount      Int             @default(0)
  collectedCount    Int             @default(0)
  imageCount        Int             @default(0)
  tippedCount       Int             @default(0)
  tippedAmountCount Int             @default(0)

  @@id([modelId, timeframe])
}

model ModelVersionMetric {
  modelVersion      ModelVersion    @relation(fields: [modelVersionId], references: [id], onDelete: Cascade)
  modelVersionId    Int
  timeframe         MetricTimeframe
  rating            Float           @default(0)
  ratingCount       Int             @default(0)
  downloadCount     Int             @default(0)
  favoriteCount     Int             @default(0)
  commentCount      Int             @default(0)
  collectedCount    Int             @default(0)
  imageCount        Int             @default(0)
  tippedCount       Int             @default(0)
  tippedAmountCount Int             @default(0)

  @@id([modelVersionId, timeframe])
}

model ModelMetricDaily {
  modelId        Int
  model          Model        @relation(fields: [modelId], references: [id], onDelete: Cascade)
  modelVersionId Int
  modelVersion   ModelVersion @relation(fields: [modelVersionId], references: [id], onDelete: Cascade)
  type           String
  date           DateTime     @db.Date
  count          Int

  @@id([modelId, modelVersionId, type, date])
  @@index(modelVersionId)
}

enum AssociationType {
  Suggested
}

model ModelAssociations {
  id             Int             @id @default(autoincrement())
  fromModelId    Int
  fromModel      Model           @relation("FromModelAssociation", fields: [fromModelId], references: [id], onDelete: Cascade)
  toModelId      Int?
  toModel        Model?          @relation("ToModelAssociation", fields: [toModelId], references: [id], onDelete: Cascade)
  toArticleId    Int?
  toArticle      Article?        @relation(fields: [toArticleId], references: [id], onDelete: Cascade)
  associatedById Int?
  createdAt      DateTime        @default(now())
  type           AssociationType
  index          Int?

  @@index([toModelId], type: Hash)
  @@index([fromModelId], type: Hash)
  @@index([toArticleId], type: Hash)
}

model DownloadHistory {
  userId         Int
  modelVersionId Int
  user           User         @relation(fields: [userId], references: [id], onDelete: Cascade)
  modelVersion   ModelVersion @relation(fields: [modelVersionId], references: [id], onDelete: Cascade)
  downloadAt     DateTime
  hidden         Boolean      @default(false)

  @@id([userId, modelVersionId])
  @@index([userId, downloadAt])
}

model ModActivity {
  id         Int      @id @default(autoincrement())
  userId     Int?
  activity   String
  entityType String?
  entityId   Int?
  createdAt  DateTime @default(now())

  @@unique([activity, entityType, entityId])
  @@index([createdAt])
}

enum ReportReason {
  TOSViolation
  NSFW
  Ownership
  AdminAttention
  Claim
}

enum ReportStatus {
  Pending
  Processing
  Actioned
  Unactioned
}

model Report {
  id                      Int          @id @default(autoincrement())
  userId                  Int
  user                    User         @relation(fields: [userId], references: [id], onDelete: Cascade)
  reason                  ReportReason
  createdAt               DateTime     @default(now())
  details                 Json?
  internalNotes           String?
  previouslyReviewedCount Int          @default(0)
  alsoReportedBy          Int[]        @default([]) // UserIds
  status                  ReportStatus
  statusSetAt             DateTime?
  statusSetBy             Int?

  model          ModelReport?
  comment        CommentReport?
  commentV2      CommentV2Report?
  image          ImageReport?
  resourceReview ResourceReviewReport?
  article        ArticleReport?
  post           PostReport?
  reportedUser   UserReport?
  collection     CollectionReport?
  bounty         BountyReport?
  bountyEntry    BountyEntryReport?
}

model ResourceReviewReport {
  resourceReviewId Int
  resourceReview   ResourceReview @relation(fields: [resourceReviewId], references: [id], onDelete: Cascade)
  reportId         Int            @unique
  report           Report         @relation(fields: [reportId], references: [id], onDelete: Cascade)

  @@id([reportId, resourceReviewId])
  @@index([resourceReviewId], type: Hash)
}

model ModelReport {
  modelId  Int
  model    Model  @relation(fields: [modelId], references: [id], onDelete: Cascade)
  reportId Int    @unique
  report   Report @relation(fields: [reportId], references: [id], onDelete: Cascade)

  @@id([reportId, modelId])
  @@index([modelId], type: Hash)
}

model CommentReport {
  commentId Int
  comment   Comment @relation(fields: [commentId], references: [id], onDelete: Cascade)
  reportId  Int     @unique
  report    Report  @relation(fields: [reportId], references: [id], onDelete: Cascade)

  @@id([reportId, commentId])
  @@index([commentId], type: Hash)
}

model CommentV2Report {
  commentV2Id Int
  commentV2   CommentV2 @relation(fields: [commentV2Id], references: [id], onDelete: Cascade)
  reportId    Int       @unique
  report      Report    @relation(fields: [reportId], references: [id], onDelete: Cascade)

  @@id([reportId, commentV2Id])
  @@index([commentV2Id], type: Hash)
}

model ImageReport {
  imageId  Int
  image    Image  @relation(fields: [imageId], references: [id], onDelete: Cascade)
  reportId Int    @unique
  report   Report @relation(fields: [reportId], references: [id], onDelete: Cascade)

  @@id([reportId, imageId])
  @@index([imageId], type: Hash)
}

model ArticleReport {
  articleId Int
  article   Article @relation(fields: [articleId], references: [id], onDelete: Cascade)
  reportId  Int     @unique
  report    Report  @relation(fields: [reportId], references: [id], onDelete: Cascade)

  @@id([reportId, articleId])
  @@index([articleId], type: Hash)
}

model PostReport {
  postId   Int
  post     Post   @relation(fields: [postId], references: [id], onDelete: Cascade)
  reportId Int    @unique
  report   Report @relation(fields: [reportId], references: [id], onDelete: Cascade)

  @@id([reportId, postId])
  @@index([postId], type: Hash)
}

model UserReport {
  userId   Int
  user     User   @relation(fields: [userId], references: [id], onDelete: Cascade)
  reportId Int    @unique
  report   Report @relation(fields: [reportId], references: [id], onDelete: Cascade)

  @@id([reportId, userId])
  @@index([userId], type: Hash)
}

model CollectionReport {
  collectionId Int
  collection   Collection @relation(fields: [collectionId], references: [id], onDelete: Cascade)
  reportId     Int        @unique
  report       Report     @relation(fields: [reportId], references: [id], onDelete: Cascade)

  @@id([reportId, collectionId])
  @@index([collectionId], type: Hash)
}

model BountyReport {
  bountyId Int
  bounty   Bounty @relation(fields: [bountyId], references: [id], onDelete: Cascade)
  reportId Int    @unique
  report   Report @relation(fields: [reportId], references: [id], onDelete: Cascade)

  @@id([reportId, bountyId])
  @@index([bountyId], type: Hash)
}

model BountyEntryReport {
  bountyEntryId Int
  bountyEntry   BountyEntry @relation(fields: [bountyEntryId], references: [id], onDelete: Cascade)
  reportId      Int         @unique
  report        Report      @relation(fields: [reportId], references: [id], onDelete: Cascade)

  @@id([reportId, bountyEntryId])
  @@index([bountyEntryId], type: Hash)
}

model ResourceReview {
  id             Int                      @id @default(autoincrement())
  modelId        Int
  model          Model                    @relation(fields: [modelId], references: [id], onDelete: Cascade)
  modelVersionId Int
  modelVersion   ModelVersion             @relation(fields: [modelVersionId], references: [id], onDelete: Cascade)
  rating         Int
  details        String?
  userId         Int
  user           User                     @relation(fields: [userId], references: [id], onDelete: Cascade)
  thread         Thread?
  createdAt      DateTime                 @default(now())
  updatedAt      DateTime                 @updatedAt
  exclude        Boolean                  @default(false)
  nsfw           Boolean                  @default(false)
  tosViolation   Boolean                  @default(false)
  metadata       Json?
  reactions      ResourceReviewReaction[]
  helper         ResourceReviewHelper?
  reports        ResourceReviewReport[]

  @@unique([modelVersionId, userId])
  @@index([modelVersionId], type: Hash)
  @@index([userId], type: Hash)
}

model ResourceReviewReaction {
  id        Int             @id @default(autoincrement())
  review    ResourceReview  @relation(fields: [reviewId], references: [id], onDelete: Cascade)
  reviewId  Int
  user      User            @relation(fields: [userId], references: [id], onDelete: Cascade)
  userId    Int
  reaction  ReviewReactions
  createdAt DateTime        @default(now())
  updatedAt DateTime        @updatedAt

  @@unique([reviewId, userId, reaction])
}

enum ReviewReactions {
  Like
  Dislike
  Laugh
  Cry
  Heart
}

model Post {
  id             Int           @id @default(autoincrement())
  nsfw           Boolean       @default(false)
  title          String?
  detail         String?
  userId         Int
  user           User          @relation(fields: [userId], references: [id], onDelete: Cascade)
  modelVersionId Int?
  modelVersion   ModelVersion? @relation(fields: [modelVersionId], references: [id], onDelete: SetNull)
  createdAt      DateTime      @default(now())
  updatedAt      DateTime      @updatedAt
  publishedAt    DateTime?
  metadata       Json?
  tosViolation   Boolean       @default(false)
  collectionId   Int?
  collection     Collection?   @relation(fields: [collectionId], references: [id], onDelete: Cascade)

  images          Image[]
  tags            TagsOnPost[]
  reactions       PostReaction[]
  thread          Thread?
  helper          PostHelper?
  stats           PostStat?
  rank            PostRank?
  metrics         PostMetric[]
  resourceHelper  PostResourceHelper[]
  imageTags       PostImageTag[]
  tagsComposite   PostTag[]
  tagVotes        TagsOnPostVote[]
  reports         PostReport[]
  collectionItems CollectionItem[]

  @@index([modelVersionId])
  @@index([publishedAt])
}

model PostMetric {
  postId         Int
  post           Post            @relation(fields: [postId], references: [id], onDelete: Cascade)
  timeframe      MetricTimeframe
  likeCount      Int             @default(0)
  dislikeCount   Int             @default(0)
  laughCount     Int             @default(0)
  cryCount       Int             @default(0)
  heartCount     Int             @default(0)
  commentCount   Int             @default(0)
  collectedCount Int             @default(0)

  @@id([postId, timeframe])
}

enum ImageGenerationProcess {
  txt2img
  txt2imgHiRes
  img2img
  inpainting
}

enum NsfwLevel {
  None
  Soft
  Mature
  X
  Blocked
}

enum ImageIngestionStatus {
  Pending
  Scanned
  Error
  Blocked
  NotFound
}

enum MediaType {
  image
  video
  audio
}

model Image {
  id                Int                     @id @default(autoincrement())
  name              String?
  url               String
  user              User                    @relation(fields: [userId], references: [id], onDelete: Cascade)
  userId            Int
  createdAt         DateTime                @default(now())
  updatedAt         DateTime                @updatedAt
  meta              Json? // image generation params
  hash              String?
  height            Int?
  width             Int?
  type              MediaType               @default(image)
  metadata          Json                    @default("{}") // file metadata
  nsfw              NsfwLevel               @default(None)
  tosViolation      Boolean                 @default(false)
  analysis          Json?
  generationProcess ImageGenerationProcess?
  featuredAt        DateTime?
  postId            Int?
  post              Post?                   @relation(fields: [postId], references: [id], onDelete: SetNull)
  needsReview       String?
  hideMeta          Boolean                 @default(false)
  index             Int?
  scannedAt         DateTime?
  scanRequestedAt   DateTime?
  mimeType          String?
  sizeKB            Int?
  ingestion         ImageIngestionStatus    @default(Pending)
  blockedFor        String?

  reports         ImageReport[]
  reactions       ImageReaction[]
  thread          Thread?
  tags            TagsOnImage[]
  tagVotes        TagsOnImageVote[]
  tagComposites   ImageTag[]
  metrics         ImageMetric[]
  stats           ImageStat?
  rank            ImageRank?
  modHelper       ImageModHelper?
  resources       ImageResource[]
  resourceHelper  ImageResourceHelper[]
  engagements     ImageEngagement[]
  collectionItems CollectionItem[]
  collections     Collection[]
  connections     ImageConnection[]

  @@index([featuredAt])
  @@index([postId], type: Hash)
  @@index([userId, postId])
}

model ImageConnection {
  imageId    Int
  image      Image  @relation(fields: [imageId], references: [id], onDelete: Cascade)
  entityId   Int
  entityType String

  @@id([imageId, entityType, entityId])
  @@index([entityType, entityId])
}

enum ImageEngagementType {
  Favorite
  Hide
}

model ImageEngagement {
  userId    Int
  user      User                @relation(fields: [userId], references: [id], onDelete: Cascade)
  imageId   Int
  image     Image               @relation(fields: [imageId], references: [id], onDelete: Cascade)
  type      ImageEngagementType
  createdAt DateTime            @default(now())

  @@id([userId, imageId])
  @@index([imageId])
}

model ImageResource {
  id             Int           @id @default(autoincrement())
  modelVersionId Int?
  modelVersion   ModelVersion? @relation(fields: [modelVersionId], references: [id], onDelete: Cascade)
  name           String?
  hash           String?
  imageId        Int
  image          Image         @relation(fields: [imageId], references: [id], onDelete: Cascade)
  detected       Boolean       @default(false)

  @@unique([modelVersionId, name, imageId])
  @@index([imageId], type: Hash)
  @@index([imageId, modelVersionId])
}

model ImageMetric {
  image             Image           @relation(fields: [imageId], references: [id], onDelete: Cascade)
  imageId           Int
  timeframe         MetricTimeframe
  likeCount         Int             @default(0)
  dislikeCount      Int             @default(0)
  laughCount        Int             @default(0)
  cryCount          Int             @default(0)
  heartCount        Int             @default(0)
  commentCount      Int             @default(0)
  collectedCount    Int             @default(0)
  tippedCount       Int             @default(0)
  tippedAmountCount Int             @default(0)

  @@id([imageId, timeframe])
}

model CollectionMetric {
  collection       Collection      @relation(fields: [collectionId], references: [id], onDelete: Cascade)
  collectionId     Int
  timeframe        MetricTimeframe
  followerCount    Int             @default(0)
  itemCount        Int             @default(0)
  contributorCount Int             @default(0)

  @@id([collectionId, timeframe])
}

enum ImageOnModelType {
  Example
  Training
}

enum TagTarget {
  Model
  Question
  Image
  Post
  Tag
  Article
  Bounty
}

enum TagType {
  UserGenerated
  Label
  Moderation
  System
}

model Tag {
  id         Int         @id @default(autoincrement())
  name       String      @db.Citext
  color      String?
  createdAt  DateTime    @default(now())
  updatedAt  DateTime    @updatedAt
  target     TagTarget[]
  type       TagType     @default(UserGenerated)
  nsfw       NsfwLevel   @default(None)
  unlisted   Boolean     @default(false)
  unfeatured Boolean     @default(false)
  isCategory Boolean     @default(false)
  adminOnly  Boolean     @default(false)

  toTags               TagsOnTags[]       @relation("TagsOnTags_fromTag")
  fromTags             TagsOnTags[]       @relation("TagsOnTags_toTag")
  tagsOnModels         TagsOnModels[]
  tagsOnModelsVotes    TagsOnModelsVote[]
  tagsOnQuestion       TagsOnQuestions[]
  tagsOnImage          TagsOnImage[]
  tagsOnImageVotes     TagsOnImageVote[]
  tagsOnPosts          TagsOnPost[]
  tagsOnArticles       TagsOnArticle[]
  tagsOnCollection     TagsOnCollection[]
  tagsOnImageComposite ImageTag[]
  tagsOnModelComposite ModelTag[]
  usersEngaged         TagEngagement[]
  metrics              TagMetric[]
  stats                TagStat?
  rank                 TagRank?
  tagsOnPostComposite  PostTag[]
  tagsOnPostVotes      TagsOnPostVote[]
  tagsOnBounties       TagsOnBounty[]

  @@unique([name])
}

model TagsOnTags {
  fromTagId Int
  fromTag   Tag      @relation("TagsOnTags_fromTag", fields: [fromTagId], references: [id], onDelete: Cascade)
  toTagId   Int
  toTag     Tag      @relation("TagsOnTags_toTag", fields: [toTagId], references: [id], onDelete: Cascade)
  createdAt DateTime @default(now())

  @@id([fromTagId, toTagId])
  @@index([toTagId], type: Hash)
}

model TagsOnModels {
  model     Model    @relation(fields: [modelId], references: [id], onDelete: Cascade)
  modelId   Int
  tag       Tag      @relation(fields: [tagId], references: [id], onDelete: Cascade)
  tagId     Int
  createdAt DateTime @default(now())

  @@id([modelId, tagId])
  @@index([modelId], type: Hash)
}

model TagsOnModelsVote {
  modelId   Int
  model     Model    @relation(fields: [modelId], references: [id], onDelete: Cascade)
  tagId     Int
  tag       Tag      @relation(fields: [tagId], references: [id], onDelete: Cascade)
  userId    Int
  user      User     @relation(fields: [userId], references: [id], onDelete: Cascade)
  vote      Int // 1 or -1
  createdAt DateTime @default(now())

  @@id([tagId, modelId, userId])
  @@index([modelId], type: Hash)
  @@index([userId], type: Hash)
}

model TagsOnQuestions {
  question   Question @relation(fields: [questionId], references: [id], onDelete: Cascade)
  questionId Int
  tag        Tag      @relation(fields: [tagId], references: [id], onDelete: Cascade)
  tagId      Int

  @@id([tagId, questionId])
  @@index([questionId], type: Hash)
}

enum TagSource {
  User
  Rekognition
  WD14
  Computed
}

model TagsOnImage {
  imageId     Int
  image       Image     @relation(fields: [imageId], references: [id], onDelete: Cascade)
  tagId       Int
  tag         Tag       @relation(fields: [tagId], references: [id], onDelete: Cascade)
  createdAt   DateTime  @default(now())
  automated   Boolean   @default(false)
  confidence  Int?
  disabled    Boolean   @default(false)
  disabledAt  DateTime?
  needsReview Boolean   @default(false)
  source      TagSource @default(User)

  @@id([tagId, imageId])
  @@index([imageId], type: Hash)
  @@index([automated])
  @@index([source])
  @@index([disabled])
}

model TagsOnImageVote {
  imageId   Int
  image     Image    @relation(fields: [imageId], references: [id], onDelete: Cascade)
  tagId     Int
  tag       Tag      @relation(fields: [tagId], references: [id], onDelete: Cascade)
  userId    Int
  user      User     @relation(fields: [userId], references: [id], onDelete: Cascade)
  vote      Int // 1 or -1
  createdAt DateTime @default(now())

  @@id([tagId, imageId, userId])
  @@index([imageId], type: Hash)
  @@index([userId], type: Hash)
}

model TagsOnPost {
  postId      Int
  post        Post     @relation(fields: [postId], references: [id], onDelete: Cascade)
  tagId       Int
  tag         Tag      @relation(fields: [tagId], references: [id], onDelete: Cascade)
  createdAt   DateTime @default(now())
  confidence  Int?
  disabled    Boolean  @default(false)
  needsReview Boolean  @default(false)

  @@id([tagId, postId])
  @@index([postId], type: Hash)
}

model TagsOnArticle {
  articleId Int
  article   Article  @relation(fields: [articleId], references: [id], onDelete: Cascade)
  tagId     Int
  tag       Tag      @relation(fields: [tagId], references: [id], onDelete: Cascade)
  createdAt DateTime @default(now())

  @@id([tagId, articleId])
  @@index([articleId], type: Hash)
}

model TagsOnBounty {
  bountyId  Int
  bounty    Bounty   @relation(fields: [bountyId], references: [id], onDelete: Cascade)
  tagId     Int
  tag       Tag      @relation(fields: [tagId], references: [id], onDelete: Cascade)
  createdAt DateTime @default(now())

  @@id([tagId, bountyId])
  @@index([bountyId], type: Hash)
}

model TagsOnPostVote {
  postId    Int
  post      Post     @relation(fields: [postId], references: [id], onDelete: Cascade)
  tagId     Int
  tag       Tag      @relation(fields: [tagId], references: [id], onDelete: Cascade)
  userId    Int
  user      User     @relation(fields: [userId], references: [id], onDelete: Cascade)
  vote      Int // 1 or -1
  createdAt DateTime @default(now())

  @@id([tagId, postId, userId])
  @@index([postId], type: Hash)
  @@index([userId], type: Hash)
}

model TagMetric {
  tag           Tag             @relation(fields: [tagId], references: [id], onDelete: Cascade)
  tagId         Int
  timeframe     MetricTimeframe
  modelCount    Int             @default(0)
  imageCount    Int             @default(0)
  postCount     Int             @default(0)
  articleCount  Int             @default(0)
  hiddenCount   Int             @default(0)
  followerCount Int             @default(0)

  @@id([tagId, timeframe])
}

model SavedModel {
  model     Model    @relation(fields: [modelId], references: [id], onDelete: Cascade)
  modelId   Int
  user      User     @relation(fields: [userId], references: [id], onDelete: Cascade)
  userId    Int
  createdAt DateTime @default(now())
  updatedAt DateTime @updatedAt

  @@id([modelId, userId])
}

model RunStrategy {
  id             Int          @id @default(autoincrement())
  modelVersionId Int
  modelVersion   ModelVersion @relation(fields: [modelVersionId], references: [id], onDelete: Cascade)
  partnerId      Int
  partner        Partner      @relation(fields: [partnerId], references: [id], onDelete: Cascade)
  url            String
  createdAt      DateTime     @default(now())
}

enum PartnerPricingModel {
  Duration
  PerImage
}

model Partner {
  id               Int                 @id @default(autoincrement())
  name             String
  homepage         String?
  tos              String?
  privacy          String?
  startupTime      Int? // Seconds
  onDemand         Boolean
  onDemandStrategy String? // URL Template
  onDemandTypes    ModelType[]         @default([])
  stepsPerSecond   Int
  pricingModel     PartnerPricingModel
  price            String
  about            String?
  createdAt        DateTime            @default(now())
  nsfw             Boolean             @default(false)
  poi              Boolean             @default(false)
  personal         Boolean             @default(false)
  token            String?             @unique
  runStrategies    RunStrategy[]
}

model KeyValue {
  key   String @id
  value Json
}

model ApiKey {
  id        Int        @id @default(autoincrement())
  key       String     @unique
  name      String
  scope     KeyScope[]
  userId    Int
  user      User       @relation(fields: [userId], references: [id], onDelete: Cascade)
  createdAt DateTime   @default(now())
}

enum KeyScope {
  Read
  Write
}

model Comment {
  id           Int      @id @default(autoincrement())
  content      String
  createdAt    DateTime @default(now())
  updatedAt    DateTime @updatedAt
  nsfw         Boolean  @default(false)
  tosViolation Boolean  @default(false)
  parent       Comment? @relation("ParentComments", fields: [parentId], references: [id], onDelete: Cascade)
  parentId     Int?
  user         User     @relation(fields: [userId], references: [id], onDelete: Cascade)
  userId       Int
  model        Model    @relation(fields: [modelId], references: [id], onDelete: Cascade)
  modelId      Int
  locked       Boolean? @default(false)
  hidden       Boolean? @default(false)

  comments  Comment[]         @relation("ParentComments")
  reactions CommentReaction[]
  reports   CommentReport[]

  @@index([modelId], type: Hash)
  @@index([parentId], type: Hash)
}

model CommentReaction {
  id        Int             @id @default(autoincrement())
  commentId Int
  comment   Comment         @relation(fields: [commentId], references: [id], onDelete: Cascade)
  userId    Int
  user      User            @relation(fields: [userId], references: [id], onDelete: Cascade)
  reaction  ReviewReactions
  createdAt DateTime        @default(now())
  updatedAt DateTime        @updatedAt

  @@unique([commentId, userId, reaction])
}

model Log {
  id        String   @id @default(cuid())
  event     String
  details   Json?
  createdAt DateTime @default(now())
}

model Notification {
  id        String    @id @default(cuid())
  userId    Int
  user      User      @relation(fields: [userId], references: [id], onDelete: Cascade)
  type      String
  details   Json?
  createdAt DateTime  @default(now())
  viewedAt  DateTime?

  @@index([userId])
}

model UserNotificationSettings {
  id         Int      @id @default(autoincrement())
  userId     Int
  user       User     @relation(fields: [userId], references: [id], onDelete: Cascade)
  type       String
  disabledAt DateTime @default(now())

  @@unique([userId, type])
}

model Webhook {
  id        Int      @id @default(autoincrement())
  url       String
  notifyOn  String[] // Manually specified and managed since Prisma enums are not supported in arrays
  active    Boolean  @default(false)
  createdAt DateTime @default(now())
  updatedAt DateTime @updatedAt
  userId    Int
  user      User     @relation(fields: [userId], references: [id], onDelete: Cascade)

  @@unique([url, userId])
}

model Question {
  id               Int      @id @default(autoincrement())
  userId           Int
  user             User     @relation(fields: [userId], references: [id])
  createdAt        DateTime @default(now())
  updatedAt        DateTime @updatedAt
  title            String   @db.Citext
  content          String
  selectedAnswerId Int?     @unique
  selectedAnswer   Answer?  @relation("SelectedAnswer", fields: [selectedAnswerId], references: [id])

  tags      TagsOnQuestions[]
  reactions QuestionReaction[]
  answers   Answer[]           @relation("Question")
  metrics   QuestionMetric[]
  rank      QuestionRank?
  thread    Thread?
}

model QuestionMetric {
  questionId   Int
  question     Question        @relation(fields: [questionId], references: [id], onDelete: Cascade)
  timeframe    MetricTimeframe
  heartCount   Int             @default(0)
  commentCount Int             @default(0)
  answerCount  Int             @default(0)

  @@id([questionId, timeframe])
}

model Answer {
  id         Int      @id @default(autoincrement())
  questionId Int
  question   Question @relation("Question", fields: [questionId], references: [id], onDelete: Cascade)
  userId     Int
  user       User     @relation(fields: [userId], references: [id], onDelete: Cascade)
  content    String
  createdAt  DateTime @default(now())
  updatedAt  DateTime @updatedAt

  reactions AnswerReaction[]
  metrics   AnswerMetric[]
  answerFor Question?        @relation("SelectedAnswer")
  votes     AnswerVote[]
  rank      AnswerRank?
  thread    Thread?
}

model AnswerVote {
  answer    Answer   @relation(fields: [answerId], references: [id], onDelete: Cascade)
  answerId  Int
  user      User     @relation(fields: [userId], references: [id], onDelete: Cascade)
  userId    Int
  vote      Boolean?
  createdAt DateTime @default(now())

  @@id([answerId, userId])
}

model MetricUpdateQueue {
  type      String
  id        Int
  createdAt DateTime @default(now())

  @@id([type, id])
}

model AnswerMetric {
  answerId     Int
  answer       Answer          @relation(fields: [answerId], references: [id], onDelete: Cascade)
  timeframe    MetricTimeframe
  checkCount   Int
  crossCount   Int
  heartCount   Int
  commentCount Int

  @@id([answerId, timeframe])
}

model CommentV2 {
  id           Int      @id @default(autoincrement())
  content      String
  createdAt    DateTime @default(now())
  updatedAt    DateTime @updatedAt
  nsfw         Boolean  @default(false)
  tosViolation Boolean  @default(false)
  userId       Int
  user         User     @relation(fields: [userId], references: [id], onDelete: Cascade)
  threadId     Int
  thread       Thread   @relation("thread", fields: [threadId], references: [id], onDelete: Cascade)
  childThread  Thread?  @relation("childThread")
  metadata     Json?

  reactions CommentV2Reaction[]
  reports   CommentV2Report[]

  @@index([threadId], type: Hash)
}

model Thread {
  id     Int     @id @default(autoincrement())
  locked Boolean @default(false)

  questionId    Int?            @unique
  question      Question?       @relation(fields: [questionId], references: [id], onDelete: SetNull)
  answerId      Int?            @unique
  answer        Answer?         @relation(fields: [answerId], references: [id], onDelete: SetNull)
  imageId       Int?            @unique
  image         Image?          @relation(fields: [imageId], references: [id], onDelete: SetNull)
  postId        Int?            @unique
  post          Post?           @relation(fields: [postId], references: [id], onDelete: SetNull)
  reviewId      Int?            @unique
  review        ResourceReview? @relation(fields: [reviewId], references: [id], onDelete: SetNull)
  commentId     Int?            @unique
  comment       CommentV2?      @relation("childThread", fields: [commentId], references: [id], onDelete: SetNull)
  modelId       Int?            @unique
  model         Model?          @relation(fields: [modelId], references: [id], onDelete: SetNull)
  articleId     Int?            @unique
  article       Article?        @relation(fields: [articleId], references: [id], onDelete: SetNull)
  bountyId      Int?            @unique
  bounty        Bounty?         @relation(fields: [bountyId], references: [id], onDelete: SetNull)
  bountyEntryId Int?            @unique
  bountyEntry   BountyEntry?    @relation(fields: [bountyEntryId], references: [id], onDelete: SetNull)
  metadata      Json            @default("{}")

  comments CommentV2[] @relation("thread")

  @@index([reviewId], type: Hash)
  @@index([postId], type: Hash)
  @@index([questionId], type: Hash)
  @@index([imageId], type: Hash)
  @@index([articleId], type: Hash)
}

model QuestionReaction {
  id         Int             @id @default(autoincrement())
  question   Question        @relation(fields: [questionId], references: [id], onDelete: Cascade)
  questionId Int
  user       User            @relation(fields: [userId], references: [id], onDelete: Cascade)
  userId     Int
  reaction   ReviewReactions
  createdAt  DateTime        @default(now())
  updatedAt  DateTime        @updatedAt

  @@unique([questionId, userId, reaction])
}

model AnswerReaction {
  id        Int             @id @default(autoincrement())
  answer    Answer          @relation(fields: [answerId], references: [id], onDelete: Cascade)
  answerId  Int
  user      User            @relation(fields: [userId], references: [id], onDelete: Cascade)
  userId    Int
  reaction  ReviewReactions
  createdAt DateTime        @default(now())
  updatedAt DateTime        @updatedAt

  @@unique([answerId, userId, reaction])
}

model CommentV2Reaction {
  id        Int             @id @default(autoincrement())
  comment   CommentV2       @relation(fields: [commentId], references: [id], onDelete: Cascade)
  commentId Int
  user      User            @relation(fields: [userId], references: [id], onDelete: Cascade)
  userId    Int
  reaction  ReviewReactions
  createdAt DateTime        @default(now())
  updatedAt DateTime        @updatedAt

  @@unique([commentId, userId, reaction])
}

model ImageReaction {
  id        Int             @id @default(autoincrement())
  imageId   Int
  image     Image           @relation(fields: [imageId], references: [id], onDelete: Cascade)
  userId    Int
  user      User            @relation(fields: [userId], references: [id], onDelete: Cascade)
  reaction  ReviewReactions
  createdAt DateTime        @default(now())
  updatedAt DateTime        @updatedAt

  @@unique([imageId, userId, reaction])
}

model PostReaction {
  id        Int             @id @default(autoincrement())
  postId    Int
  post      Post            @relation(fields: [postId], references: [id], onDelete: Cascade)
  userId    Int
  user      User            @relation(fields: [userId], references: [id], onDelete: Cascade)
  reaction  ReviewReactions
  createdAt DateTime        @default(now())
  updatedAt DateTime        @updatedAt

  @@unique([postId, userId, reaction])
}

model ArticleReaction {
  id        Int             @id @default(autoincrement())
  articleId Int
  article   Article         @relation(fields: [articleId], references: [id], onDelete: Cascade)
  userId    Int
  user      User            @relation(fields: [userId], references: [id], onDelete: Cascade)
  reaction  ReviewReactions
  createdAt DateTime        @default(now())
  updatedAt DateTime        @updatedAt

  @@unique([articleId, userId, reaction])
}

enum TagEngagementType {
  Hide
  Follow
  Allow
}

model TagEngagement {
  userId    Int
  user      User              @relation(fields: [userId], references: [id], onDelete: Cascade)
  tagId     Int
  tag       Tag               @relation(fields: [tagId], references: [id], onDelete: Cascade)
  type      TagEngagementType
  createdAt DateTime          @default(now())

  @@id([userId, tagId])
}

model Announcement {
  id        Int       @id @default(autoincrement())
  title     String
  content   String
  emoji     String?
  color     String    @default("blue")
  createdAt DateTime  @default(now())
  updatedAt DateTime  @updatedAt
  startsAt  DateTime?
  endsAt    DateTime?
  metadata  Json?
}

enum CosmeticType {
  Badge
  NamePlate
}

enum CosmeticSource {
  Trophy
  Purchase
  Event
  Membership
}

model Cosmetic {
  id                  Int            @id @default(autoincrement())
  name                String
  description         String?
  type                CosmeticType
  source              CosmeticSource
  permanentUnlock     Boolean
  data                Json
  createdAt           DateTime?      @default(now())
  updatedAt           DateTime?      @updatedAt
  availableStart      DateTime?
  availableEnd        DateTime?
  productId           String?
  leaderboardId       String?
  leaderboardPosition Int?
  UserCosmetic        UserCosmetic[]
}

model UserCosmetic {
  userId     Int
  user       User      @relation(fields: [userId], references: [id], onDelete: Cascade)
  cosmeticId Int
  cosmetic   Cosmetic  @relation(fields: [cosmeticId], references: [id], onDelete: Cascade)
  obtainedAt DateTime  @default(now()) // createdAt
  equippedAt DateTime?

  @@id([userId, cosmeticId])
}

model Article {
  id           Int       @id @default(autoincrement())
  createdAt    DateTime? @default(now())
  updatedAt    DateTime? @updatedAt
  nsfw         Boolean   @default(false)
  tosViolation Boolean   @default(false)
  metadata     Json?
  title        String
  content      String
  cover        String
  publishedAt  DateTime?
  userId       Int
  user         User      @relation(fields: [userId], references: [id], onDelete: Cascade)

  thread          Thread?
  reactions       ArticleReaction[]
  tags            TagsOnArticle[]
  reports         ArticleReport[]
  metrics         ArticleMetric[]
  rank            ArticleRank?
  stats           ArticleStat?
  engagements     ArticleEngagement[]
  associations    ModelAssociations[]
  collectionItems CollectionItem[]
}

enum ArticleEngagementType {
  Favorite
  Hide
}

model ArticleEngagement {
  userId    Int
  user      User                  @relation(fields: [userId], references: [id], onDelete: Cascade)
  articleId Int
  article   Article               @relation(fields: [articleId], references: [id], onDelete: Cascade)
  type      ArticleEngagementType
  createdAt DateTime              @default(now())

  @@id([userId, articleId])
  @@index([articleId], type: Hash)
}

model ArticleMetric {
  article           Article         @relation(fields: [articleId], references: [id], onDelete: Cascade)
  articleId         Int
  timeframe         MetricTimeframe
  likeCount         Int             @default(0)
  dislikeCount      Int             @default(0)
  laughCount        Int             @default(0)
  cryCount          Int             @default(0)
  heartCount        Int             @default(0)
  commentCount      Int             @default(0)
  viewCount         Int             @default(0)
  favoriteCount     Int             @default(0)
  hideCount         Int             @default(0)
  collectedCount    Int             @default(0)
  tippedCount       Int             @default(0)
  tippedAmountCount Int             @default(0)

  @@id([articleId, timeframe])
}

model Leaderboard {
  id                 String  @id
  index              Int
  title              String
  description        String
  scoringDescription String
  query              String
  active             Boolean
  public             Boolean

  results LeaderboardResult[]
}

model LeaderboardResult {
  leaderboardId String
  leaderboard   Leaderboard @relation(fields: [leaderboardId], references: [id], onDelete: Cascade)
  date          DateTime    @db.Date
  position      Int
  userId        Int
  user          User        @relation(fields: [userId], references: [id], onDelete: Cascade)
  score         Int         @default(0)
  metrics       Json        @default("{}")
  createdAt     DateTime    @default(now())

  @@id([leaderboardId, date, position])
  @@unique([leaderboardId, date, userId])
  @@index([userId], type: Hash)
}

model ModelVersionExploration {
  index          Int
  name           String
  prompt         String
  modelVersionId Int
  modelVersion   ModelVersion @relation(fields: [modelVersionId], references: [id], onDelete: Cascade)

  @@id([modelVersionId, name])
}

enum GenerationSchedulers {
  EulerA
  Euler
  LMS
  Heun
  DPM2
  DPM2A
  DPM2SA
  DPM2M
  DPMSDE
  DPMFast
  DPMAdaptive
  LMSKarras
  DPM2Karras
  DPM2AKarras
  DPM2SAKarras
  DPM2MKarras
  DPMSDEKarras
  DDIM
}

model GenerationServiceProvider {
  name       String
  schedulers GenerationSchedulers[]

  @@id([name])
}

enum SearchIndexUpdateQueueAction {
  Update
  Delete
}

model SearchIndexUpdateQueue {
  type      String
  id        Int
  createdAt DateTime                     @default(now())
  action    SearchIndexUpdateQueueAction @default(Update)

  @@id([type, id, action])
}

enum CollectionWriteConfiguration {
  Private
  Public
  Review
}

enum CollectionReadConfiguration {
  Private
  Public
  Unlisted
}

enum CollectionType {
  Model
  Article
  Post
  Image
}

enum CollectionMode {
  Contest
}

model Collection {
  id          Int                          @id @default(autoincrement())
  createdAt   DateTime?                    @default(now())
  updatedAt   DateTime?                    @updatedAt
  name        String
  description String?
  nsfw        Boolean?                     @default(false)
  userId      Int
  user        User                         @relation(fields: [userId], references: [id], onDelete: Cascade)
  imageId     Int?
  image       Image?                       @relation(fields: [imageId], references: [id], onDelete: SetNull)
  write       CollectionWriteConfiguration @default(Private)
  read        CollectionReadConfiguration  @default(Private)
  type        CollectionType?
  mode        CollectionMode?
  metadata    Json                         @default("{}")

  items        CollectionItem[]
  contributors CollectionContributor[]
  tags         TagsOnCollection[]
  post         Post[]
  reports      CollectionReport[]
  rank         CollectionRank?
  stats        CollectionStat?
  metrics      CollectionMetric[]

  @@index([userId])
}

enum CollectionItemStatus {
  ACCEPTED
  REVIEW
  REJECTED
}

model CollectionItem {
  id           Int                  @id @default(autoincrement())
  createdAt    DateTime?            @default(now())
  updatedAt    DateTime?            @updatedAt
  collectionId Int
  collection   Collection           @relation(fields: [collectionId], references: [id], onDelete: Cascade)
  articleId    Int?
  article      Article?             @relation(fields: [articleId], references: [id], onDelete: Cascade)
  postId       Int?
  post         Post?                @relation(fields: [postId], references: [id], onDelete: Cascade)
  imageId      Int?
  image        Image?               @relation(fields: [imageId], references: [id], onDelete: Cascade)
  modelId      Int?
  model        Model?               @relation(fields: [modelId], references: [id], onDelete: Cascade)
  addedById    Int?
  addedBy      User?                @relation(fields: [addedById], references: [id], onDelete: SetNull)
  note         String?
  status       CollectionItemStatus @default(ACCEPTED)
  randomId     Int?

  @@unique([collectionId, articleId, postId, imageId, modelId])
  @@index([addedById], type: Hash)
  @@index([imageId], type: Hash)
  @@index([modelId], type: Hash)
  @@index([collectionId], type: Hash)
}

enum CollectionContributorPermission {
  VIEW
  ADD
  ADD_REVIEW
  MANAGE
}

model CollectionContributor {
  createdAt    DateTime?                         @default(now())
  updatedAt    DateTime?                         @updatedAt
  userId       Int
  user         User                              @relation(fields: [userId], references: [id], onDelete: Cascade)
  collectionId Int
  collection   Collection                        @relation(fields: [collectionId], references: [id], onDelete: Cascade)
  permissions  CollectionContributorPermission[]

  @@id([userId, collectionId])
}

model TagsOnCollection {
  collectionId Int
  tagId        Int
  createdAt    DateTime?  @default(now())
  collection   Collection @relation(fields: [collectionId], references: [id], onDelete: Cascade)
  tag          Tag        @relation(fields: [tagId], references: [id], onDelete: Cascade)

  @@id([tagId, collectionId])
  @@index([collectionId], type: Hash)
}

enum HomeBlockType {
  Collection
  Announcement
  Leaderboard
  Social
}

model HomeBlock {
  id        Int           @id @default(autoincrement())
  createdAt DateTime?     @default(now())
  updatedAt DateTime?     @updatedAt
  userId    Int
  user      User          @relation(fields: [userId], references: [id], onDelete: Cascade)
  metadata  Json          @default("{}")
  index     Int?
  type      HomeBlockType
  permanent Boolean       @default(false)
  sourceId  Int?
  source    HomeBlock?    @relation("Clones", fields: [sourceId], references: [id], onDelete: SetNull)
  clones    HomeBlock[]   @relation("Clones")
}

model BuzzTip {
  entityType String
  entityId   Int
  toUserId   Int
  fromUserId Int
  amount     Int
  createdAt  DateTime @default(now())
  updatedAt  DateTime @updatedAt

  @@id([entityType, entityId, fromUserId])
  @@index([toUserId])
}

enum Currency {
  USD
  BUZZ
}

enum BountyType {
  ModelCreation
  LoraCreation
  EmbedCreation
  DataSetCreation
  DataSetCaption
  ImageCreation
  VideoCreation
  Other
}

enum BountyMode {
  Individual
  Split
}

enum BountyEntryMode {
  Open
  BenefactorsOnly
}

model Bounty {
  id                      Int             @id @default(autoincrement())
  userId                  Int?
  user                    User?           @relation(fields: [userId], references: [id], onDelete: SetNull)
  name                    String // Locked after created
  description             String
  startsAt                DateTime        @db.Date
  expiresAt               DateTime        @db.Date // Locked after created
  createdAt               DateTime        @default(now())
  updatedAt               DateTime        @updatedAt
  details                 Json?
  mode                    BountyMode      @default(Individual)
  entryMode               BountyEntryMode @default(Open)
  type                    BountyType
  minBenefactorUnitAmount Int
  maxBenefactorUnitAmount Int? // Default to initial benefactor's entry
  entryLimit              Int             @default(1)
  nsfw                    Boolean         @default(false)
  poi                     Boolean         @default(false)
  complete                Boolean         @default(false)
  refunded                Boolean         @default(false)

  tags        TagsOnBounty[]
  entries     BountyEntry[]
  benefactors BountyBenefactor[]
  engagements BountyEngagement[]
  thread      Thread?
  metrics     BountyMetric[]
  rank        BountyRank?
  stats       BountyStat?
  reports     BountyReport[]

  @@index([userId], type: Hash)
  @@index([type])
  @@index([mode])
}

model BountyEntry {
  id          Int      @id @default(autoincrement())
  userId      Int?
  user        User?    @relation(fields: [userId], references: [id], onDelete: SetNull)
  bountyId    Int
  bounty      Bounty   @relation(fields: [bountyId], references: [id], onDelete: Cascade)
  createdAt   DateTime @default(now())
  updatedAt   DateTime @updatedAt
  locked      Boolean  @default(false)
  description String?

  benefactors BountyBenefactor[]
  thread      Thread?
  reactions   BountyEntryReaction[]
  metrics     BountyEntryMetric[]
  rank        BountyEntryRank?
  stats       BountyEntryStat?
  reports     BountyEntryReport[]

  @@index([bountyId], type: Hash)
}

model BountyEntryReaction {
  bountyEntry   BountyEntry     @relation(fields: [bountyEntryId], references: [id], onDelete: Cascade)
  bountyEntryId Int
  user          User            @relation(fields: [userId], references: [id], onDelete: Cascade)
  userId        Int
  reaction      ReviewReactions
  createdAt     DateTime        @default(now())

  @@id([bountyEntryId, userId, reaction])
  @@index([bountyEntryId], type: Hash)
}

model BountyBenefactor {
  userId      Int
  user        User         @relation(fields: [userId], references: [id], onDelete: Cascade)
  bountyId    Int
  bounty      Bounty       @relation(fields: [bountyId], references: [id], onDelete: Cascade)
  unitAmount  Int
  createdAt   DateTime     @default(now())
  updatedAt   DateTime     @updatedAt
  awardedAt   DateTime?
  awardedToId Int?
  awartedTo   BountyEntry? @relation(fields: [awardedToId], references: [id], onDelete: SetNull)
  currency    Currency     @default(BUZZ)

  @@id([bountyId, userId])
  @@index([bountyId], type: Hash)
  @@index([userId], type: Hash)
}

enum BountyEngagementType {
  Favorite
  Track
}

model BountyEngagement {
  userId    Int
  user      User                 @relation(fields: [userId], references: [id], onDelete: Cascade)
  bountyId  Int
  bounty    Bounty               @relation(fields: [bountyId], references: [id], onDelete: Cascade)
  type      BountyEngagementType
  createdAt DateTime             @default(now())

  @@id([type, bountyId, userId])
  @@index([bountyId])
  @@index([userId], type: Hash)
}

model TipConnection {
  transactionId String // guid
  entityId      Int
  entityType    String

  @@id([entityType, entityId, transactionId])
}

model BountyMetric {
  bounty          Bounty          @relation(fields: [bountyId], references: [id], onDelete: Cascade)
  bountyId        Int
  timeframe       MetricTimeframe
  favoriteCount   Int             @default(0)
  trackCount      Int             @default(0)
  entryCount      Int             @default(0)
  benefactorCount Int             @default(0)
  unitAmountCount Int             @default(0)
  commentCount    Int             @default(0)

  @@id([bountyId, timeframe])
}

model BountyEntryMetric {
  bountyEntry       BountyEntry     @relation(fields: [bountyEntryId], references: [id], onDelete: Cascade)
  bountyEntryId     Int
  timeframe         MetricTimeframe
  likeCount         Int             @default(0)
  dislikeCount      Int             @default(0)
  laughCount        Int             @default(0)
  cryCount          Int             @default(0)
  heartCount        Int             @default(0)
  unitAmountCount   Int             @default(0)
  tippedCount       Int             @default(0)
  tippedAmountCount Int             @default(0)

  @@id([bountyEntryId, timeframe])
}

/// @view
model QuestionRank {
  questionId              Int      @id
  question                Question @relation(fields: [questionId], references: [id], onDelete: NoAction)
  answerCountDay          Int
  answerCountWeek         Int
  answerCountMonth        Int
  answerCountYear         Int
  answerCountAllTime      Int
  heartCountDay           Int
  heartCountWeek          Int
  heartCountMonth         Int
  heartCountYear          Int
  heartCountAllTime       Int
  commentCountDay         Int
  commentCountWeek        Int
  commentCountMonth       Int
  commentCountYear        Int
  commentCountAllTime     Int
  answerCountDayRank      Int
  answerCountWeekRank     Int
  answerCountMonthRank    Int
  answerCountYearRank     Int
  answerCountAllTimeRank  Int
  heartCountDayRank       Int
  heartCountWeekRank      Int
  heartCountMonthRank     Int
  heartCountYearRank      Int
  heartCountAllTimeRank   Int
  commentCountDayRank     Int
  commentCountWeekRank    Int
  commentCountMonthRank   Int
  commentCountYearRank    Int
  commentCountAllTimeRank Int
}

/// @view
model AnswerRank {
  answerId                Int    @id
  answer                  Answer @relation(fields: [answerId], references: [id], onDelete: NoAction)
  checkCountDay           Int
  checkCountWeek          Int
  checkCountMonth         Int
  checkCountYear          Int
  checkCountAllTime       Int
  crossCountDay           Int
  crossCountWeek          Int
  crossCountMonth         Int
  crossCountYear          Int
  crossCountAllTime       Int
  heartCountDay           Int
  heartCountWeek          Int
  heartCountMonth         Int
  heartCountYear          Int
  heartCountAllTime       Int
  commentCountDay         Int
  commentCountWeek        Int
  commentCountMonth       Int
  commentCountYear        Int
  commentCountAllTime     Int
  checkCountDayRank       Int
  checkCountWeekRank      Int
  checkCountMonthRank     Int
  checkCountYearRank      Int
  checkCountAllTimeRank   Int
  crossCountDayRank       Int
  crossCountWeekRank      Int
  crossCountMonthRank     Int
  crossCountYearRank      Int
  crossCountAllTimeRank   Int
  heartCountDayRank       Int
  heartCountWeekRank      Int
  heartCountMonthRank     Int
  heartCountYearRank      Int
  heartCountAllTimeRank   Int
  commentCountDayRank     Int
  commentCountWeekRank    Int
  commentCountMonthRank   Int
  commentCountYearRank    Int
  commentCountAllTimeRank Int
}

/// @view
model ModelRank {
  model                        Model @relation(fields: [modelId], references: [id], onDelete: NoAction)
  modelId                      Int   @id
  downloadCountDay             Int   @default(0)
  downloadCountWeek            Int   @default(0)
  downloadCountMonth           Int   @default(0)
  downloadCountYear            Int   @default(0)
  downloadCountAllTime         Int   @default(0)
  ratingCountDay               Int   @default(0)
  ratingCountWeek              Int   @default(0)
  ratingCountMonth             Int   @default(0)
  ratingCountYear              Int   @default(0)
  ratingCountAllTime           Int   @default(0)
  ratingDay                    Float @default(0)
  ratingWeek                   Float @default(0)
  ratingMonth                  Float @default(0)
  ratingYear                   Float @default(0)
  ratingAllTime                Float @default(0)
  favoriteCountDay             Int   @default(0)
  favoriteCountWeek            Int   @default(0)
  favoriteCountMonth           Int   @default(0)
  favoriteCountYear            Int   @default(0)
  favoriteCountAllTime         Int   @default(0)
  commentCountDay              Int   @default(0)
  commentCountWeek             Int   @default(0)
  commentCountMonth            Int   @default(0)
  commentCountYear             Int   @default(0)
  commentCountAllTime          Int   @default(0)
  downloadCountDayRank         Int   @default(0)
  downloadCountWeekRank        Int   @default(0)
  downloadCountMonthRank       Int   @default(0)
  downloadCountYearRank        Int   @default(0)
  downloadCountAllTimeRank     Int   @default(0)
  ratingCountDayRank           Int   @default(0)
  ratingCountWeekRank          Int   @default(0)
  ratingCountMonthRank         Int   @default(0)
  ratingCountYearRank          Int   @default(0)
  ratingCountAllTimeRank       Int   @default(0)
  ratingDayRank                Int   @default(0)
  ratingWeekRank               Int   @default(0)
  ratingMonthRank              Int   @default(0)
  ratingYearRank               Int   @default(0)
  ratingAllTimeRank            Int   @default(0)
  favoriteCountDayRank         Int   @default(0)
  favoriteCountWeekRank        Int   @default(0)
  favoriteCountMonthRank       Int   @default(0)
  favoriteCountYearRank        Int   @default(0)
  favoriteCountAllTimeRank     Int   @default(0)
  collectedCountDay            Int   @default(0)
  collectedCountWeek           Int   @default(0)
  collectedCountMonth          Int   @default(0)
  collectedCountYear           Int   @default(0)
  collectedCountAllTime        Int   @default(0)
  collectedCountDayRank        Int   @default(0)
  collectedCountWeekRank       Int   @default(0)
  collectedCountMonthRank      Int   @default(0)
  collectedCountYearRank       Int   @default(0)
  collectedCountAllTimeRank    Int   @default(0)
  imageCountDay                Int   @default(0)
  imageCountWeek               Int   @default(0)
  imageCountMonth              Int   @default(0)
  imageCountYear               Int   @default(0)
  imageCountAllTime            Int   @default(0)
  imageCountDayRank            Int   @default(0)
  imageCountWeekRank           Int   @default(0)
  imageCountMonthRank          Int   @default(0)
  imageCountYearRank           Int   @default(0)
  imageCountAllTimeRank        Int   @default(0)
  commentCountDayRank          Int   @default(0)
  commentCountWeekRank         Int   @default(0)
  commentCountMonthRank        Int   @default(0)
  commentCountYearRank         Int   @default(0)
  commentCountAllTimeRank      Int   @default(0)
  tippedCountDayRank           Int   @default(0)
  tippedCountWeekRank          Int   @default(0)
  tippedCountMonthRank         Int   @default(0)
  tippedCountYearRank          Int   @default(0)
  tippedCountAllTimeRank       Int   @default(0)
  tippedCountDay               Int   @default(0)
  tippedCountWeek              Int   @default(0)
  tippedCountMonth             Int   @default(0)
  tippedCountYear              Int   @default(0)
  tippedCountAllTime           Int   @default(0)
  tippedAmountCountDayRank     Int   @default(0)
  tippedAmountCountWeekRank    Int   @default(0)
  tippedAmountCountMonthRank   Int   @default(0)
  tippedAmountCountYearRank    Int   @default(0)
  tippedAmountCountAllTimeRank Int   @default(0)
  tippedAmountCountDay         Int   @default(0)
  tippedAmountCountWeek        Int   @default(0)
  tippedAmountCountMonth       Int   @default(0)
  tippedAmountCountYear        Int   @default(0)
  tippedAmountCountAllTime     Int   @default(0)
  newRank                      Int   @default(0)
}

/// @view
model ModelReportStat {
  model                    Model @relation(fields: [modelId], references: [id], onDelete: NoAction)
  modelId                  Int   @id
  tosViolationPending      Int
  tosViolationUnactioned   Int
  tosViolationActioned     Int
  nsfwPending              Int
  nsfwUnactioned           Int
  nsfwActioned             Int
  ownershipPending         Int
  ownershipProcessing      Int
  ownershipActioned        Int
  ownershipUnactioned      Int
  adminAttentionPending    Int
  adminAttentionActioned   Int
  adminAttentionUnactioned Int
  claimPending             Int
  claimActioned            Int
  claimUnactioned          Int
}

/// @view
model ModelVersionRank {
  modelVersion             ModelVersion @relation(fields: [modelVersionId], references: [id], onDelete: NoAction)
  modelVersionId           Int          @id
  downloadCountDay         Int          @default(0)
  downloadCountWeek        Int          @default(0)
  downloadCountMonth       Int          @default(0)
  downloadCountYear        Int          @default(0)
  downloadCountAllTime     Int          @default(0)
  ratingCountDay           Int          @default(0)
  ratingCountWeek          Int          @default(0)
  ratingCountMonth         Int          @default(0)
  ratingCountYear          Int          @default(0)
  ratingCountAllTime       Int          @default(0)
  ratingDay                Float        @default(0)
  ratingWeek               Float        @default(0)
  ratingMonth              Float        @default(0)
  ratingYear               Float        @default(0)
  ratingAllTime            Float        @default(0)
  downloadCountDayRank     Int          @default(0)
  downloadCountWeekRank    Int          @default(0)
  downloadCountMonthRank   Int          @default(0)
  downloadCountYearRank    Int          @default(0)
  downloadCountAllTimeRank Int          @default(0)
  ratingCountDayRank       Int          @default(0)
  ratingCountWeekRank      Int          @default(0)
  ratingCountMonthRank     Int          @default(0)
  ratingCountYearRank      Int          @default(0)
  ratingCountAllTimeRank   Int          @default(0)
  ratingDayRank            Int          @default(0)
  ratingWeekRank           Int          @default(0)
  ratingMonthRank          Int          @default(0)
  ratingYearRank           Int          @default(0)
  ratingAllTimeRank        Int          @default(0)
  imageCountDay            Int          @default(0)
  imageCountWeek           Int          @default(0)
  imageCountMonth          Int          @default(0)
  imageCountYear           Int          @default(0)
  imageCountAllTime        Int          @default(0)
  imageCountDayRank        Int          @default(0)
  imageCountWeekRank       Int          @default(0)
  imageCountMonthRank      Int          @default(0)
  imageCountYearRank       Int          @default(0)
  imageCountAllTimeRank    Int          @default(0)
}

/// @view
model ArticleStat {
  articleId                Int     @id
  article                  Article @relation(fields: [articleId], references: [id], onDelete: NoAction)
  cryCountDay              Int     @default(0)
  cryCountWeek             Int     @default(0)
  cryCountMonth            Int     @default(0)
  cryCountYear             Int     @default(0)
  cryCountAllTime          Int     @default(0)
  dislikeCountDay          Int     @default(0)
  dislikeCountWeek         Int     @default(0)
  dislikeCountMonth        Int     @default(0)
  dislikeCountYear         Int     @default(0)
  dislikeCountAllTime      Int     @default(0)
  heartCountDay            Int     @default(0)
  heartCountWeek           Int     @default(0)
  heartCountMonth          Int     @default(0)
  heartCountYear           Int     @default(0)
  heartCountAllTime        Int     @default(0)
  laughCountDay            Int     @default(0)
  laughCountWeek           Int     @default(0)
  laughCountMonth          Int     @default(0)
  laughCountYear           Int     @default(0)
  laughCountAllTime        Int     @default(0)
  likeCountDay             Int     @default(0)
  likeCountWeek            Int     @default(0)
  likeCountMonth           Int     @default(0)
  likeCountYear            Int     @default(0)
  likeCountAllTime         Int     @default(0)
  commentCountDay          Int     @default(0)
  commentCountWeek         Int     @default(0)
  commentCountMonth        Int     @default(0)
  commentCountYear         Int     @default(0)
  commentCountAllTime      Int     @default(0)
  reactionCountDay         Int     @default(0)
  reactionCountWeek        Int     @default(0)
  reactionCountMonth       Int     @default(0)
  reactionCountYear        Int     @default(0)
  reactionCountAllTime     Int     @default(0)
  viewCountDay             Int     @default(0)
  viewCountWeek            Int     @default(0)
  viewCountMonth           Int     @default(0)
  viewCountYear            Int     @default(0)
  viewCountAllTime         Int     @default(0)
  favoriteCountDay         Int     @default(0)
  favoriteCountWeek        Int     @default(0)
  favoriteCountMonth       Int     @default(0)
  favoriteCountYear        Int     @default(0)
  favoriteCountAllTime     Int     @default(0)
  hideCountDay             Int     @default(0)
  hideCountWeek            Int     @default(0)
  hideCountMonth           Int     @default(0)
  hideCountYear            Int     @default(0)
  hideCountAllTime         Int     @default(0)
  tippedCountDay           Int     @default(0)
  tippedCountWeek          Int     @default(0)
  tippedCountMonth         Int     @default(0)
  tippedCountYear          Int     @default(0)
  tippedCountAllTime       Int     @default(0)
  tippedAmountCountDay     Int     @default(0)
  tippedAmountCountWeek    Int     @default(0)
  tippedAmountCountMonth   Int     @default(0)
  tippedAmountCountYear    Int     @default(0)
  tippedAmountCountAllTime Int     @default(0)
}

/// @view
model ArticleRank {
  articleId                    Int     @id
  article                      Article @relation(fields: [articleId], references: [id], onDelete: Cascade)
  cryCountDayRank              Int     @default(0)
  cryCountWeekRank             Int     @default(0)
  cryCountMonthRank            Int     @default(0)
  cryCountYearRank             Int     @default(0)
  cryCountAllTimeRank          Int     @default(0)
  dislikeCountDayRank          Int     @default(0)
  dislikeCountWeekRank         Int     @default(0)
  dislikeCountMonthRank        Int     @default(0)
  dislikeCountYearRank         Int     @default(0)
  dislikeCountAllTimeRank      Int     @default(0)
  heartCountDayRank            Int     @default(0)
  heartCountWeekRank           Int     @default(0)
  heartCountMonthRank          Int     @default(0)
  heartCountYearRank           Int     @default(0)
  heartCountAllTimeRank        Int     @default(0)
  laughCountDayRank            Int     @default(0)
  laughCountWeekRank           Int     @default(0)
  laughCountMonthRank          Int     @default(0)
  laughCountYearRank           Int     @default(0)
  laughCountAllTimeRank        Int     @default(0)
  likeCountDayRank             Int     @default(0)
  likeCountWeekRank            Int     @default(0)
  likeCountMonthRank           Int     @default(0)
  likeCountYearRank            Int     @default(0)
  likeCountAllTimeRank         Int     @default(0)
  commentCountDayRank          Int     @default(0)
  commentCountWeekRank         Int     @default(0)
  commentCountMonthRank        Int     @default(0)
  commentCountYearRank         Int     @default(0)
  commentCountAllTimeRank      Int     @default(0)
  reactionCountDayRank         Int     @default(0)
  reactionCountWeekRank        Int     @default(0)
  reactionCountMonthRank       Int     @default(0)
  reactionCountYearRank        Int     @default(0)
  reactionCountAllTimeRank     Int     @default(0)
  viewCountDayRank             Int     @default(0)
  viewCountWeekRank            Int     @default(0)
  viewCountMonthRank           Int     @default(0)
  viewCountYearRank            Int     @default(0)
  viewCountAllTimeRank         Int     @default(0)
  favoriteCountDayRank         Int     @default(0)
  favoriteCountWeekRank        Int     @default(0)
  favoriteCountMonthRank       Int     @default(0)
  favoriteCountYearRank        Int     @default(0)
  favoriteCountAllTimeRank     Int     @default(0)
  hideCountDayRank             Int     @default(0)
  hideCountWeekRank            Int     @default(0)
  hideCountMonthRank           Int     @default(0)
  hideCountYearRank            Int     @default(0)
  hideCountAllTimeRank         Int     @default(0)
  collectedCountDayRank        Int     @default(0)
  collectedCountWeekRank       Int     @default(0)
  collectedCountMonthRank      Int     @default(0)
  collectedCountYearRank       Int     @default(0)
  collectedCountAllTimeRank    Int     @default(0)
  tippedCountDayRank           Int     @default(0)
  tippedCountWeekRank          Int     @default(0)
  tippedCountMonthRank         Int     @default(0)
  tippedCountYearRank          Int     @default(0)
  tippedCountAllTimeRank       Int     @default(0)
  tippedAmountCountDayRank     Int     @default(0)
  tippedAmountCountWeekRank    Int     @default(0)
  tippedAmountCountMonthRank   Int     @default(0)
  tippedAmountCountYearRank    Int     @default(0)
  tippedAmountCountAllTimeRank Int     @default(0)
}

/// @view
model UserStat {
  user                     User  @relation(fields: [userId], references: [id], onDelete: NoAction)
  userId                   Int   @id
  uploadCountDay           Int
  uploadCountWeek          Int
  uploadCountMonth         Int
  uploadCountYear          Int
  uploadCountAllTime       Int
  reviewCountDay           Int
  reviewCountWeek          Int
  reviewCountMonth         Int
  reviewCountYear          Int
  reviewCountAllTime       Int
  downloadCountDay         Int
  downloadCountWeek        Int
  downloadCountMonth       Int
  downloadCountYear        Int
  downloadCountAllTime     Int
  ratingCountDay           Int
  ratingCountWeek          Int
  ratingCountMonth         Int
  ratingCountYear          Int
  ratingCountAllTime       Int
  followingCountDay        Int
  followingCountWeek       Int
  followingCountMonth      Int
  followingCountYear       Int
  followingCountAllTime    Int
  followerCountDay         Int
  followerCountWeek        Int
  followerCountMonth       Int
  followerCountYear        Int
  followerCountAllTime     Int
  hiddenCountDay           Int
  hiddenCountWeek          Int
  hiddenCountMonth         Int
  hiddenCountYear          Int
  hiddenCountAllTime       Int
  ratingDay                Float
  ratingWeek               Float
  ratingMonth              Float
  ratingYear               Float
  ratingAllTime            Float
  favoriteCountDay         Int
  favoriteCountWeek        Int
  favoriteCountMonth       Int
  favoriteCountYear        Int
  favoriteCountAllTime     Int
  answerCountDay           Int
  answerCountWeek          Int
  answerCountMonth         Int
  answerCountYear          Int
  answerCountAllTime       Int
  answerAcceptCountDay     Int
  answerAcceptCountWeek    Int
  answerAcceptCountMonth   Int
  answerAcceptCountYear    Int
  answerAcceptCountAllTime Int
}

/// @view
model UserRank {
  user                         User    @relation(fields: [userId], references: [id], onDelete: NoAction)
  userId                       Int     @id
  downloadCountDayRank         Int     @default(0)
  downloadCountWeekRank        Int     @default(0)
  downloadCountMonthRank       Int     @default(0)
  downloadCountYearRank        Int     @default(0)
  downloadCountAllTimeRank     Int     @default(0)
  ratingCountDayRank           Int     @default(0)
  ratingCountWeekRank          Int     @default(0)
  ratingCountMonthRank         Int     @default(0)
  ratingCountYearRank          Int     @default(0)
  ratingCountAllTimeRank       Int     @default(0)
  followerCountDayRank         Int     @default(0)
  followerCountWeekRank        Int     @default(0)
  followerCountMonthRank       Int     @default(0)
  followerCountYearRank        Int     @default(0)
  followerCountAllTimeRank     Int     @default(0)
  ratingDayRank                Int     @default(0)
  ratingWeekRank               Int     @default(0)
  ratingMonthRank              Int     @default(0)
  ratingYearRank               Int     @default(0)
  ratingAllTimeRank            Int     @default(0)
  favoriteCountDayRank         Int     @default(0)
  favoriteCountWeekRank        Int     @default(0)
  favoriteCountMonthRank       Int     @default(0)
  favoriteCountYearRank        Int     @default(0)
  favoriteCountAllTimeRank     Int     @default(0)
  answerCountDayRank           Int     @default(0)
  answerCountWeekRank          Int     @default(0)
  answerCountMonthRank         Int     @default(0)
  answerCountYearRank          Int     @default(0)
  answerCountAllTimeRank       Int     @default(0)
  answerAcceptCountDayRank     Int     @default(0)
  answerAcceptCountWeekRank    Int     @default(0)
  answerAcceptCountMonthRank   Int     @default(0)
  answerAcceptCountYearRank    Int     @default(0)
  answerAcceptCountAllTimeRank Int     @default(0)
  leaderboardRank              Int?
  leaderboardId                String?
  leaderboardTitle             String?
  leaderboardCosmetic          String?
}

/// @view
model TagStat {
  tag                  Tag @relation(fields: [tagId], references: [id], onDelete: NoAction)
  tagId                Int @id
  followerCountDay     Int
  followerCountWeek    Int
  followerCountMonth   Int
  followerCountYear    Int
  followerCountAllTime Int
  hiddenCountDay       Int
  hiddenCountWeek      Int
  hiddenCountMonth     Int
  hiddenCountYear      Int
  hiddenCountAllTime   Int
  modelCountDay        Int
  modelCountWeek       Int
  modelCountMonth      Int
  modelCountYear       Int
  modelCountAllTime    Int
  imageCountDay        Int
  imageCountWeek       Int
  imageCountMonth      Int
  imageCountYear       Int
  imageCountAllTime    Int
  postCountDay         Int
  postCountWeek        Int
  postCountMonth       Int
  postCountYear        Int
  postCountAllTime     Int
}

/// @view
model TagRank {
  tag                      Tag @relation(fields: [tagId], references: [id], onDelete: NoAction)
  tagId                    Int @id
  followerCountDayRank     Int @default(0)
  followerCountWeekRank    Int @default(0)
  followerCountMonthRank   Int @default(0)
  followerCountYearRank    Int @default(0)
  followerCountAllTimeRank Int @default(0)
  hiddenCountDayRank       Int @default(0)
  hiddenCountWeekRank      Int @default(0)
  hiddenCountMonthRank     Int @default(0)
  hiddenCountYearRank      Int @default(0)
  hiddenCountAllTimeRank   Int @default(0)
  modelCountDayRank        Int @default(0)
  modelCountWeekRank       Int @default(0)
  modelCountMonthRank      Int @default(0)
  modelCountYearRank       Int @default(0)
  modelCountAllTimeRank    Int @default(0)
  imageCountDayRank        Int @default(0)
  imageCountWeekRank       Int @default(0)
  imageCountMonthRank      Int @default(0)
  imageCountYearRank       Int @default(0)
  imageCountAllTimeRank    Int @default(0)
  postCountDayRank         Int @default(0)
  postCountWeekRank        Int @default(0)
  postCountMonthRank       Int @default(0)
  postCountYearRank        Int @default(0)
  postCountAllTimeRank     Int @default(0)
  articleCountDayRank      Int @default(0)
  articleCountWeekRank     Int @default(0)
  articleCountMonthRank    Int @default(0)
  articleCountYearRank     Int @default(0)
  articleCountAllTimeRank  Int @default(0)
}

/// @view
model ImageStat {
  imageId                  Int   @id
  image                    Image @relation(fields: [imageId], references: [id], onDelete: NoAction)
  cryCountDay              Int   @default(0)
  cryCountWeek             Int   @default(0)
  cryCountMonth            Int   @default(0)
  cryCountYear             Int   @default(0)
  cryCountAllTime          Int   @default(0)
  dislikeCountDay          Int   @default(0)
  dislikeCountWeek         Int   @default(0)
  dislikeCountMonth        Int   @default(0)
  dislikeCountYear         Int   @default(0)
  dislikeCountAllTime      Int   @default(0)
  heartCountDay            Int   @default(0)
  heartCountWeek           Int   @default(0)
  heartCountMonth          Int   @default(0)
  heartCountYear           Int   @default(0)
  heartCountAllTime        Int   @default(0)
  laughCountDay            Int   @default(0)
  laughCountWeek           Int   @default(0)
  laughCountMonth          Int   @default(0)
  laughCountYear           Int   @default(0)
  laughCountAllTime        Int   @default(0)
  likeCountDay             Int   @default(0)
  likeCountWeek            Int   @default(0)
  likeCountMonth           Int   @default(0)
  likeCountYear            Int   @default(0)
  likeCountAllTime         Int   @default(0)
  commentCountDay          Int   @default(0)
  commentCountWeek         Int   @default(0)
  commentCountMonth        Int   @default(0)
  commentCountYear         Int   @default(0)
  commentCountAllTime      Int   @default(0)
  reactionCountDay         Int   @default(0)
  reactionCountWeek        Int   @default(0)
  reactionCountMonth       Int   @default(0)
  reactionCountYear        Int   @default(0)
  reactionCountAllTime     Int   @default(0)
  tippedCountDay           Int   @default(0)
  tippedCountWeek          Int   @default(0)
  tippedCountMonth         Int   @default(0)
  tippedCountYear          Int   @default(0)
  tippedCountAllTime       Int   @default(0)
  tippedAmountCountDay     Int   @default(0)
  tippedAmountCountWeek    Int   @default(0)
  tippedAmountCountMonth   Int   @default(0)
  tippedAmountCountYear    Int   @default(0)
  tippedAmountCountAllTime Int   @default(0)
}

/// @view
model ImageRank {
  imageId                      Int   @id
  image                        Image @relation(fields: [imageId], references: [id], onDelete: NoAction)
  cryCountDayRank              Int   @default(0)
  cryCountWeekRank             Int   @default(0)
  cryCountMonthRank            Int   @default(0)
  cryCountYearRank             Int   @default(0)
  cryCountAllTimeRank          Int   @default(0)
  dislikeCountDayRank          Int   @default(0)
  dislikeCountWeekRank         Int   @default(0)
  dislikeCountMonthRank        Int   @default(0)
  dislikeCountYearRank         Int   @default(0)
  dislikeCountAllTimeRank      Int   @default(0)
  heartCountDayRank            Int   @default(0)
  heartCountWeekRank           Int   @default(0)
  heartCountMonthRank          Int   @default(0)
  heartCountYearRank           Int   @default(0)
  heartCountAllTimeRank        Int   @default(0)
  laughCountDayRank            Int   @default(0)
  laughCountWeekRank           Int   @default(0)
  laughCountMonthRank          Int   @default(0)
  laughCountYearRank           Int   @default(0)
  laughCountAllTimeRank        Int   @default(0)
  likeCountDayRank             Int   @default(0)
  likeCountWeekRank            Int   @default(0)
  likeCountMonthRank           Int   @default(0)
  likeCountYearRank            Int   @default(0)
  likeCountAllTimeRank         Int   @default(0)
  commentCountDayRank          Int   @default(0)
  commentCountWeekRank         Int   @default(0)
  commentCountMonthRank        Int   @default(0)
  commentCountYearRank         Int   @default(0)
  commentCountAllTimeRank      Int   @default(0)
  reactionCountDayRank         Int   @default(0)
  reactionCountWeekRank        Int   @default(0)
  reactionCountMonthRank       Int   @default(0)
  reactionCountYearRank        Int   @default(0)
  reactionCountAllTimeRank     Int   @default(0)
  collectedCountDayRank        Int   @default(0)
  collectedCountWeekRank       Int   @default(0)
  collectedCountMonthRank      Int   @default(0)
  collectedCountYearRank       Int   @default(0)
  collectedCountAllTimeRank    Int   @default(0)
  tippedCountDayRank           Int   @default(0)
  tippedCountWeekRank          Int   @default(0)
  tippedCountMonthRank         Int   @default(0)
  tippedCountYearRank          Int   @default(0)
  tippedCountAllTimeRank       Int   @default(0)
  tippedAmountCountDayRank     Int   @default(0)
  tippedAmountCountWeekRank    Int   @default(0)
  tippedAmountCountMonthRank   Int   @default(0)
  tippedAmountCountYearRank    Int   @default(0)
  tippedAmountCountAllTimeRank Int   @default(0)
}

/// @view
model ImageModHelper {
  imageId         Int      @id
  image           Image    @relation(fields: [imageId], references: [id], onDelete: NoAction)
  assessedNSFW    Boolean? @default(false)
  nsfwReportCount Int      @default(0)
}

/// @view
model ModelHash {
  modelId        Int           @id
  model          Model         @relation(fields: [modelId], references: [id])
  modelVersionId Int
  modelVersion   ModelVersion  @relation(fields: [modelVersionId], references: [id])
  hashType       ModelHashType
  fileType       String
  hash           String
}

/// @view
model PostHelper {
  postId  Int     @id
  post    Post    @relation(fields: [postId], references: [id], onDelete: NoAction)
  scanned Boolean
}

/// @view
model PostStat {
  postId               Int  @id
  post                 Post @relation(fields: [postId], references: [id], onDelete: NoAction)
  cryCountDay          Int  @default(0)
  cryCountWeek         Int  @default(0)
  cryCountMonth        Int  @default(0)
  cryCountYear         Int  @default(0)
  cryCountAllTime      Int  @default(0)
  dislikeCountDay      Int  @default(0)
  dislikeCountWeek     Int  @default(0)
  dislikeCountMonth    Int  @default(0)
  dislikeCountYear     Int  @default(0)
  dislikeCountAllTime  Int  @default(0)
  heartCountDay        Int  @default(0)
  heartCountWeek       Int  @default(0)
  heartCountMonth      Int  @default(0)
  heartCountYear       Int  @default(0)
  heartCountAllTime    Int  @default(0)
  laughCountDay        Int  @default(0)
  laughCountWeek       Int  @default(0)
  laughCountMonth      Int  @default(0)
  laughCountYear       Int  @default(0)
  laughCountAllTime    Int  @default(0)
  likeCountDay         Int  @default(0)
  likeCountWeek        Int  @default(0)
  likeCountMonth       Int  @default(0)
  likeCountYear        Int  @default(0)
  likeCountAllTime     Int  @default(0)
  commentCountDay      Int  @default(0)
  commentCountWeek     Int  @default(0)
  commentCountMonth    Int  @default(0)
  commentCountYear     Int  @default(0)
  commentCountAllTime  Int  @default(0)
  reactionCountDay     Int  @default(0)
  reactionCountWeek    Int  @default(0)
  reactionCountMonth   Int  @default(0)
  reactionCountYear    Int  @default(0)
  reactionCountAllTime Int  @default(0)
}

/// @view
model PostRank {
  postId                    Int  @id
  post                      Post @relation(fields: [postId], references: [id], onDelete: NoAction)
  cryCountDayRank           Int  @default(0)
  cryCountWeekRank          Int  @default(0)
  cryCountMonthRank         Int  @default(0)
  cryCountYearRank          Int  @default(0)
  cryCountAllTimeRank       Int  @default(0)
  dislikeCountDayRank       Int  @default(0)
  dislikeCountWeekRank      Int  @default(0)
  dislikeCountMonthRank     Int  @default(0)
  dislikeCountYearRank      Int  @default(0)
  dislikeCountAllTimeRank   Int  @default(0)
  heartCountDayRank         Int  @default(0)
  heartCountWeekRank        Int  @default(0)
  heartCountMonthRank       Int  @default(0)
  heartCountYearRank        Int  @default(0)
  heartCountAllTimeRank     Int  @default(0)
  laughCountDayRank         Int  @default(0)
  laughCountWeekRank        Int  @default(0)
  laughCountMonthRank       Int  @default(0)
  laughCountYearRank        Int  @default(0)
  laughCountAllTimeRank     Int  @default(0)
  likeCountDayRank          Int  @default(0)
  likeCountWeekRank         Int  @default(0)
  likeCountMonthRank        Int  @default(0)
  likeCountYearRank         Int  @default(0)
  likeCountAllTimeRank      Int  @default(0)
  commentCountDayRank       Int  @default(0)
  commentCountWeekRank      Int  @default(0)
  commentCountMonthRank     Int  @default(0)
  commentCountYearRank      Int  @default(0)
  commentCountAllTimeRank   Int  @default(0)
  reactionCountDayRank      Int  @default(0)
  reactionCountWeekRank     Int  @default(0)
  reactionCountMonthRank    Int  @default(0)
  reactionCountYearRank     Int  @default(0)
  reactionCountAllTimeRank  Int  @default(0)
  collectedCountDayRank     Int  @default(0)
  collectedCountWeekRank    Int  @default(0)
  collectedCountMonthRank   Int  @default(0)
  collectedCountYearRank    Int  @default(0)
  collectedCountAllTimeRank Int  @default(0)
}

/// @view
model CollectionStat {
  collection              Collection @relation(fields: [collectionId], references: [id], onDelete: NoAction)
  collectionId            Int        @id
  followerCountDay        Int
  followerCountWeek       Int
  followerCountMonth      Int
  followerCountYear       Int
  followerCountAllTime    Int
  itemCountDay            Int
  itemCountWeek           Int
  itemCountMonth          Int
  itemCountYear           Int
  itemCountAllTime        Int
  contributorCountDay     Int
  contributorCountWeek    Int
  contributorCountMonth   Int
  contributorCountYear    Int
  contributorCountAllTime Int
}

/// @view
model CollectionRank {
  collectionId                Int        @id
  collection                  Collection @relation(fields: [collectionId], references: [id], onDelete: NoAction)
  followerCountDayRank        Int        @default(0)
  followerCountWeekRank       Int        @default(0)
  followerCountMonthRank      Int        @default(0)
  followerCountYearRank       Int        @default(0)
  followerCountAllTimeRank    Int        @default(0)
  itemCountDayRank            Int        @default(0)
  itemCountWeekRank           Int        @default(0)
  itemCountMonthRank          Int        @default(0)
  itemCountYearRank           Int        @default(0)
  itemCountAllTimeRank        Int        @default(0)
  contributorCountDayRank     Int        @default(0)
  contributorCountWeekRank    Int        @default(0)
  contributorCountMonthRank   Int        @default(0)
  contributorCountYearRank    Int        @default(0)
  contributorCountAllTimeRank Int        @default(0)
}

/// @view
model ImageTag {
  imageId     Int
  image       Image     @relation(fields: [imageId], references: [id], onDelete: Cascade)
  tagId       Int
  tag         Tag       @relation(fields: [tagId], references: [id], onDelete: Cascade)
  tagName     String
  tagType     TagType
  tagNsfw     NsfwLevel
  automated   Boolean
  confidence  Int?
  score       Int
  upVotes     Int
  downVotes   Int
  needsReview Boolean
  concrete    Boolean
  lastUpvote  DateTime?
  source      TagSource

  @@id([imageId, tagId])
}

/// @view
model ModelTag {
  modelId     Int
  model       Model   @relation(fields: [modelId], references: [id], onDelete: Cascade)
  tagId       Int
  tag         Tag     @relation(fields: [tagId], references: [id], onDelete: Cascade)
  tagName     String
  tagType     TagType
  score       Int
  upVotes     Int
  downVotes   Int
  needsReview Boolean

  @@id([modelId, tagId])
}

/// @view
model ImageResourceHelper {
  id                    Int        @id
  imageId               Int
  image                 Image      @relation(fields: [imageId], references: [id])
  reviewId              Int?
  reviewRating          Int?
  reviewDetails         String?
  reviewCreatedAt       DateTime?
  name                  String?
  hash                  String?
  modelVersionId        Int?
  modelVersionName      String?
  modelVersionCreatedAt DateTime?
  modelId               Int?
  modelName             String?
  modelRating           Float?
  modelRatingCount      Int?
  modelDownloadCount    Int?
  modelCommentCount     Int?
  modelFavoriteCount    Int?
  modelType             ModelType?

  @@unique([imageId, name, modelVersionId])
}

/// @view
model PostResourceHelper {
  id                    Int        @id
  postId                Int
  post                  Post       @relation(fields: [postId], references: [id])
  reviewId              Int?
  reviewRating          Int?
  reviewDetails         String?
  reviewCreatedAt       DateTime?
  name                  String?
  modelVersionId        Int?
  modelVersionName      String?
  modelVersionCreatedAt DateTime?
  modelId               Int?
  modelName             String?
  modelRating           Int?
  modelRatingCount      Int?
  modelDownloadCount    Int?
  modelCommentCount     Int?
  modelFavoriteCount    Int?
  modelType             ModelType?

  @@unique([postId, name, modelVersionId])
}

/// @view
model PostImageTag {
  postId Int
  post   Post @relation(fields: [postId], references: [id], onDelete: NoAction)
  tagId  Int

  @@id([postId, tagId])
}

/// @view
model PostTag {
  postId    Int
  post      Post    @relation(fields: [postId], references: [id])
  tagId     Int
  tag       Tag     @relation(fields: [tagId], references: [id], onDelete: NoAction)
  tagName   String
  tagType   TagType
  score     Int
  upVotes   Int
  downVotes Int

  @@id([postId, tagId])
}

/// @view
model ResourceReviewHelper {
  resourceReviewId Int            @id
  resourceReview   ResourceReview @relation(fields: [resourceReviewId], references: [id])
  imageCount       Int
}

/// @view
model GenerationCoverage {
  modelId        Int
  model          Model        @relation(fields: [modelId], references: [id])
  modelVersionId Int          @unique
  modelVersion   ModelVersion @relation(fields: [modelVersionId], references: [id])
  covered        Boolean

  @@id([modelId, modelVersionId])
}

/// @view
model BountyStat {
  bountyId               Int    @id
  Bounty                 Bounty @relation(fields: [bountyId], references: [id], onDelete: NoAction)
  favoriteCountDay       Int
  favoriteCountWeek      Int
  favoriteCountMonth     Int
  favoriteCountYear      Int
  favoriteCountAllTime   Int
  trackCountDay          Int
  trackCountWeek         Int
  trackCountMonth        Int
  trackCountYear         Int
  trackCountAllTime      Int
  entryCountDay          Int
  entryCountWeek         Int
  entryCountMonth        Int
  entryCountYear         Int
  entryCountAllTime      Int
  benefactorCountDay     Int
  benefactorCountWeek    Int
  benefactorCountMonth   Int
  benefactorCountYear    Int
  benefactorCountAllTime Int
  unitAmountCountDay     Int
  unitAmountCountWeek    Int
  unitAmountCountMonth   Int
  unitAmountCountYear    Int
  unitAmountCountAllTime Int
  commentCountDay        Int
  commentCountWeek       Int
  commentCountMonth      Int
  commentCountYear       Int
  commentCountAllTime    Int
}

/// @view
model BountyRank {
  bountyId                   Int    @id
  Bounty                     Bounty @relation(fields: [bountyId], references: [id], onDelete: NoAction)
  favoriteCountDayRank       Int    @default(0)
  favoriteCountWeekRank      Int    @default(0)
  favoriteCountMonthRank     Int    @default(0)
  favoriteCountYearRank      Int    @default(0)
  favoriteCountAllTimeRank   Int    @default(0)
  trackCountDayRank          Int    @default(0)
  trackCountWeekRank         Int    @default(0)
  trackCountMonthRank        Int    @default(0)
  trackCountYearRank         Int    @default(0)
  trackCountAllTimeRank      Int    @default(0)
  entryCountDayRank          Int    @default(0)
  entryCountWeekRank         Int    @default(0)
  entryCountMonthRank        Int    @default(0)
  entryCountYearRank         Int    @default(0)
  entryCountAllTimeRank      Int    @default(0)
  benefactorCountDayRank     Int    @default(0)
  benefactorCountWeekRank    Int    @default(0)
  benefactorCountMonthRank   Int    @default(0)
  benefactorCountYearRank    Int    @default(0)
  benefactorCountAllTimeRank Int    @default(0)
  unitAmountCountDayRank     Int    @default(0)
  unitAmountCountWeekRank    Int    @default(0)
  unitAmountCountMonthRank   Int    @default(0)
  unitAmountCountYearRank    Int    @default(0)
  unitAmountCountAllTimeRank Int    @default(0)
  commentCountDayRank        Int    @default(0)
  commentCountWeekRank       Int    @default(0)
  commentCountMonthRank      Int    @default(0)
  commentCountYearRank       Int    @default(0)
  commentCountAllTimeRank    Int    @default(0)
}

/// @view
model BountyEntryStat {
  bountyEntryId            Int         @id
  BountyEntry              BountyEntry @relation(fields: [bountyEntryId], references: [id], onDelete: NoAction)
  cryCountDay              Int
  cryCountWeek             Int
  cryCountMonth            Int
  cryCountYear             Int
  cryCountAllTime          Int
  dislikeCountDay          Int
  dislikeCountWeek         Int
  dislikeCountMonth        Int
  dislikeCountYear         Int
  dislikeCountAllTime      Int
  heartCountDay            Int
  heartCountWeek           Int
  heartCountMonth          Int
  heartCountYear           Int
  heartCountAllTime        Int
  laughCountDay            Int
  laughCountWeek           Int
  laughCountMonth          Int
  laughCountYear           Int
  laughCountAllTime        Int
  likeCountDay             Int
  likeCountWeek            Int
  likeCountMonth           Int
  likeCountYear            Int
  likeCountAllTime         Int
  reactionCountDay         Int
  reactionCountWeek        Int
  reactionCountMonth       Int
  reactionCountYear        Int
  reactionCountAllTime     Int
  unitAmountCountDay       Int
  unitAmountCountWeek      Int
  unitAmountCountMonth     Int
  unitAmountCountYear      Int
  unitAmountCountAllTime   Int
  tippedCountDay           Int         @default(0)
  tippedCountWeek          Int         @default(0)
  tippedCountMonth         Int         @default(0)
  tippedCountYear          Int         @default(0)
  tippedCountAllTime       Int         @default(0)
  tippedAmountCountDay     Int         @default(0)
  tippedAmountCountWeek    Int         @default(0)
  tippedAmountCountMonth   Int         @default(0)
  tippedAmountCountYear    Int         @default(0)
  tippedAmountCountAllTime Int         @default(0)
}

/// @view
model BountyEntryRank {
  bountyEntryId                Int         @id
  BountyEntry                  BountyEntry @relation(fields: [bountyEntryId], references: [id], onDelete: NoAction)
  cryCountDayRank              Int         @default(0)
  cryCountWeekRank             Int         @default(0)
  cryCountMonthRank            Int         @default(0)
  cryCountYearRank             Int         @default(0)
  cryCountAllTimeRank          Int         @default(0)
  dislikeCountDayRank          Int         @default(0)
  dislikeCountWeekRank         Int         @default(0)
  dislikeCountMonthRank        Int         @default(0)
  dislikeCountYearRank         Int         @default(0)
  dislikeCountAllTimeRank      Int         @default(0)
  heartCountDayRank            Int         @default(0)
  heartCountWeekRank           Int         @default(0)
  heartCountMonthRank          Int         @default(0)
  heartCountYearRank           Int         @default(0)
  heartCountAllTimeRank        Int         @default(0)
  laughCountDayRank            Int         @default(0)
  laughCountWeekRank           Int         @default(0)
  laughCountMonthRank          Int         @default(0)
  laughCountYearRank           Int         @default(0)
  laughCountAllTimeRank        Int         @default(0)
  likeCountDayRank             Int         @default(0)
  likeCountWeekRank            Int         @default(0)
  likeCountMonthRank           Int         @default(0)
  likeCountYearRank            Int         @default(0)
  likeCountAllTimeRank         Int         @default(0)
  reactionCountDayRank         Int         @default(0)
  reactionCountWeekRank        Int         @default(0)
  reactionCountMonthRank       Int         @default(0)
  reactionCountYearRank        Int         @default(0)
  reactionCountAllTimeRank     Int         @default(0)
  unitAmountCountDayRank       Int         @default(0)
  unitAmountCountWeekRank      Int         @default(0)
  unitAmountCountMonthRank     Int         @default(0)
  unitAmountCountYearRank      Int         @default(0)
  unitAmountCountAllTimeRank   Int         @default(0)
  tippedCountDayRank           Int         @default(0)
  tippedCountWeekRank          Int         @default(0)
  tippedCountMonthRank         Int         @default(0)
  tippedCountYearRank          Int         @default(0)
  tippedCountAllTimeRank       Int         @default(0)
  tippedAmountCountDayRank     Int         @default(0)
  tippedAmountCountWeekRank    Int         @default(0)
  tippedAmountCountMonthRank   Int         @default(0)
  tippedAmountCountYearRank    Int         @default(0)
  tippedAmountCountAllTimeRank Int         @default(0)
}<|MERGE_RESOLUTION|>--- conflicted
+++ resolved
@@ -611,10 +611,7 @@
   hashes            ModelFileHash[]
   metadata          Json?
   visibility        ModelFileVisibility @default(Public)
-<<<<<<< HEAD
-=======
   dataPurged        Boolean             @default(false)
->>>>>>> 467fe2a9
 
   @@index([modelVersionId], type: Hash)
 }
