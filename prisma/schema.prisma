// This is your Prisma schema file,
// learn more about it in the docs: https://pris.ly/d/prisma-schema

generator client {
  provider        = "prisma-client-js"
  previewFeatures = ["filteredRelationCount", "orderByNulls"]
}

datasource db {
  provider = "postgresql"
  // NOTE: When using postgresql, mysql or sqlserver, uncomment the @db.Text annotations in model Account below
  // Further reading:
  // https://next-auth.js.org/adapters/prisma#create-the-prisma-schema
  // https://www.prisma.io/docs/reference/api-reference/prisma-schema-reference#string
  url      = env("DATABASE_URL")
}

// Necessary for Next auth
model Account {
  id                Int     @id @default(autoincrement())
  userId            Int
  type              String
  provider          String
  providerAccountId String
  refresh_token     String? @db.Text
  access_token      String? @db.Text
  expires_at        Int?
  token_type        String?
  scope             String?
  id_token          String? @db.Text
  session_state     String?
  metadata          Json    @default("{}")
  user              User    @relation(fields: [userId], references: [id], onDelete: Cascade)

  @@unique([provider, providerAccountId])
}

// We aren't using DB sessions, but next-auth likes this... I guess.
model Session {
  id           Int      @id @default(autoincrement())
  sessionToken String   @unique
  userId       Int
  expires      DateTime
  user         User     @relation(fields: [userId], references: [id], onDelete: Cascade)
}

model SessionInvalidation {
  userId        Int
  user          User     @relation(fields: [userId], references: [id], onDelete: Cascade)
  invalidatedAt DateTime @default(now())

  @@id([userId, invalidatedAt])
}

model User {
<<<<<<< HEAD
  id              Int                   @id @default(autoincrement())
  name            String?
  username        String?               @unique @db.Citext
  // displayName       String?          @db.Citext // [deleted]
  email           String?               @unique
  emailVerified   DateTime?
  image           String?
  showNsfw        Boolean?              @default(false)
  blurNsfw        Boolean?              @default(true)
  isModerator     Boolean?              @default(false)
  tos             Boolean?              @default(false)
  onboarded       Boolean?              @default(false)
  createdAt       DateTime              @default(now())
  deletedAt       DateTime?
  customerId      String?               @unique
  subscriptionId  String?
  subscription    CustomerSubscription?
  muted           Boolean?              @default(false)
  bannedAt        DateTime?
  autoplayGifs    Boolean?              @default(true)
  filePreferences Json                  @default("{\"size\": \"pruned\", \"fp\": \"fp16\", \"format\": \"SafeTensor\"}")
=======
  id                   Int                   @id @default(autoincrement())
  name                 String?
  username             String?               @unique @db.Citext
  email                String?               @unique
  emailVerified        DateTime?
  image                String?
  showNsfw             Boolean?              @default(false)
  blurNsfw             Boolean?              @default(true)
  isModerator          Boolean?              @default(false)
  tos                  Boolean?              @default(false)
  createdAt            DateTime              @default(now())
  deletedAt            DateTime?
  preferredModelFormat ModelFileFormat?      @default(SafeTensor)
  preferredPrunedModel Boolean?              @default(false)
  customerId           String?               @unique
  subscriptionId       String?
  subscription         CustomerSubscription?
  muted                Boolean?              @default(false)
  bannedAt             DateTime?
  autoplayGifs         Boolean?              @default(true)
>>>>>>> 6526b796

  accounts             Account[]
  sessions             Session[]
  reviews              Review[]
  reviewReactions      ReviewReaction[]
  images               Image[]
  models               Model[]                    @relation("creator")
  deletedModels        Model[]                    @relation("deletedBy")
  activities           UserActivity[]
  saves                SavedModel[]
  imports              Import[]
  keys                 ApiKey[]
  links                UserLink[]
  comments             Comment[]
  commentReactions     CommentReaction[]
  notifications        Notification[]
  notificationSettings UserNotificationSettings[]
  webhooks             Webhook[]
  interests            ModelInterest[]
  engagingUsers        UserEngagement[]           @relation("engagingUsers")
  engagedUsers         UserEngagement[]           @relation("engagedUsers")
  engagedModels        ModelEngagement[]
  engagedModelVersions ModelVersionEngagement[]
  metrics              UserMetric[]
  reports              Report[]
  questions            Question[]
  answers              Answer[]
  commentsv2           CommentV2[]
  questionReactions    QuestionReaction[]
  answerReactions      AnswerReaction[]
  commentV2Reactions   CommentV2Reaction[]
  answerVotes          AnswerVote[]
  tagsEngaged          TagEngagement[]

  imageReactions      ImageReaction[]
  sessionInvalidation SessionInvalidation[]
  stats               UserStat?
  rank                UserRank?
  downloads           DownloadHistory[]
  imageConnections    ImageConnection[]
  purchases           Purchase[]
  cosmetics           UserCosmetic[]
  postReactions       PostReaction[]
  posts               Post[]
  resourceReviews     ResourceReview[]
  tagImageVotes       TagsOnImageVote[]
  tagModelVotes       TagsOnModelsVote[]
}

model CustomerSubscription {
  id                 String    @id
  userId             Int       @unique
  user               User      @relation(fields: [userId], references: [id], onDelete: Cascade)
  metadata           Json
  status             String
  priceId            String
  price              Price     @relation(fields: [priceId], references: [id])
  productId          String
  product            Product   @relation(fields: [productId], references: [id])
  cancelAtPeriodEnd  Boolean
  cancelAt           DateTime?
  canceledAt         DateTime?
  currentPeriodStart DateTime
  currentPeriodEnd   DateTime
  createdAt          DateTime
  endedAt            DateTime?
  updatedAt          DateTime?
}

model Product {
  id             String  @id
  active         Boolean
  name           String
  description    String?
  metadata       Json
  defaultPriceId String?

  prices                Price[]
  customerSubscriptions CustomerSubscription[]
  purchases             Purchase[]
}

model Price {
  id                    String                 @id
  productId             String
  product               Product                @relation(fields: [productId], references: [id])
  active                Boolean
  currency              String
  description           String?
  type                  String
  unitAmount            Int?
  interval              String?
  intervalCount         Int?
  metadata              Json
  customerSubscriptions CustomerSubscription[]
  purchases             Purchase[]
}

model Purchase {
  id         Int      @id @default(autoincrement())
  customerId String
  customer   User     @relation(fields: [customerId], references: [customerId])
  productId  String?
  product    Product? @relation(fields: [productId], references: [id])
  priceId    String?
  price      Price?   @relation(fields: [priceId], references: [id])
  status     String?
  createdAt  DateTime @default(now())
}

enum UserEngagementType {
  Follow
  Hide
}

model UserEngagement {
  userId       Int
  user         User               @relation("engagingUsers", fields: [userId], references: [id], onDelete: Cascade)
  targetUserId Int
  targetUser   User               @relation("engagedUsers", fields: [targetUserId], references: [id], onDelete: Cascade)
  type         UserEngagementType
  createdAt    DateTime           @default(now())

  @@id([userId, targetUserId])
}

model UserMetric {
  user              User            @relation(fields: [userId], references: [id], onDelete: Cascade)
  userId            Int
  timeframe         MetricTimeframe
  followingCount    Int             @default(0)
  followerCount     Int             @default(0)
  hiddenCount       Int             @default(0)
  uploadCount       Int             @default(0)
  reviewCount       Int             @default(0)
  answerCount       Int             @default(0)
  answerAcceptCount Int             @default(0)

  @@id([userId, timeframe])
}

enum LinkType {
  Sponsorship
  Social
  Other
}

model UserLink {
  id     Int      @id @default(autoincrement())
  userId Int
  user   User     @relation(fields: [userId], references: [id], onDelete: Cascade)
  url    String
  type   LinkType
}

model VerificationToken {
  identifier String
  token      String   @unique
  expires    DateTime

  @@unique([identifier, token])
}

enum ModelType {
  Checkpoint
  TextualInversion
  Hypernetwork
  AestheticGradient
  LORA
  LoCon
  Controlnet
  Poses
  Wildcards
  Other
}

enum ImportStatus {
  Pending
  Processing
  Failed
  Completed
}

model Import {
  id         Int          @id @default(autoincrement())
  userId     Int?
  user       User?        @relation(fields: [userId], references: [id], onDelete: SetNull)
  createdAt  DateTime     @default(now())
  startedAt  DateTime?
  finishedAt DateTime?
  source     String
  status     ImportStatus @default(Pending)
  data       Json?
  parentId   Int?
  parent     Import?      @relation("ImportChildren", fields: [parentId], references: [id], onDelete: SetNull)

  modelVersion ModelVersion[]
  model        Model?
  children     Import[]       @relation("ImportChildren")
  importId     Int?
}

enum ModelStatus {
  Draft
  Published
  Unpublished
  GatherInterest
  Deleted
}

enum CommercialUse {
  None
  Image
  Rent
  Sell
}

enum CheckpointType {
  Trained
  Merge
}

model Model {
  id             Int             @id @default(autoincrement())
  name           String          @db.Citext
  description    String?
  type           ModelType
  createdAt      DateTime        @default(now())
  updatedAt      DateTime        @updatedAt
  lastVersionAt  DateTime?
  nsfw           Boolean         @default(false)
  tosViolation   Boolean         @default(false)
  poi            Boolean         @default(false)
  userId         Int
  user           User            @relation("creator", fields: [userId], references: [id])
  status         ModelStatus     @default(Draft)
  publishedAt    DateTime?
  fromImport     Import?         @relation(fields: [fromImportId], references: [id], onDelete: SetNull)
  fromImportId   Int?            @unique
  meta           Json            @default("{}")
  deletedAt      DateTime?
  deletedBy      Int?
  deletedByUser  User?           @relation("deletedBy", fields: [deletedBy], references: [id], onDelete: SetNull)
  checkpointType CheckpointType?
  locked         Boolean         @default(false)
  underAttack    Boolean         @default(false)

  // Licensing
  allowNoCredit         Boolean       @default(true)
  allowCommercialUse    CommercialUse @default(Sell)
  allowDerivatives      Boolean       @default(true)
  allowDifferentLicense Boolean       @default(true)

  modelVersions     ModelVersion[]
  reviews           Review[]
  tagsOnModels      TagsOnModels[]
  tagsOnModelsVotes TagsOnModelsVote[]
  tags              ModelTag[]
  metrics           ModelMetric[]
  saves             SavedModel[]
  reports           ModelReport[]
  engagements       ModelEngagement[]
  comments          Comment[]
  interests         ModelInterest[]
  licenses          License[]
  rank              ModelRank?
  reportStats       ModelReportStat?
  downloads         DownloadHistory[]
  imageConnections  ImageConnection[]
  hashes            ModelHash[]
}

model License {
  id     Int     @id @default(autoincrement())
  name   String
  url    String
  models Model[]
}

model ModelInterest {
  userId    Int
  user      User     @relation(fields: [userId], references: [id], onDelete: Cascade)
  modelId   Int
  model     Model    @relation(fields: [modelId], references: [id], onDelete: Cascade)
  createdAt DateTime @default(now())

  @@id([userId, modelId])
}

enum ModelEngagementType {
  Favorite
  Hide
}

model ModelEngagement {
  userId    Int
  user      User                @relation(fields: [userId], references: [id], onDelete: Cascade)
  modelId   Int
  model     Model               @relation(fields: [modelId], references: [id], onDelete: Cascade)
  type      ModelEngagementType
  createdAt DateTime            @default(now())

  @@id([userId, modelId])
  @@index([modelId], type: Hash)
}

model ModelVersion {
  id                   Int         @id @default(autoincrement())
  index                Int?
  name                 String
  description          String?
  modelId              Int
  model                Model       @relation(fields: [modelId], references: [id], onDelete: Cascade)
  trainedWords         String[]
  steps                Int?
  epochs               Int?
  createdAt            DateTime    @default(now())
  updatedAt            DateTime    @updatedAt
  status               ModelStatus @default(Draft)
  fromImport           Import?     @relation(fields: [fromImportId], references: [id], onDelete: SetNull)
  fromImportId         Int?
  inaccurate           Boolean     @default(false)
  baseModel            String?
  meta                 Json        @default("{}")
  earlyAccessTimeFrame Int         @default(0)

  reviews          Review[]
  images           ImagesOnModels[]
  metrics          ModelVersionMetric[]
  files            ModelFile[]
  runStrategies    RunStrategy[]
  engagements      ModelVersionEngagement[]
  rank             ModelVersionRank?
  downloads        DownloadHistory[]
  imageConnections ImageConnection[]
  imageResources   ImageResource[]
  posts            Post[]
  resourceReviews  ResourceReview[]
  hashes           ModelHash[]

  @@index([modelId], type: Hash)
}

enum ModelVersionEngagementType {
  Notify
}

model ModelVersionEngagement {
  userId         Int
  user           User                       @relation(fields: [userId], references: [id], onDelete: Cascade)
  modelVersionId Int
  modelVersion   ModelVersion               @relation(fields: [modelVersionId], references: [id], onDelete: Cascade)
  type           ModelVersionEngagementType
  createdAt      DateTime                   @default(now())

  @@id([userId, modelVersionId])
}

enum ModelHashType {
  AutoV1
  AutoV2
  SHA256
  CRC32
  BLAKE3
}

model ModelFileHash {
  file      ModelFile     @relation(fields: [fileId], references: [id], onDelete: Cascade)
  fileId    Int
  type      ModelHashType
  hash      String        @db.Citext
  createdAt DateTime      @default(now())

  @@id([fileId, type])
  @@index([hash], type: Hash)
}

enum ScanResultCode {
  Pending
  Success
  Danger
  Error
}

model ModelFile {
  id                Int             @id @default(autoincrement())
  name              String
  url               String
  sizeKB            Float
  createdAt         DateTime        @default(now())
  type              String          @default("Model")
  modelVersionId    Int
  modelVersion      ModelVersion    @relation(fields: [modelVersionId], references: [id], onDelete: Cascade)
  pickleScanResult  ScanResultCode  @default(Pending)
  exists            Boolean?
  pickleScanMessage String?
  virusScanResult   ScanResultCode  @default(Pending)
  virusScanMessage  String?
  scannedAt         DateTime?
  scanRequestedAt   DateTime?
  rawScanResult     Json?
  hashes            ModelFileHash[]
  metadata          Json?

  @@index([modelVersionId], type: Hash)
}

enum MetricTimeframe {
  Day
  Week
  Month
  Year
  AllTime
}

model ModelMetric {
  model         Model           @relation(fields: [modelId], references: [id], onDelete: Cascade)
  modelId       Int
  timeframe     MetricTimeframe
  rating        Float           @default(0)
  ratingCount   Int             @default(0)
  downloadCount Int             @default(0)
  favoriteCount Int             @default(0)
  commentCount  Int             @default(0)

  @@id([modelId, timeframe])
}

model ModelVersionMetric {
  modelVersion   ModelVersion    @relation(fields: [modelVersionId], references: [id], onDelete: Cascade)
  modelVersionId Int
  timeframe      MetricTimeframe
  rating         Float           @default(0)
  ratingCount    Int             @default(0)
  downloadCount  Int             @default(0)
  favoriteCount  Int             @default(0)
  commentCount   Int             @default(0)

  @@id([modelVersionId, timeframe])
}

enum UserActivityType {
  ModelDownload
  ModelRun
  OtherDownload
  TrainingDataDownload
  HashReport
}

model UserActivity {
  id        Int              @id @default(autoincrement())
  userId    Int?
  user      User?            @relation(fields: [userId], references: [id], onDelete: Cascade)
  activity  UserActivityType
  details   Json?
  hide      Boolean          @default(false)
  createdAt DateTime         @default(now())

  @@index([userId, createdAt])
}

enum ReportReason {
  TOSViolation
  NSFW
  Ownership
  AdminAttention
  Claim
}

enum ReportStatus {
  Pending
  Processing
  Actioned
  Unactioned
}

model Report {
  id                      Int          @id @default(autoincrement())
  userId                  Int
  user                    User         @relation(fields: [userId], references: [id], onDelete: Cascade)
  reason                  ReportReason
  createdAt               DateTime     @default(now())
  details                 Json?
  internalNotes           String?
  previouslyReviewedCount Int          @default(0)
  alsoReportedBy          Int[]        @default([]) // UserIds

  status    ReportStatus
  model     ModelReport?
  review    ReviewReport?
  comment   CommentReport?
  commentV2 CommentV2Report?
  image     ImageReport?
}

model ModelReport {
  modelId  Int
  model    Model  @relation(fields: [modelId], references: [id], onDelete: Cascade)
  reportId Int    @unique
  report   Report @relation(fields: [reportId], references: [id], onDelete: Cascade)

  @@id([reportId, modelId])
}

model ReviewReport {
  reviewId Int
  review   Review @relation(fields: [reviewId], references: [id], onDelete: Cascade)
  reportId Int    @unique
  report   Report @relation(fields: [reportId], references: [id], onDelete: Cascade)

  @@id([reportId, reviewId])
}

model CommentReport {
  commentId Int
  comment   Comment @relation(fields: [commentId], references: [id], onDelete: Cascade)
  reportId  Int     @unique
  report    Report  @relation(fields: [reportId], references: [id], onDelete: Cascade)

  @@id([reportId, commentId])
}

model CommentV2Report {
  commentV2Id Int
  commentV2   CommentV2 @relation(fields: [commentV2Id], references: [id], onDelete: Cascade)
  reportId    Int       @unique
  report      Report    @relation(fields: [reportId], references: [id], onDelete: Cascade)

  @@id([reportId, commentV2Id])
}

model ImageReport {
  imageId  Int
  image    Image  @relation(fields: [imageId], references: [id], onDelete: Cascade)
  reportId Int    @unique
  report   Report @relation(fields: [reportId], references: [id], onDelete: Cascade)
}

model Review {
  id             Int           @id @default(autoincrement())
  model          Model         @relation(fields: [modelId], references: [id], onDelete: Cascade)
  modelId        Int
  modelVersion   ModelVersion? @relation(fields: [modelVersionId], references: [id], onDelete: SetNull)
  modelVersionId Int?
  user           User          @relation(fields: [userId], references: [id])
  userId         Int
  text           String?
  rating         Int
  createdAt      DateTime      @default(now())
  updatedAt      DateTime      @updatedAt
  nsfw           Boolean       @default(false)
  tosViolation   Boolean       @default(false)
  exclude        Boolean       @default(false)
  locked         Boolean       @default(false)

  reactions        ReviewReaction[]
  imagesOnReviews  ImagesOnReviews[]
  reports          ReviewReport[]
  comments         Comment[]
  imageConnections ImageConnection[]

  @@index([modelId], type: Hash)
}

model ResourceReview {
  id             Int          @id @default(autoincrement())
  modelVersionId Int
  modelVersion   ModelVersion @relation(fields: [modelVersionId], references: [id], onDelete: Cascade)
  rating         Int
  details        String?
  userId         Int
  user           User         @relation(fields: [userId], references: [id], onDelete: Cascade)
  thread         Thread?
  createdAt      DateTime     @default(now())
  updatedAt      DateTime     @updatedAt

  @@unique([modelVersionId, userId])
  @@index([modelVersionId], type: Hash)
  @@index([userId], type: Hash)
}

enum ReviewReactions {
  Like
  Dislike
  Laugh
  Cry
  Heart
}

model ReviewReaction {
  id        Int             @id @default(autoincrement())
  review    Review          @relation(fields: [reviewId], references: [id], onDelete: Cascade)
  reviewId  Int
  user      User            @relation(fields: [userId], references: [id], onDelete: Cascade)
  userId    Int
  reaction  ReviewReactions
  createdAt DateTime        @default(now())
  updatedAt DateTime        @updatedAt

  @@unique([reviewId, userId, reaction])
}

model Post {
  id             Int           @id @default(autoincrement())
  nsfw           Boolean       @default(false)
  title          String?
  detail         String?
  userId         Int
  user           User          @relation(fields: [userId], references: [id], onDelete: Cascade)
  modelVersionId Int?
  modelVersion   ModelVersion? @relation(fields: [modelVersionId], references: [id], onDelete: SetNull)
  createdAt      DateTime      @default(now())
  updatedAt      DateTime      @updatedAt
  publishedAt    DateTime?

  images         Image[]
  tags           TagsOnPost[]
  reactions      PostReaction[]
  thread         Thread?
  helper         PostHelper?
  stats          PostStat?
  rank           PostRank?
  metrics        PostMetric[]
  resourceHelper PostResourceHelper[]
}

model PostMetric {
  postId       Int
  post         Post            @relation(fields: [postId], references: [id], onDelete: Cascade)
  timeframe    MetricTimeframe
  likeCount    Int             @default(0)
  dislikeCount Int             @default(0)
  laughCount   Int             @default(0)
  cryCount     Int             @default(0)
  heartCount   Int             @default(0)
  commentCount Int             @default(0)

  @@id([postId, timeframe])
}

enum ImageGenerationProcess {
  txt2img
  txt2imgHiRes
  img2img
  inpainting
}

model Image {
  id                Int                     @id @default(autoincrement())
  name              String?
  url               String
  user              User                    @relation(fields: [userId], references: [id], onDelete: Cascade)
  userId            Int
  createdAt         DateTime                @default(now())
  updatedAt         DateTime                @updatedAt
  meta              Json?
  hash              String?
  height            Int?
  width             Int?
  nsfw              Boolean                 @default(false)
  tosViolation      Boolean                 @default(false)
  analysis          Json?
  generationProcess ImageGenerationProcess?
  featuredAt        DateTime?
  postId            Int?
  post              Post?                   @relation(fields: [postId], references: [id], onDelete: SetNull)
  needsReview       Boolean                 @default(false)
  hideMeta          Boolean                 @default(false)
  index             Int?
  scannedAt         DateTime?
  scanRequestedAt   DateTime?
  mimeType          String?
  sizeKB            Int?

  imagesOnModels  ImagesOnModels?
  imagesOnReviews ImagesOnReviews?
  reports         ImageReport[]
  reactions       ImageReaction[]
  thread          Thread?
  tags            TagsOnImage[]
  tagVotes        TagsOnImageVote[]
  tagComposites   ImageTag[]
  metrics         ImageMetric[]
  connections     ImageConnection?
  stats           ImageStat?
  rank            ImageRank?
  modHelper       ImageModHelper?
  resources       ImageResource[]
  resourceHelper  ImageResourceHelper[]

  @@index([featuredAt])
  @@index([postId], type: Hash)
}

model ImageResource {
  id             Int           @id @default(autoincrement())
  modelVersionId Int?
  modelVersion   ModelVersion? @relation(fields: [modelVersionId], references: [id], onDelete: Cascade)
  name           String?
  imageId        Int
  image          Image         @relation(fields: [imageId], references: [id], onDelete: Cascade)
  detected       Boolean       @default(false)

  @@unique([modelVersionId, name, imageId])
  @@index([imageId], type: Hash)
}

model ImageMetric {
  image        Image           @relation(fields: [imageId], references: [id], onDelete: Cascade)
  imageId      Int
  timeframe    MetricTimeframe
  likeCount    Int             @default(0)
  dislikeCount Int             @default(0)
  laughCount   Int             @default(0)
  cryCount     Int             @default(0)
  heartCount   Int             @default(0)
  commentCount Int             @default(0)

  @@id([imageId, timeframe])
}

enum ImageOnModelType {
  Example
  Training
}

model ImagesOnModels {
  modelVersion   ModelVersion @relation(fields: [modelVersionId], references: [id], onDelete: Cascade)
  modelVersionId Int
  image          Image        @relation(fields: [imageId], references: [id], onDelete: Cascade)
  imageId        Int          @unique
  index          Int?

  @@id([imageId, modelVersionId])
  @@index([modelVersionId], type: Hash)
}

model ImagesOnReviews {
  review   Review @relation(fields: [reviewId], references: [id], onDelete: Cascade)
  reviewId Int
  image    Image  @relation(fields: [imageId], references: [id], onDelete: Cascade)
  imageId  Int    @unique
  index    Int?

  @@id([imageId, reviewId])
  @@index([reviewId], type: Hash)
}

enum TagTarget {
  Model
  Question
  Image
  Post
}

enum TagType {
  UserGenerated
  Label
  Moderation
}

model Tag {
  id         Int         @id @default(autoincrement())
  name       String      @db.Citext
  color      String?
  createdAt  DateTime    @default(now())
  updatedAt  DateTime    @updatedAt
  target     TagTarget[]
  type       TagType     @default(UserGenerated)
  unlisted   Boolean     @default(false)
  unfeatured Boolean     @default(false)
  isCategory Boolean     @default(false)

  tagsOnModels         TagsOnModels[]
  tagsOnModelsVotes    TagsOnModelsVote[]
  tagsOnQuestion       TagsOnQuestions[]
  tagsOnImage          TagsOnImage[]
  tagsOnImageVotes     TagsOnImageVote[]
  tagsOnPosts          TagsOnPost[]
  tagsOnImageComposite ImageTag[]
  tagsOnModelComposite ModelTag[]
  usersEngaged         TagEngagement[]
  metrics              TagMetric[]
  stats                TagStat?
  rank                 TagRank?

  @@unique([name])
}

model TagsOnModels {
  model     Model    @relation(fields: [modelId], references: [id], onDelete: Cascade)
  modelId   Int
  tag       Tag      @relation(fields: [tagId], references: [id], onDelete: Cascade)
  tagId     Int
  createdAt DateTime @default(now())

  @@id([modelId, tagId])
  @@index([modelId], type: Hash)
}

model TagsOnModelsVote {
  modelId   Int
  model     Model    @relation(fields: [modelId], references: [id], onDelete: Cascade)
  tagId     Int
  tag       Tag      @relation(fields: [tagId], references: [id], onDelete: Cascade)
  userId    Int
  user      User     @relation(fields: [userId], references: [id], onDelete: Cascade)
  vote      Int // 1 or -1
  createdAt DateTime @default(now())

  @@id([tagId, modelId, userId])
  @@index([modelId], type: Hash)
  @@index([userId], type: Hash)
}

model TagsOnQuestions {
  question   Question @relation(fields: [questionId], references: [id], onDelete: Cascade)
  questionId Int
  tag        Tag      @relation(fields: [tagId], references: [id], onDelete: Cascade)
  tagId      Int

  @@id([tagId, questionId])
  @@index([questionId], type: Hash)
}

model TagsOnImage {
  imageId    Int
  image      Image    @relation(fields: [imageId], references: [id], onDelete: Cascade)
  tagId      Int
  tag        Tag      @relation(fields: [tagId], references: [id], onDelete: Cascade)
  createdAt  DateTime @default(now())
  automated  Boolean  @default(false)
  confidence Int?

  @@id([tagId, imageId])
  @@index([imageId], type: Hash)
  @@index([automated], type: Hash)
}

model TagsOnImageVote {
  imageId   Int
  image     Image    @relation(fields: [imageId], references: [id], onDelete: Cascade)
  tagId     Int
  tag       Tag      @relation(fields: [tagId], references: [id], onDelete: Cascade)
  userId    Int
  user      User     @relation(fields: [userId], references: [id], onDelete: Cascade)
  vote      Int // 1 or -1
  createdAt DateTime @default(now())

  @@id([tagId, imageId, userId])
  @@index([imageId], type: Hash)
  @@index([userId], type: Hash)
}

model TagsOnPost {
  postId    Int
  post      Post     @relation(fields: [postId], references: [id], onDelete: Cascade)
  tagId     Int
  tag       Tag      @relation(fields: [tagId], references: [id], onDelete: Cascade)
  createdAt DateTime @default(now())

  @@id([tagId, postId])
  @@index([postId], type: Hash)
}

model TagMetric {
  tag           Tag             @relation(fields: [tagId], references: [id], onDelete: Cascade)
  tagId         Int
  timeframe     MetricTimeframe
  modelCount    Int             @default(0)
  imageCount    Int             @default(0)
  postCount     Int             @default(0)
  hiddenCount   Int             @default(0)
  followerCount Int             @default(0)

  @@id([tagId, timeframe])
}

model SavedModel {
  model     Model    @relation(fields: [modelId], references: [id], onDelete: Cascade)
  modelId   Int
  user      User     @relation(fields: [userId], references: [id], onDelete: Cascade)
  userId    Int
  createdAt DateTime @default(now())
  updatedAt DateTime @updatedAt

  @@id([modelId, userId])
}

model RunStrategy {
  id             Int          @id @default(autoincrement())
  modelVersionId Int
  modelVersion   ModelVersion @relation(fields: [modelVersionId], references: [id], onDelete: Cascade)
  partnerId      Int
  partner        Partner      @relation(fields: [partnerId], references: [id], onDelete: Cascade)
  url            String
  createdAt      DateTime     @default(now())
}

enum PartnerPricingModel {
  Duration
  PerImage
}

model Partner {
  id               Int                 @id @default(autoincrement())
  name             String
  homepage         String?
  tos              String?
  privacy          String?
  startupTime      Int? //Seconds
  onDemand         Boolean
  onDemandStrategy String? // URL Template
  onDemandTypes    ModelType[]         @default([])
  stepsPerSecond   Int
  pricingModel     PartnerPricingModel
  price            String
  about            String?
  createdAt        DateTime            @default(now())
  nsfw             Boolean             @default(false)
  poi              Boolean             @default(false)
  personal         Boolean             @default(false)
  token            String?             @unique
  runStrategies    RunStrategy[]
}

model KeyValue {
  key   String @id
  value Json
}

model ApiKey {
  id        Int        @id @default(autoincrement())
  key       String     @unique
  name      String
  scope     KeyScope[]
  userId    Int
  user      User       @relation(fields: [userId], references: [id], onDelete: Cascade)
  createdAt DateTime   @default(now())
}

enum KeyScope {
  Read
  Write
}

model Comment {
  id           Int      @id @default(autoincrement())
  content      String
  createdAt    DateTime @default(now())
  updatedAt    DateTime @updatedAt
  nsfw         Boolean  @default(false)
  tosViolation Boolean  @default(false)
  parent       Comment? @relation("ParentComments", fields: [parentId], references: [id], onDelete: Cascade)
  parentId     Int?
  user         User     @relation(fields: [userId], references: [id], onDelete: Cascade)
  userId       Int
  model        Model    @relation(fields: [modelId], references: [id], onDelete: Cascade)
  modelId      Int
  review       Review?  @relation(fields: [reviewId], references: [id], onDelete: Cascade)
  reviewId     Int?
  locked       Boolean? @default(false)

  comments  Comment[]         @relation("ParentComments")
  reactions CommentReaction[]
  reports   CommentReport[]

  @@index([modelId], type: Hash)
  @@index([reviewId], type: Hash)
  @@index([parentId], type: Hash)
}

model CommentReaction {
  id        Int             @id @default(autoincrement())
  commentId Int
  comment   Comment         @relation(fields: [commentId], references: [id], onDelete: Cascade)
  userId    Int
  user      User            @relation(fields: [userId], references: [id], onDelete: Cascade)
  reaction  ReviewReactions
  createdAt DateTime        @default(now())
  updatedAt DateTime        @updatedAt

  @@unique([commentId, userId, reaction])
}

model Log {
  id        String   @id @default(cuid())
  event     String
  details   Json?
  createdAt DateTime @default(now())
}

model Notification {
  id        String    @id @default(cuid())
  userId    Int
  user      User      @relation(fields: [userId], references: [id], onDelete: Cascade)
  type      String
  details   Json?
  createdAt DateTime  @default(now())
  viewedAt  DateTime?

  @@index([userId])
}

model UserNotificationSettings {
  id         Int      @id @default(autoincrement())
  userId     Int
  user       User     @relation(fields: [userId], references: [id], onDelete: Cascade)
  type       String
  disabledAt DateTime @default(now())

  @@unique([userId, type])
}

model Webhook {
  id        Int      @id @default(autoincrement())
  url       String
  notifyOn  String[] // Manually specified and managed since Prisma enums are not supported in arrays
  active    Boolean  @default(false)
  createdAt DateTime @default(now())
  updatedAt DateTime @updatedAt
  userId    Int
  user      User     @relation(fields: [userId], references: [id], onDelete: Cascade)

  @@unique([url, userId])
}

model Question {
  id               Int      @id @default(autoincrement())
  userId           Int
  user             User     @relation(fields: [userId], references: [id])
  createdAt        DateTime @default(now())
  updatedAt        DateTime @updatedAt
  title            String   @db.Citext
  content          String
  selectedAnswerId Int?     @unique
  selectedAnswer   Answer?  @relation("SelectedAnswer", fields: [selectedAnswerId], references: [id])

  tags      TagsOnQuestions[]
  reactions QuestionReaction[]
  answers   Answer[]           @relation("Question")
  metrics   QuestionMetric[]
  rank      QuestionRank?
  thread    Thread?
}

model QuestionMetric {
  questionId   Int
  question     Question        @relation(fields: [questionId], references: [id], onDelete: Cascade)
  timeframe    MetricTimeframe
  heartCount   Int             @default(0)
  commentCount Int             @default(0)
  answerCount  Int             @default(0)

  @@id([questionId, timeframe])
}

model Answer {
  id         Int      @id @default(autoincrement())
  questionId Int
  question   Question @relation("Question", fields: [questionId], references: [id], onDelete: Cascade)
  userId     Int
  user       User     @relation(fields: [userId], references: [id], onDelete: Cascade)
  content    String
  createdAt  DateTime @default(now())
  updatedAt  DateTime @updatedAt

  reactions AnswerReaction[]
  metrics   AnswerMetric[]
  answerFor Question?        @relation("SelectedAnswer")
  votes     AnswerVote[]
  rank      AnswerRank?
  thread    Thread?
}

model AnswerVote {
  answer    Answer   @relation(fields: [answerId], references: [id], onDelete: Cascade)
  answerId  Int
  user      User     @relation(fields: [userId], references: [id], onDelete: Cascade)
  userId    Int
  vote      Boolean?
  createdAt DateTime @default(now())

  @@id([answerId, userId])
}

model MetricUpdateQueue {
  type      String
  id        Int
  createdAt DateTime @default(now())

  @@id([type, id])
}

model AnswerMetric {
  answerId     Int
  answer       Answer          @relation(fields: [answerId], references: [id], onDelete: Cascade)
  timeframe    MetricTimeframe
  checkCount   Int
  crossCount   Int
  heartCount   Int
  commentCount Int

  @@id([answerId, timeframe])
}

model CommentV2 {
  id           Int      @id @default(autoincrement())
  content      String
  createdAt    DateTime @default(now())
  updatedAt    DateTime @updatedAt
  nsfw         Boolean  @default(false)
  tosViolation Boolean  @default(false)
  userId       Int
  user         User     @relation(fields: [userId], references: [id], onDelete: Cascade)
  threadId     Int
  thread       Thread   @relation(fields: [threadId], references: [id], onDelete: Cascade)

  reactions CommentV2Reaction[]
  reports   CommentV2Report[]

  @@index([threadId], type: Hash)
}

model Thread {
  id     Int     @id @default(autoincrement())
  locked Boolean @default(false)

  questionId Int?            @unique
  question   Question?       @relation(fields: [questionId], references: [id], onDelete: SetNull)
  answerId   Int?            @unique
  answer     Answer?         @relation(fields: [answerId], references: [id], onDelete: SetNull)
  imageId    Int?            @unique
  image      Image?          @relation(fields: [imageId], references: [id], onDelete: SetNull)
  postId     Int?            @unique
  post       Post?           @relation(fields: [postId], references: [id], onDelete: SetNull)
  reviewId   Int?            @unique
  review     ResourceReview? @relation(fields: [reviewId], references: [id], onDelete: SetNull)

  comments CommentV2[]

  @@index([reviewId], type: Hash)
  @@index([postId], type: Hash)
  @@index([questionId], type: Hash)
  @@index([imageId], type: Hash)
}

model QuestionReaction {
  id         Int             @id @default(autoincrement())
  question   Question        @relation(fields: [questionId], references: [id], onDelete: Cascade)
  questionId Int
  user       User            @relation(fields: [userId], references: [id], onDelete: Cascade)
  userId     Int
  reaction   ReviewReactions
  createdAt  DateTime        @default(now())
  updatedAt  DateTime        @updatedAt

  @@unique([questionId, userId, reaction])
}

model AnswerReaction {
  id        Int             @id @default(autoincrement())
  answer    Answer          @relation(fields: [answerId], references: [id], onDelete: Cascade)
  answerId  Int
  user      User            @relation(fields: [userId], references: [id], onDelete: Cascade)
  userId    Int
  reaction  ReviewReactions
  createdAt DateTime        @default(now())
  updatedAt DateTime        @updatedAt

  @@unique([answerId, userId, reaction])
}

model CommentV2Reaction {
  id        Int             @id @default(autoincrement())
  comment   CommentV2       @relation(fields: [commentId], references: [id], onDelete: Cascade)
  commentId Int
  user      User            @relation(fields: [userId], references: [id], onDelete: Cascade)
  userId    Int
  reaction  ReviewReactions
  createdAt DateTime        @default(now())
  updatedAt DateTime        @updatedAt

  @@unique([commentId, userId, reaction])
}

model ImageReaction {
  id        Int             @id @default(autoincrement())
  imageId   Int
  image     Image           @relation(fields: [imageId], references: [id], onDelete: Cascade)
  userId    Int
  user      User            @relation(fields: [userId], references: [id], onDelete: Cascade)
  reaction  ReviewReactions
  createdAt DateTime        @default(now())
  updatedAt DateTime        @updatedAt

  @@unique([imageId, userId, reaction])
}

model PostReaction {
  id        Int             @id @default(autoincrement())
  postId    Int
  post      Post            @relation(fields: [postId], references: [id], onDelete: Cascade)
  userId    Int
  user      User            @relation(fields: [userId], references: [id], onDelete: Cascade)
  reaction  ReviewReactions
  createdAt DateTime        @default(now())
  updatedAt DateTime        @updatedAt

  @@unique([postId, userId, reaction])
}

enum TagEngagementType {
  Hide
  Follow
  Allow
}

model TagEngagement {
  userId    Int
  user      User              @relation(fields: [userId], references: [id], onDelete: Cascade)
  tagId     Int
  tag       Tag               @relation(fields: [tagId], references: [id], onDelete: Cascade)
  type      TagEngagementType
  createdAt DateTime          @default(now())

  @@id([userId, tagId])
}

model Announcement {
  id        Int       @id @default(autoincrement())
  title     String
  content   String
  emoji     String?
  color     String    @default("blue")
  createdAt DateTime  @default(now())
  updatedAt DateTime  @updatedAt
  startsAt  DateTime?
  endsAt    DateTime?
}

enum CosmeticType {
  Badge
  NamePlate
}

enum CosmeticSource {
  Trophy
  Purchase
  Event
  Membership
}

model Cosmetic {
  id              Int            @id @default(autoincrement())
  name            String
  description     String?
  type            CosmeticType
  source          CosmeticSource
  permanentUnlock Boolean
  data            Json
  createdAt       DateTime?      @default(now())
  updatedAt       DateTime?      @updatedAt
  availableStart  DateTime?
  availableEnd    DateTime?
  productId       String?
  UserCosmetic    UserCosmetic[]
}

model UserCosmetic {
  userId     Int
  user       User      @relation(fields: [userId], references: [id], onDelete: Cascade)
  cosmeticId Int
  cosmetic   Cosmetic  @relation(fields: [cosmeticId], references: [id], onDelete: Cascade)
  obtainedAt DateTime  @default(now()) // createdAt
  equippedAt DateTime?

  @@id([userId, cosmeticId])
}

/// @view
model QuestionRank {
  questionId              Int      @id
  question                Question @relation(fields: [questionId], references: [id], onDelete: NoAction)
  answerCountDay          Int
  answerCountWeek         Int
  answerCountMonth        Int
  answerCountYear         Int
  answerCountAllTime      Int
  heartCountDay           Int
  heartCountWeek          Int
  heartCountMonth         Int
  heartCountYear          Int
  heartCountAllTime       Int
  commentCountDay         Int
  commentCountWeek        Int
  commentCountMonth       Int
  commentCountYear        Int
  commentCountAllTime     Int
  answerCountDayRank      Int
  answerCountWeekRank     Int
  answerCountMonthRank    Int
  answerCountYearRank     Int
  answerCountAllTimeRank  Int
  heartCountDayRank       Int
  heartCountWeekRank      Int
  heartCountMonthRank     Int
  heartCountYearRank      Int
  heartCountAllTimeRank   Int
  commentCountDayRank     Int
  commentCountWeekRank    Int
  commentCountMonthRank   Int
  commentCountYearRank    Int
  commentCountAllTimeRank Int
}

/// @view
model AnswerRank {
  answerId                Int    @id
  answer                  Answer @relation(fields: [answerId], references: [id], onDelete: NoAction)
  checkCountDay           Int
  checkCountWeek          Int
  checkCountMonth         Int
  checkCountYear          Int
  checkCountAllTime       Int
  crossCountDay           Int
  crossCountWeek          Int
  crossCountMonth         Int
  crossCountYear          Int
  crossCountAllTime       Int
  heartCountDay           Int
  heartCountWeek          Int
  heartCountMonth         Int
  heartCountYear          Int
  heartCountAllTime       Int
  commentCountDay         Int
  commentCountWeek        Int
  commentCountMonth       Int
  commentCountYear        Int
  commentCountAllTime     Int
  checkCountDayRank       Int
  checkCountWeekRank      Int
  checkCountMonthRank     Int
  checkCountYearRank      Int
  checkCountAllTimeRank   Int
  crossCountDayRank       Int
  crossCountWeekRank      Int
  crossCountMonthRank     Int
  crossCountYearRank      Int
  crossCountAllTimeRank   Int
  heartCountDayRank       Int
  heartCountWeekRank      Int
  heartCountMonthRank     Int
  heartCountYearRank      Int
  heartCountAllTimeRank   Int
  commentCountDayRank     Int
  commentCountWeekRank    Int
  commentCountMonthRank   Int
  commentCountYearRank    Int
  commentCountAllTimeRank Int
}

/// @view
model ModelRank {
  model                    Model @relation(fields: [modelId], references: [id], onDelete: NoAction)
  modelId                  Int   @id
  downloadCountDay         Int
  downloadCountWeek        Int
  downloadCountMonth       Int
  downloadCountYear        Int
  downloadCountAllTime     Int
  ratingCountDay           Int
  ratingCountWeek          Int
  ratingCountMonth         Int
  ratingCountYear          Int
  ratingCountAllTime       Int
  ratingDay                Float
  ratingWeek               Float
  ratingMonth              Float
  ratingYear               Float
  ratingAllTime            Float
  favoriteCountDay         Int
  favoriteCountWeek        Int
  favoriteCountMonth       Int
  favoriteCountYear        Int
  favoriteCountAllTime     Int
  commentCountDay          Int
  commentCountWeek         Int
  commentCountMonth        Int
  commentCountYear         Int
  commentCountAllTime      Int
  downloadCountDayRank     Int
  downloadCountWeekRank    Int
  downloadCountMonthRank   Int
  downloadCountYearRank    Int
  downloadCountAllTimeRank Int
  ratingCountDayRank       Int
  ratingCountWeekRank      Int
  ratingCountMonthRank     Int
  ratingCountYearRank      Int
  ratingCountAllTimeRank   Int
  ratingDayRank            Int
  ratingWeekRank           Int
  ratingMonthRank          Int
  ratingYearRank           Int
  ratingAllTimeRank        Int
  favoriteCountDayRank     Int
  favoriteCountWeekRank    Int
  favoriteCountMonthRank   Int
  favoriteCountYearRank    Int
  favoriteCountAllTimeRank Int
  commentCountDayRank      Int
  commentCountWeekRank     Int
  commentCountMonthRank    Int
  commentCountYearRank     Int
  commentCountAllTimeRank  Int
  newRank                  Int
}

/// @view
model ModelReportStat {
  model                    Model @relation(fields: [modelId], references: [id], onDelete: NoAction)
  modelId                  Int   @id
  tosViolationPending      Int
  tosViolationUnactioned   Int
  tosViolationActioned     Int
  nsfwPending              Int
  nsfwUnactioned           Int
  nsfwActioned             Int
  ownershipPending         Int
  ownershipProcessing      Int
  ownershipActioned        Int
  ownershipUnactioned      Int
  adminAttentionPending    Int
  adminAttentionActioned   Int
  adminAttentionUnactioned Int
  claimPending             Int
  claimActioned            Int
  claimUnactioned          Int
}

/// @view
model ModelVersionRank {
  modelVersion             ModelVersion @relation(fields: [modelVersionId], references: [id], onDelete: NoAction)
  modelVersionId           Int          @id
  downloadCountDay         Int
  downloadCountWeek        Int
  downloadCountMonth       Int
  downloadCountYear        Int
  downloadCountAllTime     Int
  ratingCountDay           Int
  ratingCountWeek          Int
  ratingCountMonth         Int
  ratingCountYear          Int
  ratingCountAllTime       Int
  ratingDay                Float
  ratingWeek               Float
  ratingMonth              Float
  ratingYear               Float
  ratingAllTime            Float
  downloadCountDayRank     Int
  downloadCountWeekRank    Int
  downloadCountMonthRank   Int
  downloadCountYearRank    Int
  downloadCountAllTimeRank Int
  ratingCountDayRank       Int
  ratingCountWeekRank      Int
  ratingCountMonthRank     Int
  ratingCountYearRank      Int
  ratingCountAllTimeRank   Int
  ratingDayRank            Int
  ratingWeekRank           Int
  ratingMonthRank          Int
  ratingYearRank           Int
  ratingAllTimeRank        Int
}

/// @view
model UserStat {
  user                     User  @relation(fields: [userId], references: [id], onDelete: NoAction)
  userId                   Int   @id
  uploadCountDay           Int
  uploadCountWeek          Int
  uploadCountMonth         Int
  uploadCountYear          Int
  uploadCountAllTime       Int
  reviewCountDay           Int
  reviewCountWeek          Int
  reviewCountMonth         Int
  reviewCountYear          Int
  reviewCountAllTime       Int
  downloadCountDay         Int
  downloadCountWeek        Int
  downloadCountMonth       Int
  downloadCountYear        Int
  downloadCountAllTime     Int
  ratingCountDay           Int
  ratingCountWeek          Int
  ratingCountMonth         Int
  ratingCountYear          Int
  ratingCountAllTime       Int
  followingCountDay        Int
  followingCountWeek       Int
  followingCountMonth      Int
  followingCountYear       Int
  followingCountAllTime    Int
  followerCountDay         Int
  followerCountWeek        Int
  followerCountMonth       Int
  followerCountYear        Int
  followerCountAllTime     Int
  hiddenCountDay           Int
  hiddenCountWeek          Int
  hiddenCountMonth         Int
  hiddenCountYear          Int
  hiddenCountAllTime       Int
  ratingDay                Float
  ratingWeek               Float
  ratingMonth              Float
  ratingYear               Float
  ratingAllTime            Float
  favoriteCountDay         Int
  favoriteCountWeek        Int
  favoriteCountMonth       Int
  favoriteCountYear        Int
  favoriteCountAllTime     Int
  answerCountDay           Int
  answerCountWeek          Int
  answerCountMonth         Int
  answerCountYear          Int
  answerCountAllTime       Int
  answerAcceptCountDay     Int
  answerAcceptCountWeek    Int
  answerAcceptCountMonth   Int
  answerAcceptCountYear    Int
  answerAcceptCountAllTime Int
}

/// @view
model UserRank {
  user                         User @relation(fields: [userId], references: [id], onDelete: NoAction)
  userId                       Int  @id
  downloadCountDayRank         Int
  downloadCountWeekRank        Int
  downloadCountMonthRank       Int
  downloadCountYearRank        Int
  downloadCountAllTimeRank     Int
  ratingCountDayRank           Int
  ratingCountWeekRank          Int
  ratingCountMonthRank         Int
  ratingCountYearRank          Int
  ratingCountAllTimeRank       Int
  followerCountDayRank         Int
  followerCountWeekRank        Int
  followerCountMonthRank       Int
  followerCountYearRank        Int
  followerCountAllTimeRank     Int
  ratingDayRank                Int
  ratingWeekRank               Int
  ratingMonthRank              Int
  ratingYearRank               Int
  ratingAllTimeRank            Int
  favoriteCountDayRank         Int
  favoriteCountWeekRank        Int
  favoriteCountMonthRank       Int
  favoriteCountYearRank        Int
  favoriteCountAllTimeRank     Int
  answerCountDayRank           Int
  answerCountWeekRank          Int
  answerCountMonthRank         Int
  answerCountYearRank          Int
  answerCountAllTimeRank       Int
  answerAcceptCountDayRank     Int
  answerAcceptCountWeekRank    Int
  answerAcceptCountMonthRank   Int
  answerAcceptCountYearRank    Int
  answerAcceptCountAllTimeRank Int
  leaderboardRank              Int
}

/// @view
model TagStat {
  tag                  Tag @relation(fields: [tagId], references: [id], onDelete: NoAction)
  tagId                Int @id
  followerCountDay     Int
  followerCountWeek    Int
  followerCountMonth   Int
  followerCountYear    Int
  followerCountAllTime Int
  hiddenCountDay       Int
  hiddenCountWeek      Int
  hiddenCountMonth     Int
  hiddenCountYear      Int
  hiddenCountAllTime   Int
  modelCountDay        Int
  modelCountWeek       Int
  modelCountMonth      Int
  modelCountYear       Int
  modelCountAllTime    Int
  imageCountDay        Int
  imageCountWeek       Int
  imageCountMonth      Int
  imageCountYear       Int
  imageCountAllTime    Int
  postCountDay         Int
  postCountWeek        Int
  postCountMonth       Int
  postCountYear        Int
  postCountAllTime     Int
}

/// @view
model TagRank {
  tag                      Tag @relation(fields: [tagId], references: [id], onDelete: NoAction)
  tagId                    Int @id
  followerCountDayRank     Int
  followerCountWeekRank    Int
  followerCountMonthRank   Int
  followerCountYearRank    Int
  followerCountAllTimeRank Int
  hiddenCountDayRank       Int
  hiddenCountWeekRank      Int
  hiddenCountMonthRank     Int
  hiddenCountYearRank      Int
  hiddenCountAllTimeRank   Int
  modelCountDayRank        Int
  modelCountWeekRank       Int
  modelCountMonthRank      Int
  modelCountYearRank       Int
  modelCountAllTimeRank    Int
  imageCountDayRank        Int
  imageCountWeekRank       Int
  imageCountMonthRank      Int
  imageCountYearRank       Int
  imageCountAllTimeRank    Int
  postCountDayRank         Int
  postCountWeekRank        Int
  postCountMonthRank       Int
  postCountYearRank        Int
  postCountAllTimeRank     Int
}

/// @view
model DownloadHistory {
  id             Int          @id
  userId         Int
  user           User         @relation(fields: [userId], references: [id], onDelete: NoAction)
  modelVersionId Int
  modelVersion   ModelVersion @relation(fields: [modelVersionId], references: [id], onDelete: NoAction)
  modelId        Int
  model          Model        @relation(fields: [modelId], references: [id], onDelete: NoAction)
  createdAt      DateTime
}

/// @view
model ImageConnection {
  imageId        Int           @id
  image          Image         @relation(fields: [imageId], references: [id], onDelete: NoAction)
  userId         Int
  user           User          @relation(fields: [userId], references: [id], onDelete: NoAction)
  modelId        Int?
  model          Model?        @relation(fields: [modelId], references: [id], onDelete: NoAction)
  modelVersionId Int?
  modelVersion   ModelVersion? @relation(fields: [modelVersionId], references: [id], onDelete: NoAction)
  reviewId       Int?
  review         Review?       @relation(fields: [reviewId], references: [id], onDelete: NoAction)
  index          Int?
  visible        Boolean       @default(false)
}

/// @view
model ImageStat {
  imageId              Int   @id
  image                Image @relation(fields: [imageId], references: [id], onDelete: NoAction)
  cryCountDay          Int   @default(0)
  cryCountWeek         Int   @default(0)
  cryCountMonth        Int   @default(0)
  cryCountYear         Int   @default(0)
  cryCountAllTime      Int   @default(0)
  dislikeCountDay      Int   @default(0)
  dislikeCountWeek     Int   @default(0)
  dislikeCountMonth    Int   @default(0)
  dislikeCountYear     Int   @default(0)
  dislikeCountAllTime  Int   @default(0)
  heartCountDay        Int   @default(0)
  heartCountWeek       Int   @default(0)
  heartCountMonth      Int   @default(0)
  heartCountYear       Int   @default(0)
  heartCountAllTime    Int   @default(0)
  laughCountDay        Int   @default(0)
  laughCountWeek       Int   @default(0)
  laughCountMonth      Int   @default(0)
  laughCountYear       Int   @default(0)
  laughCountAllTime    Int   @default(0)
  likeCountDay         Int   @default(0)
  likeCountWeek        Int   @default(0)
  likeCountMonth       Int   @default(0)
  likeCountYear        Int   @default(0)
  likeCountAllTime     Int   @default(0)
  commentCountDay      Int   @default(0)
  commentCountWeek     Int   @default(0)
  commentCountMonth    Int   @default(0)
  commentCountYear     Int   @default(0)
  commentCountAllTime  Int   @default(0)
  reactionCountDay     Int   @default(0)
  reactionCountWeek    Int   @default(0)
  reactionCountMonth   Int   @default(0)
  reactionCountYear    Int   @default(0)
  reactionCountAllTime Int   @default(0)
}

/// @view
model ImageRank {
  imageId                  Int   @id
  image                    Image @relation(fields: [imageId], references: [id], onDelete: NoAction)
  cryCountDayRank          Int   @default(0)
  cryCountWeekRank         Int   @default(0)
  cryCountMonthRank        Int   @default(0)
  cryCountYearRank         Int   @default(0)
  cryCountAllTimeRank      Int   @default(0)
  dislikeCountDayRank      Int   @default(0)
  dislikeCountWeekRank     Int   @default(0)
  dislikeCountMonthRank    Int   @default(0)
  dislikeCountYearRank     Int   @default(0)
  dislikeCountAllTimeRank  Int   @default(0)
  heartCountDayRank        Int   @default(0)
  heartCountWeekRank       Int   @default(0)
  heartCountMonthRank      Int   @default(0)
  heartCountYearRank       Int   @default(0)
  heartCountAllTimeRank    Int   @default(0)
  laughCountDayRank        Int   @default(0)
  laughCountWeekRank       Int   @default(0)
  laughCountMonthRank      Int   @default(0)
  laughCountYearRank       Int   @default(0)
  laughCountAllTimeRank    Int   @default(0)
  likeCountDayRank         Int   @default(0)
  likeCountWeekRank        Int   @default(0)
  likeCountMonthRank       Int   @default(0)
  likeCountYearRank        Int   @default(0)
  likeCountAllTimeRank     Int   @default(0)
  commentCountDayRank      Int   @default(0)
  commentCountWeekRank     Int   @default(0)
  commentCountMonthRank    Int   @default(0)
  commentCountYearRank     Int   @default(0)
  commentCountAllTimeRank  Int   @default(0)
  reactionCountDayRank     Int   @default(0)
  reactionCountWeekRank    Int   @default(0)
  reactionCountMonthRank   Int   @default(0)
  reactionCountYearRank    Int   @default(0)
  reactionCountAllTimeRank Int   @default(0)
}

/// @view
model ImageModHelper {
  imageId         Int      @id
  image           Image    @relation(fields: [imageId], references: [id], onDelete: NoAction)
  assessedNSFW    Boolean? @default(false)
  nsfwReportCount Int      @default(0)
}

/// @view
model ModelHash {
  modelId        Int           @id
  model          Model         @relation(fields: [modelId], references: [id])
  modelVersionId Int
  modelVersion   ModelVersion  @relation(fields: [modelVersionId], references: [id])
  hashType       ModelHashType
  fileType       String
  hash           String
}

/// @view
model PostHelper {
  postId  Int     @id
  post    Post    @relation(fields: [postId], references: [id], onDelete: NoAction)
  scanned Boolean
}

/// @view
model PostStat {
  postId               Int  @id
  post                 Post @relation(fields: [postId], references: [id], onDelete: NoAction)
  cryCountDay          Int  @default(0)
  cryCountWeek         Int  @default(0)
  cryCountMonth        Int  @default(0)
  cryCountYear         Int  @default(0)
  cryCountAllTime      Int  @default(0)
  dislikeCountDay      Int  @default(0)
  dislikeCountWeek     Int  @default(0)
  dislikeCountMonth    Int  @default(0)
  dislikeCountYear     Int  @default(0)
  dislikeCountAllTime  Int  @default(0)
  heartCountDay        Int  @default(0)
  heartCountWeek       Int  @default(0)
  heartCountMonth      Int  @default(0)
  heartCountYear       Int  @default(0)
  heartCountAllTime    Int  @default(0)
  laughCountDay        Int  @default(0)
  laughCountWeek       Int  @default(0)
  laughCountMonth      Int  @default(0)
  laughCountYear       Int  @default(0)
  laughCountAllTime    Int  @default(0)
  likeCountDay         Int  @default(0)
  likeCountWeek        Int  @default(0)
  likeCountMonth       Int  @default(0)
  likeCountYear        Int  @default(0)
  likeCountAllTime     Int  @default(0)
  commentCountDay      Int  @default(0)
  commentCountWeek     Int  @default(0)
  commentCountMonth    Int  @default(0)
  commentCountYear     Int  @default(0)
  commentCountAllTime  Int  @default(0)
  reactionCountDay     Int  @default(0)
  reactionCountWeek    Int  @default(0)
  reactionCountMonth   Int  @default(0)
  reactionCountYear    Int  @default(0)
  reactionCountAllTime Int  @default(0)
}

/// @view
model PostRank {
  postId                   Int  @id
  post                     Post @relation(fields: [postId], references: [id], onDelete: NoAction)
  cryCountDayRank          Int  @default(0)
  cryCountWeekRank         Int  @default(0)
  cryCountMonthRank        Int  @default(0)
  cryCountYearRank         Int  @default(0)
  cryCountAllTimeRank      Int  @default(0)
  dislikeCountDayRank      Int  @default(0)
  dislikeCountWeekRank     Int  @default(0)
  dislikeCountMonthRank    Int  @default(0)
  dislikeCountYearRank     Int  @default(0)
  dislikeCountAllTimeRank  Int  @default(0)
  heartCountDayRank        Int  @default(0)
  heartCountWeekRank       Int  @default(0)
  heartCountMonthRank      Int  @default(0)
  heartCountYearRank       Int  @default(0)
  heartCountAllTimeRank    Int  @default(0)
  laughCountDayRank        Int  @default(0)
  laughCountWeekRank       Int  @default(0)
  laughCountMonthRank      Int  @default(0)
  laughCountYearRank       Int  @default(0)
  laughCountAllTimeRank    Int  @default(0)
  likeCountDayRank         Int  @default(0)
  likeCountWeekRank        Int  @default(0)
  likeCountMonthRank       Int  @default(0)
  likeCountYearRank        Int  @default(0)
  likeCountAllTimeRank     Int  @default(0)
  commentCountDayRank      Int  @default(0)
  commentCountWeekRank     Int  @default(0)
  commentCountMonthRank    Int  @default(0)
  commentCountYearRank     Int  @default(0)
  commentCountAllTimeRank  Int  @default(0)
  reactionCountDayRank     Int  @default(0)
  reactionCountWeekRank    Int  @default(0)
  reactionCountMonthRank   Int  @default(0)
  reactionCountYearRank    Int  @default(0)
  reactionCountAllTimeRank Int  @default(0)
}

/// @view
model ImageTag {
  imageId    Int
  image      Image   @relation(fields: [imageId], references: [id], onDelete: Cascade)
  tagId      Int
  tag        Tag     @relation(fields: [tagId], references: [id], onDelete: Cascade)
  tagName    String
  tagType    TagType
  automated  Boolean
  confidence Int?
  score      Int
  upVotes    Int
  downVotes  Int

  @@id([imageId, tagId])
}

/// @view
model ModelTag {
  modelId   Int
  model     Model   @relation(fields: [modelId], references: [id], onDelete: Cascade)
  tagId     Int
  tag       Tag     @relation(fields: [tagId], references: [id], onDelete: Cascade)
  tagName   String
  tagType   TagType
  score     Int
  upVotes   Int
  downVotes Int

  @@id([modelId, tagId])
}

///@view
model ImageResourceHelper {
  id                    Int        @id
  imageId               Int
  image                 Image      @relation(fields: [imageId], references: [id])
  reviewId              Int?
  reviewRating          Int?
  reviewDetails         String?
  reviewCreatedAt       DateTime?
  name                  String?
  modelVersionId        Int?
  modelVersionName      String?
  modelVersionCreatedAt DateTime?
  modelId               Int?
  modelName             String?
  modelRating           Int?
  modelRatingCount      Int?
  modelDownloadCount    Int?
  modelCommentCount     Int?
  modelFavoriteCount    Int?
  modelType             ModelType?
}

///@view
model PostResourceHelper {
  id                    Int        @id
  postId                Int
  post                  Post       @relation(fields: [postId], references: [id])
  reviewId              Int?
  reviewRating          Int?
  reviewDetails         String?
  reviewCreatedAt       DateTime?
  name                  String?
  modelVersionId        Int?
  modelVersionName      String?
  modelVersionCreatedAt DateTime?
  modelId               Int?
  modelName             String?
  modelRating           Int?
  modelRatingCount      Int?
  modelDownloadCount    Int?
  modelCommentCount     Int?
  modelFavoriteCount    Int?
  modelType             ModelType?
}<|MERGE_RESOLUTION|>--- conflicted
+++ resolved
@@ -53,11 +53,9 @@
 }
 
 model User {
-<<<<<<< HEAD
   id              Int                   @id @default(autoincrement())
   name            String?
   username        String?               @unique @db.Citext
-  // displayName       String?          @db.Citext // [deleted]
   email           String?               @unique
   emailVerified   DateTime?
   image           String?
@@ -75,28 +73,6 @@
   bannedAt        DateTime?
   autoplayGifs    Boolean?              @default(true)
   filePreferences Json                  @default("{\"size\": \"pruned\", \"fp\": \"fp16\", \"format\": \"SafeTensor\"}")
-=======
-  id                   Int                   @id @default(autoincrement())
-  name                 String?
-  username             String?               @unique @db.Citext
-  email                String?               @unique
-  emailVerified        DateTime?
-  image                String?
-  showNsfw             Boolean?              @default(false)
-  blurNsfw             Boolean?              @default(true)
-  isModerator          Boolean?              @default(false)
-  tos                  Boolean?              @default(false)
-  createdAt            DateTime              @default(now())
-  deletedAt            DateTime?
-  preferredModelFormat ModelFileFormat?      @default(SafeTensor)
-  preferredPrunedModel Boolean?              @default(false)
-  customerId           String?               @unique
-  subscriptionId       String?
-  subscription         CustomerSubscription?
-  muted                Boolean?              @default(false)
-  bannedAt             DateTime?
-  autoplayGifs         Boolean?              @default(true)
->>>>>>> 6526b796
 
   accounts             Account[]
   sessions             Session[]
