--- conflicted
+++ resolved
@@ -117,10 +117,7 @@
   cosmetics           UserCosmetic[]
   postReactions       PostReaction[]
   posts               Post[]
-<<<<<<< HEAD
   resourceReviews     ResourceReview[]
-=======
->>>>>>> d47737dc
 }
 
 model CustomerSubscription {
@@ -243,15 +240,10 @@
   Hypernetwork
   AestheticGradient
   LORA
-<<<<<<< HEAD
-  Controlnet
-  Poses
-=======
   LoCon
   Controlnet
   Poses
   Wildcards
->>>>>>> d47737dc
 }
 
 enum ImportStatus {
@@ -413,15 +405,11 @@
   imageConnections ImageConnection[]
   imageResources   ImageResource[]
   posts            Post[]
-<<<<<<< HEAD
+  reviewsV2        ReviewV2[]
   resourceReviews  ResourceReview[]
   hashes           ModelHash[]
-=======
-  reviewsV2        ReviewV2[]
-  hashes           ModelHash[]
 
   @@index([modelId], type: Hash)
->>>>>>> d47737dc
 }
 
 enum ModelVersionEngagementType {
@@ -482,12 +470,9 @@
   scanRequestedAt   DateTime?
   rawScanResult     Json?
   hashes            ModelFileHash[]
-<<<<<<< HEAD
   metadata          Json?
-=======
 
   @@index([modelVersionId], type: Hash)
->>>>>>> d47737dc
 }
 
 enum MetricTimeframe {
@@ -709,7 +694,6 @@
   reactions PostReaction[]
   thread    Thread?
   helper    PostHelper?
-<<<<<<< HEAD
   stats     PostStat?
   rank      PostRank?
   metrics   PostMetric[]
@@ -727,8 +711,6 @@
   commentCount Int             @default(0)
 
   @@id([postId, timeframe])
-=======
->>>>>>> d47737dc
 }
 
 enum ImageGenerationProcess {
@@ -777,12 +759,9 @@
   rank            ImageRank?
   modHelper       ImageModHelper?
   resources       ImageResource[]
-<<<<<<< HEAD
-=======
 
   @@index([featuredAt])
   @@index([postId], type: Hash)
->>>>>>> d47737dc
 }
 
 model ImageResource {
@@ -906,11 +885,8 @@
   confidence Int?
 
   @@id([tagId, imageId])
-<<<<<<< HEAD
-=======
   @@index([imageId], type: Hash)
   @@index([automated], type: Hash)
->>>>>>> d47737dc
 }
 
 model TagsOnPost {
@@ -921,10 +897,7 @@
   createdAt DateTime @default(now())
 
   @@id([tagId, postId])
-<<<<<<< HEAD
-=======
   @@index([postId], type: Hash)
->>>>>>> d47737dc
 }
 
 model TagMetric {
@@ -1190,18 +1163,6 @@
   id     Int     @id @default(autoincrement())
   locked Boolean @default(false)
 
-<<<<<<< HEAD
-  questionId Int?            @unique
-  question   Question?       @relation(fields: [questionId], references: [id], onDelete: SetNull)
-  answerId   Int?            @unique
-  answer     Answer?         @relation(fields: [answerId], references: [id], onDelete: SetNull)
-  imageId    Int?            @unique
-  image      Image?          @relation(fields: [imageId], references: [id], onDelete: SetNull)
-  postId     Int?            @unique
-  post       Post?           @relation(fields: [postId], references: [id], onDelete: SetNull)
-  reviewId   Int?            @unique
-  review     ResourceReview? @relation(fields: [reviewId], references: [id], onDelete: SetNull)
-=======
   questionId Int?      @unique
   question   Question? @relation(fields: [questionId], references: [id], onDelete: SetNull)
   answerId   Int?      @unique
@@ -1210,7 +1171,6 @@
   image      Image?    @relation(fields: [imageId], references: [id], onDelete: SetNull)
   postId     Int?      @unique
   post       Post?     @relation(fields: [postId], references: [id], onDelete: SetNull)
->>>>>>> d47737dc
 
   comments CommentV2[]
   ReviewV2 ReviewV2[]
@@ -1843,7 +1803,6 @@
   postId  Int     @id
   post    Post    @relation(fields: [postId], references: [id], onDelete: NoAction)
   scanned Boolean
-<<<<<<< HEAD
 }
 
 /// @view
@@ -1926,6 +1885,4 @@
   reactionCountMonthRank   Int  @default(0)
   reactionCountYearRank    Int  @default(0)
   reactionCountAllTimeRank Int  @default(0)
-=======
->>>>>>> d47737dc
 }