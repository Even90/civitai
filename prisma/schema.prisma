// This is your Prisma schema file,
// learn more about it in the docs: https://pris.ly/d/prisma-schema

generator client {
  provider        = "prisma-client-js"
  previewFeatures = ["filteredRelationCount", "orderByNulls"]
}

datasource db {
  provider          = "postgresql"
  // NOTE: When using postgresql, mysql or sqlserver, uncomment the @db.Text annotations in model Account below
  // Further reading:
  // https://next-auth.js.org/adapters/prisma#create-the-prisma-schema
  // https://www.prisma.io/docs/reference/api-reference/prisma-schema-reference#string
  url               = env("DATABASE_URL")
  shadowDatabaseUrl = env("SHADOW_DATABASE_URL")
}

// Necessary for Next auth
model Account {
  id                Int     @id @default(autoincrement())
  userId            Int
  type              String
  provider          String
  providerAccountId String
  refresh_token     String? @db.Text
  access_token      String? @db.Text
  expires_at        Int?
  token_type        String?
  scope             String?
  id_token          String? @db.Text
  session_state     String?
  metadata          Json    @default("{}")
  user              User    @relation(fields: [userId], references: [id], onDelete: Cascade)

  @@unique([provider, providerAccountId])
  @@index([provider, userId])
}

// We aren't using DB sessions, but next-auth likes this... I guess.
model Session {
  id           Int      @id @default(autoincrement())
  sessionToken String   @unique
  userId       Int
  expires      DateTime
  user         User     @relation(fields: [userId], references: [id], onDelete: Cascade)
}

model SessionInvalidation {
  userId        Int
  user          User     @relation(fields: [userId], references: [id], onDelete: Cascade)
  invalidatedAt DateTime @default(now())

  @@id([userId, invalidatedAt])
}

model UserReferral {
  id                 Int               @id @default(autoincrement())
  userReferralCodeId Int?
  userReferralCode   UserReferralCode? @relation(fields: [userReferralCodeId], references: [id], onDelete: SetNull)
  source             String?
  createdAt          DateTime          @default(now())
  userId             Int               @unique
  user               User              @relation(fields: [userId], references: [id], onDelete: Cascade)
  note               String?
}

model UserReferralCode {
  id        Int       @id @default(autoincrement())
  userId    Int
  user      User      @relation(fields: [userId], references: [id], onDelete: Cascade)
  code      String    @unique
  note      String?
  deletedAt DateTime?

  referees UserReferral[]

  @@index([userId], type: Hash)
}

model User {
  id                  Int                   @id @default(autoincrement())
  name                String?
  username            String?               @unique @db.Citext
  email               String?               @unique
  emailVerified       DateTime?
  image               String?
  showNsfw            Boolean?              @default(false)
  blurNsfw            Boolean?              @default(true)
  isModerator         Boolean?              @default(false)
  tos                 Boolean?              @default(false)
  onboarded           Boolean?              @default(false)
  createdAt           DateTime              @default(now())
  deletedAt           DateTime?
  customerId          String?               @unique
  subscriptionId      String?
  subscription        CustomerSubscription?
  muted               Boolean?              @default(false)
  bannedAt            DateTime?
  autoplayGifs        Boolean?              @default(true)
  filePreferences     Json                  @default("{\"size\": \"pruned\", \"fp\": \"fp16\", \"format\": \"SafeTensor\"}")
  leaderboardShowcase String?
  referral            UserReferral?

  accounts             Account[]
  sessions             Session[]
  images               Image[]
  models               Model[]                    @relation("creator")
  deletedModels        Model[]                    @relation("deletedBy")
  saves                SavedModel[]
  imports              Import[]
  keys                 ApiKey[]
  links                UserLink[]
  comments             Comment[]
  commentReactions     CommentReaction[]
  notifications        Notification[]
  notificationSettings UserNotificationSettings[]
  webhooks             Webhook[]
  interests            ModelInterest[]
  engagingUsers        UserEngagement[]           @relation("engagingUsers")
  engagedUsers         UserEngagement[]           @relation("engagedUsers")
  engagedModels        ModelEngagement[]
  engagedModelVersions ModelVersionEngagement[]
  metrics              UserMetric[]
  reports              Report[]
  questions            Question[]
  answers              Answer[]
  commentsv2           CommentV2[]
  questionReactions    QuestionReaction[]
  answerReactions      AnswerReaction[]
  commentV2Reactions   CommentV2Reaction[]
  answerVotes          AnswerVote[]
  tagsEngaged          TagEngagement[]

  imageReactions          ImageReaction[]
  sessionInvalidation     SessionInvalidation[]
  stats                   UserStat?
  rank                    UserRank?
  downloads               DownloadHistory[]
  purchases               Purchase[]
  cosmetics               UserCosmetic[]
  postReactions           PostReaction[]
  posts                   Post[]
  resourceReviews         ResourceReview[]
  tagImageVotes           TagsOnImageVote[]
  tagModelVotes           TagsOnModelsVote[]
  tagPostVotes            TagsOnPostVote[]
  resourceReviewReactions ResourceReviewReaction[]
  articleReactions        ArticleReaction[]
  articles                Article[]
  articleEngagements      ArticleEngagement[]
  leaderboardResults      LeaderboardResult[]
  receivedReports         UserReport[]
  engagedImages           ImageEngagement[]
  collections             Collection[]
  collectionItems         CollectionItem[]
  contributingCollections CollectionContributor[]
  homeBlocks              HomeBlock[]
  bounties                Bounty[]
  bountyEntries           BountyEntry[]
  sponsoredBounties       BountyBenefactor[]
  engagedBounties         BountyEngagement[]
  bountyEntryReactions    BountyEntryReaction[]
  referralCodes           UserReferralCode[]
}

model CustomerSubscription {
  id                 String    @id
  userId             Int       @unique
  user               User      @relation(fields: [userId], references: [id], onDelete: Cascade)
  metadata           Json
  status             String
  priceId            String
  price              Price     @relation(fields: [priceId], references: [id])
  productId          String
  product            Product   @relation(fields: [productId], references: [id])
  cancelAtPeriodEnd  Boolean
  cancelAt           DateTime?
  canceledAt         DateTime?
  currentPeriodStart DateTime
  currentPeriodEnd   DateTime
  createdAt          DateTime
  endedAt            DateTime?
  updatedAt          DateTime?
}

model Product {
  id             String  @id
  active         Boolean
  name           String
  description    String?
  metadata       Json
  defaultPriceId String?

  prices                Price[]
  customerSubscriptions CustomerSubscription[]
  purchases             Purchase[]
}

model Price {
  id                    String                 @id
  productId             String
  product               Product                @relation(fields: [productId], references: [id])
  active                Boolean
  currency              String
  description           String?
  type                  String
  unitAmount            Int?
  interval              String?
  intervalCount         Int?
  metadata              Json
  customerSubscriptions CustomerSubscription[]
  purchases             Purchase[]
}

model Purchase {
  id         Int      @id @default(autoincrement())
  customerId String
  customer   User     @relation(fields: [customerId], references: [customerId])
  productId  String?
  product    Product? @relation(fields: [productId], references: [id])
  priceId    String?
  price      Price?   @relation(fields: [priceId], references: [id])
  status     String?
  createdAt  DateTime @default(now())
}

enum UserEngagementType {
  Follow
  Hide
}

model UserEngagement {
  userId       Int
  user         User               @relation("engagingUsers", fields: [userId], references: [id], onDelete: Cascade)
  targetUserId Int
  targetUser   User               @relation("engagedUsers", fields: [targetUserId], references: [id], onDelete: Cascade)
  type         UserEngagementType
  createdAt    DateTime           @default(now())

  @@id([userId, targetUserId])
}

model UserMetric {
  user              User            @relation(fields: [userId], references: [id], onDelete: Cascade)
  userId            Int
  timeframe         MetricTimeframe
  followingCount    Int             @default(0)
  followerCount     Int             @default(0)
  hiddenCount       Int             @default(0)
  uploadCount       Int             @default(0)
  reviewCount       Int             @default(0)
  answerCount       Int             @default(0)
  answerAcceptCount Int             @default(0)

  @@id([userId, timeframe])
}

enum LinkType {
  Sponsorship
  Social
  Other
}

model UserLink {
  id     Int      @id @default(autoincrement())
  userId Int
  user   User     @relation(fields: [userId], references: [id], onDelete: Cascade)
  url    String
  type   LinkType
}

model VerificationToken {
  identifier String
  token      String   @unique
  expires    DateTime

  @@unique([identifier, token])
}

enum ModelType {
  Checkpoint
  TextualInversion
  Hypernetwork
  AestheticGradient
  LORA
  LoCon
  Controlnet
  Upscaler
  MotionModule
  VAE
  Poses
  Wildcards
  Workflows
  Other
}

enum ImportStatus {
  Pending
  Processing
  Failed
  Completed
}

model Import {
  id         Int          @id @default(autoincrement())
  userId     Int?
  user       User?        @relation(fields: [userId], references: [id], onDelete: SetNull)
  createdAt  DateTime     @default(now())
  startedAt  DateTime?
  finishedAt DateTime?
  source     String
  status     ImportStatus @default(Pending)
  data       Json?
  parentId   Int?
  parent     Import?      @relation("ImportChildren", fields: [parentId], references: [id], onDelete: SetNull)

  modelVersion ModelVersion[]
  model        Model?
  children     Import[]       @relation("ImportChildren")
  importId     Int?
}

enum ModelStatus {
  Draft // saved but incomplete
  Training // actively training
  Published // complete
  Scheduled // scheduled for publish
  Unpublished // taken from published -> hidden intentionally?
  UnpublishedViolation // taken from published -> hidden unintentionally?
  GatherInterest // unused?
  Deleted // deleted by user/system
}

enum TrainingStatus {
  Pending // not submitted yet (in draft mode)
  Submitted // submitted for processing (in civitai queue/delay, OR not picked up by external system)
  Processing // actively generating
  InReview // done, waiting for publish
  Failed // something went wrong either externally or internally
  Approved // published
}

enum CommercialUse {
  None
  Image
  RentCivit
  Rent
  Sell
}

enum CheckpointType {
  Trained
  Merge
}

enum ModelUploadType {
  Created
  Trained
}

enum ModelModifier {
  Archived
  TakenDown
}

enum ContentType {
  Image
  Character
  Text
  Audio
}

model Model {
  id                  Int             @id @default(autoincrement())
  name                String          @db.Citext
  description         String?
  type                ModelType
  createdAt           DateTime        @default(now())
  updatedAt           DateTime        @updatedAt
  lastVersionAt       DateTime?
  nsfw                Boolean         @default(false)
  tosViolation        Boolean         @default(false)
  poi                 Boolean         @default(false)
  userId              Int
  user                User            @relation("creator", fields: [userId], references: [id])
  status              ModelStatus     @default(Draft)
  publishedAt         DateTime?
  fromImport          Import?         @relation(fields: [fromImportId], references: [id], onDelete: SetNull)
  fromImportId        Int?            @unique
  meta                Json            @default("{}")
  deletedAt           DateTime?
  deletedBy           Int?
  deletedByUser       User?           @relation("deletedBy", fields: [deletedBy], references: [id], onDelete: SetNull)
  checkpointType      CheckpointType?
  uploadType          ModelUploadType @default(Created)
  locked              Boolean         @default(false)
  underAttack         Boolean         @default(false)
  earlyAccessDeadline DateTime?
  mode                ModelModifier?

  // Licensing
  allowNoCredit         Boolean       @default(true)
  allowCommercialUse    CommercialUse @default(Sell)
  allowDerivatives      Boolean       @default(true)
  allowDifferentLicense Boolean       @default(true)

  modelVersions      ModelVersion[]
  tagsOnModels       TagsOnModels[]
  tagsOnModelsVotes  TagsOnModelsVote[]
  tags               ModelTag[]
  metrics            ModelMetric[]
  saves              SavedModel[]
  reports            ModelReport[]
  engagements        ModelEngagement[]
  comments           Comment[]
  interests          ModelInterest[]
  licenses           License[]
  rank               ModelRank?
  reportStats        ModelReportStat?
  hashes             ModelHash[]
  threads            Thread[]
  resourceReviews    ResourceReview[]
  metricsDaily       ModelMetricDaily[]
  associatedFrom     ModelAssociations[]  @relation("ToModelAssociation")
  associations       ModelAssociations[]  @relation("FromModelAssociation")
  collectionItems    CollectionItem[]
  generationCoverage GenerationCoverage[]

  @@index([name])
  @@index([status, nsfw])
}

model License {
  id     Int     @id @default(autoincrement())
  name   String
  url    String
  models Model[]
}

model ModelInterest {
  userId    Int
  user      User     @relation(fields: [userId], references: [id], onDelete: Cascade)
  modelId   Int
  model     Model    @relation(fields: [modelId], references: [id], onDelete: Cascade)
  createdAt DateTime @default(now())

  @@id([userId, modelId])
}

enum ModelEngagementType {
  Favorite
  Hide
}

model ModelEngagement {
  userId    Int
  user      User                @relation(fields: [userId], references: [id], onDelete: Cascade)
  modelId   Int
  model     Model               @relation(fields: [modelId], references: [id], onDelete: Cascade)
  type      ModelEngagementType
  createdAt DateTime            @default(now())

  @@id([userId, modelId])
  @@index([modelId], type: Hash)
}

enum ModelVersionSponsorshipSettingsType {
  FixedPrice
  Bidding
}

model ModelVersionSponsorshipSettings {
  id                         Int                                 @id @default(autoincrement())
  modelVersionMonetizationId Int                                 @unique
  modelVersionMonetization   ModelVersionMonetization            @relation(fields: [modelVersionMonetizationId], references: [id], onDelete: Cascade)
  type                       ModelVersionSponsorshipSettingsType @default(FixedPrice)
  currency                   String
  unitAmount                 Int
}

enum ModelVersionMonetizationType {
  PaidAccess
  PaidEarlyAccess
  PaidGeneration
  CivitaiClubOnly
  MySubscribersOnly
  Sponsored
}

model ModelVersionMonetization {
  id                  Int                              @id @default(autoincrement())
  modelVersionId      Int                              @unique
  modelVersion        ModelVersion                     @relation(fields: [modelVersionId], references: [id], onDelete: Cascade)
  type                ModelVersionMonetizationType     @default(PaidAccess)
  currency            String
  unitAmount          Int?
  sponsorshipSettings ModelVersionSponsorshipSettings?
}

model ModelVersion {
  id                   Int                       @id @default(autoincrement())
  index                Int?
  name                 String
  description          String?
  modelId              Int
  model                Model                     @relation(fields: [modelId], references: [id], onDelete: Cascade)
  trainedWords         String[]
  steps                Int?
  epochs               Int?
  clipSkip             Int?
  vaeId                Int?
  vae                  ModelVersion?             @relation("vae", fields: [vaeId], references: [id], onDelete: SetNull)
  createdAt            DateTime                  @default(now())
  updatedAt            DateTime                  @updatedAt
  publishedAt          DateTime?
  status               ModelStatus               @default(Draft)
  trainingStatus       TrainingStatus?
  trainingDetails      Json?
  fromImport           Import?                   @relation(fields: [fromImportId], references: [id], onDelete: SetNull)
  fromImportId         Int?
  inaccurate           Boolean                   @default(false)
  baseModel            String
  baseModelType        String?
  meta                 Json                      @default("{}")
  earlyAccessTimeFrame Int                       @default(0)
  monetization         ModelVersionMonetization?

  metrics                 ModelVersionMetric[]
  files                   ModelFile[]
  runStrategies           RunStrategy[]
  engagements             ModelVersionEngagement[]
  rank                    ModelVersionRank?
  downloads               DownloadHistory[]
  imageResources          ImageResource[]
  posts                   Post[]
  resourceReviews         ResourceReview[]
  hashes                  ModelHash[]
  metricsDaily            ModelMetricDaily[]
  modelVersionExploration ModelVersionExploration[]
  vaeFor                  ModelVersion[]            @relation("vae")
  generationCoverage      GenerationCoverage?

  @@index([modelId], type: Hash)
}

enum ModelVersionEngagementType {
  Notify
}

model ModelVersionEngagement {
  userId         Int
  user           User                       @relation(fields: [userId], references: [id], onDelete: Cascade)
  modelVersionId Int
  modelVersion   ModelVersion               @relation(fields: [modelVersionId], references: [id], onDelete: Cascade)
  type           ModelVersionEngagementType
  createdAt      DateTime                   @default(now())

  @@id([userId, modelVersionId])
}

enum ModelHashType {
  AutoV1
  AutoV2
  SHA256
  CRC32
  BLAKE3
}

model ModelFileHash {
  file      ModelFile     @relation(fields: [fileId], references: [id], onDelete: Cascade)
  fileId    Int
  type      ModelHashType
  hash      String        @db.Citext
  createdAt DateTime      @default(now())

  @@id([fileId, type])
  @@index([hash], type: Hash)
}

enum ScanResultCode {
  Pending
  Success
  Danger
  Error
}

enum ModelFileVisibility {
  Sensitive // Choosing not to share
  Private // Hidden
  Public // Available to all
}

model ModelFile {
  id                Int                 @id @default(autoincrement())
  name              String
  url               String
  sizeKB            Float
  createdAt         DateTime            @default(now())
  type              String              @default("Model")
  modelVersionId    Int
  modelVersion      ModelVersion        @relation(fields: [modelVersionId], references: [id], onDelete: Cascade)
  pickleScanResult  ScanResultCode      @default(Pending)
  exists            Boolean?
  pickleScanMessage String?
  virusScanResult   ScanResultCode      @default(Pending)
  virusScanMessage  String?
  scannedAt         DateTime?
  scanRequestedAt   DateTime?
  rawScanResult     Json?
  hashes            ModelFileHash[]
  metadata          Json?
  visibility        ModelFileVisibility @default(Public)

  @@index([modelVersionId], type: Hash)
}

model File {
  id         Int      @id @default(autoincrement())
  name       String
  url        String
  sizeKB     Float
  createdAt  DateTime @default(now())
  entityId   Int
  entityType String
  metadata   Json?

  @@index([entityType, entityId])
}

enum MetricTimeframe {
  Day
  Week
  Month
  Year
  AllTime
}

model ModelMetric {
  model             Model           @relation(fields: [modelId], references: [id], onDelete: Cascade)
  modelId           Int
  timeframe         MetricTimeframe
  rating            Float           @default(0)
  ratingCount       Int             @default(0)
  downloadCount     Int             @default(0)
  favoriteCount     Int             @default(0)
  commentCount      Int             @default(0)
  collectedCount    Int             @default(0)
  imageCount        Int             @default(0)
  tippedCount       Int             @default(0)
  tippedAmountCount Int             @default(0)

  @@id([modelId, timeframe])
}

model ModelVersionMetric {
  modelVersion   ModelVersion    @relation(fields: [modelVersionId], references: [id], onDelete: Cascade)
  modelVersionId Int
  timeframe      MetricTimeframe
  rating         Float           @default(0)
  ratingCount    Int             @default(0)
  downloadCount  Int             @default(0)
  favoriteCount  Int             @default(0)
  commentCount   Int             @default(0)
  collectedCount Int             @default(0)
  imageCount     Int             @default(0)

  @@id([modelVersionId, timeframe])
}

model ModelMetricDaily {
  modelId        Int
  model          Model        @relation(fields: [modelId], references: [id], onDelete: Cascade)
  modelVersionId Int
  modelVersion   ModelVersion @relation(fields: [modelVersionId], references: [id], onDelete: Cascade)
  type           String
  date           DateTime     @db.Date
  count          Int

  @@id([modelId, modelVersionId, type, date])
  @@index(modelVersionId)
}

enum AssociationType {
  Suggested
}

model ModelAssociations {
  id             Int             @id @default(autoincrement())
  fromModelId    Int
  fromModel      Model           @relation("FromModelAssociation", fields: [fromModelId], references: [id], onDelete: Cascade)
  toModelId      Int?
  toModel        Model?          @relation("ToModelAssociation", fields: [toModelId], references: [id], onDelete: Cascade)
  toArticleId    Int?
  toArticle      Article?        @relation(fields: [toArticleId], references: [id], onDelete: Cascade)
  associatedById Int?
  createdAt      DateTime        @default(now())
  type           AssociationType
  index          Int?

  @@index([toModelId], type: Hash)
  @@index([fromModelId], type: Hash)
  @@index([toArticleId], type: Hash)
}

model DownloadHistory {
  userId         Int
  modelVersionId Int
  user           User         @relation(fields: [userId], references: [id], onDelete: Cascade)
  modelVersion   ModelVersion @relation(fields: [modelVersionId], references: [id], onDelete: Cascade)
  downloadAt     DateTime
  hidden         Boolean      @default(false)

  @@id([userId, modelVersionId])
  @@index([userId, downloadAt])
}

model ModActivity {
  id         Int      @id @default(autoincrement())
  userId     Int?
  activity   String
  entityType String?
  entityId   Int?
  createdAt  DateTime @default(now())

  @@unique([activity, entityType, entityId])
  @@index([createdAt])
}

enum ReportReason {
  TOSViolation
  NSFW
  Ownership
  AdminAttention
  Claim
}

enum ReportStatus {
  Pending
  Processing
  Actioned
  Unactioned
}

model Report {
  id                      Int          @id @default(autoincrement())
  userId                  Int
  user                    User         @relation(fields: [userId], references: [id], onDelete: Cascade)
  reason                  ReportReason
  createdAt               DateTime     @default(now())
  details                 Json?
  internalNotes           String?
  previouslyReviewedCount Int          @default(0)
  alsoReportedBy          Int[]        @default([]) // UserIds
  status                  ReportStatus
  statusSetAt             DateTime?
  statusSetBy             Int?

  model          ModelReport?
  comment        CommentReport?
  commentV2      CommentV2Report?
  image          ImageReport?
  resourceReview ResourceReviewReport?
  article        ArticleReport?
  post           PostReport?
  reportedUser   UserReport?
  collection     CollectionReport?
  bounty         BountyReport?
  bountyEntry    BountyEntryReport?
}

model ResourceReviewReport {
  resourceReviewId Int
  resourceReview   ResourceReview @relation(fields: [resourceReviewId], references: [id], onDelete: Cascade)
  reportId         Int            @unique
  report           Report         @relation(fields: [reportId], references: [id], onDelete: Cascade)

  @@id([reportId, resourceReviewId])
  @@index([resourceReviewId], type: Hash)
}

model ModelReport {
  modelId  Int
  model    Model  @relation(fields: [modelId], references: [id], onDelete: Cascade)
  reportId Int    @unique
  report   Report @relation(fields: [reportId], references: [id], onDelete: Cascade)

  @@id([reportId, modelId])
  @@index([modelId], type: Hash)
}

model CommentReport {
  commentId Int
  comment   Comment @relation(fields: [commentId], references: [id], onDelete: Cascade)
  reportId  Int     @unique
  report    Report  @relation(fields: [reportId], references: [id], onDelete: Cascade)

  @@id([reportId, commentId])
  @@index([commentId], type: Hash)
}

model CommentV2Report {
  commentV2Id Int
  commentV2   CommentV2 @relation(fields: [commentV2Id], references: [id], onDelete: Cascade)
  reportId    Int       @unique
  report      Report    @relation(fields: [reportId], references: [id], onDelete: Cascade)

  @@id([reportId, commentV2Id])
  @@index([commentV2Id], type: Hash)
}

model ImageReport {
  imageId  Int
  image    Image  @relation(fields: [imageId], references: [id], onDelete: Cascade)
  reportId Int    @unique
  report   Report @relation(fields: [reportId], references: [id], onDelete: Cascade)

  @@id([reportId, imageId])
  @@index([imageId], type: Hash)
}

model ArticleReport {
  articleId Int
  article   Article @relation(fields: [articleId], references: [id], onDelete: Cascade)
  reportId  Int     @unique
  report    Report  @relation(fields: [reportId], references: [id], onDelete: Cascade)

  @@id([reportId, articleId])
  @@index([articleId], type: Hash)
}

model PostReport {
  postId   Int
  post     Post   @relation(fields: [postId], references: [id], onDelete: Cascade)
  reportId Int    @unique
  report   Report @relation(fields: [reportId], references: [id], onDelete: Cascade)

  @@id([reportId, postId])
  @@index([postId], type: Hash)
}

model UserReport {
  userId   Int
  user     User   @relation(fields: [userId], references: [id], onDelete: Cascade)
  reportId Int    @unique
  report   Report @relation(fields: [reportId], references: [id], onDelete: Cascade)

  @@id([reportId, userId])
  @@index([userId], type: Hash)
}

model CollectionReport {
  collectionId Int
  collection   Collection @relation(fields: [collectionId], references: [id], onDelete: Cascade)
  reportId     Int        @unique
  report       Report     @relation(fields: [reportId], references: [id], onDelete: Cascade)

  @@id([reportId, collectionId])
  @@index([collectionId], type: Hash)
}

model BountyReport {
  bountyId Int
  bounty   Bounty @relation(fields: [bountyId], references: [id], onDelete: Cascade)
  reportId Int    @unique
  report   Report @relation(fields: [reportId], references: [id], onDelete: Cascade)

  @@id([reportId, bountyId])
  @@index([bountyId], type: Hash)
}

model BountyEntryReport {
  bountyEntryId Int
  bountyEntry   BountyEntry @relation(fields: [bountyEntryId], references: [id], onDelete: Cascade)
  reportId      Int         @unique
  report        Report      @relation(fields: [reportId], references: [id], onDelete: Cascade)

  @@id([reportId, bountyEntryId])
  @@index([bountyEntryId], type: Hash)
}

model ResourceReview {
  id             Int                      @id @default(autoincrement())
  modelId        Int
  model          Model                    @relation(fields: [modelId], references: [id], onDelete: Cascade)
  modelVersionId Int
  modelVersion   ModelVersion             @relation(fields: [modelVersionId], references: [id], onDelete: Cascade)
  rating         Int
  details        String?
  userId         Int
  user           User                     @relation(fields: [userId], references: [id], onDelete: Cascade)
  thread         Thread?
  createdAt      DateTime                 @default(now())
  updatedAt      DateTime                 @updatedAt
  exclude        Boolean                  @default(false)
  nsfw           Boolean                  @default(false)
  tosViolation   Boolean                  @default(false)
  metadata       Json?
  reactions      ResourceReviewReaction[]
  helper         ResourceReviewHelper?
  reports        ResourceReviewReport[]

  @@unique([modelVersionId, userId])
  @@index([modelVersionId], type: Hash)
  @@index([userId], type: Hash)
}

model ResourceReviewReaction {
  id        Int             @id @default(autoincrement())
  review    ResourceReview  @relation(fields: [reviewId], references: [id], onDelete: Cascade)
  reviewId  Int
  user      User            @relation(fields: [userId], references: [id], onDelete: Cascade)
  userId    Int
  reaction  ReviewReactions
  createdAt DateTime        @default(now())
  updatedAt DateTime        @updatedAt

  @@unique([reviewId, userId, reaction])
}

enum ReviewReactions {
  Like
  Dislike
  Laugh
  Cry
  Heart
}

model Post {
  id             Int           @id @default(autoincrement())
  nsfw           Boolean       @default(false)
  title          String?
  detail         String?
  userId         Int
  user           User          @relation(fields: [userId], references: [id], onDelete: Cascade)
  modelVersionId Int?
  modelVersion   ModelVersion? @relation(fields: [modelVersionId], references: [id], onDelete: SetNull)
  createdAt      DateTime      @default(now())
  updatedAt      DateTime      @updatedAt
  publishedAt    DateTime?
  metadata       Json?
  tosViolation   Boolean       @default(false)
  collectionId   Int?
  collection     Collection?   @relation(fields: [collectionId], references: [id], onDelete: Cascade)

  images          Image[]
  tags            TagsOnPost[]
  reactions       PostReaction[]
  thread          Thread?
  helper          PostHelper?
  stats           PostStat?
  rank            PostRank?
  metrics         PostMetric[]
  resourceHelper  PostResourceHelper[]
  imageTags       PostImageTag[]
  tagsComposite   PostTag[]
  tagVotes        TagsOnPostVote[]
  reports         PostReport[]
  collectionItems CollectionItem[]

  @@index([modelVersionId])
  @@index([publishedAt])
}

model PostMetric {
  postId         Int
  post           Post            @relation(fields: [postId], references: [id], onDelete: Cascade)
  timeframe      MetricTimeframe
  likeCount      Int             @default(0)
  dislikeCount   Int             @default(0)
  laughCount     Int             @default(0)
  cryCount       Int             @default(0)
  heartCount     Int             @default(0)
  commentCount   Int             @default(0)
  collectedCount Int             @default(0)

  @@id([postId, timeframe])
}

enum ImageGenerationProcess {
  txt2img
  txt2imgHiRes
  img2img
  inpainting
}

enum NsfwLevel {
  None
  Soft
  Mature
  X
  Blocked
}

enum ImageIngestionStatus {
  Pending
  Scanned
  Error
  Blocked
  NotFound
}

enum MediaType {
  image
  video
  audio
}

model Image {
  id                Int                     @id @default(autoincrement())
  name              String?
  url               String
  user              User                    @relation(fields: [userId], references: [id], onDelete: Cascade)
  userId            Int
  createdAt         DateTime                @default(now())
  updatedAt         DateTime                @updatedAt
  meta              Json? // image generation params
  hash              String?
  height            Int?
  width             Int?
  type              MediaType               @default(image)
  metadata          Json                    @default("{}") // file metadata
  nsfw              NsfwLevel               @default(None)
  tosViolation      Boolean                 @default(false)
  analysis          Json?
  generationProcess ImageGenerationProcess?
  featuredAt        DateTime?
  postId            Int?
  post              Post?                   @relation(fields: [postId], references: [id], onDelete: SetNull)
  needsReview       String?
  hideMeta          Boolean                 @default(false)
  index             Int?
  scannedAt         DateTime?
  scanRequestedAt   DateTime?
  mimeType          String?
  sizeKB            Int?
  ingestion         ImageIngestionStatus    @default(Pending)
  blockedFor        String?

  reports         ImageReport[]
  reactions       ImageReaction[]
  thread          Thread?
  tags            TagsOnImage[]
  tagVotes        TagsOnImageVote[]
  tagComposites   ImageTag[]
  metrics         ImageMetric[]
  stats           ImageStat?
  rank            ImageRank?
  modHelper       ImageModHelper?
  resources       ImageResource[]
  resourceHelper  ImageResourceHelper[]
  engagements     ImageEngagement[]
  collectionItems CollectionItem[]
  collections     Collection[]
  connections     ImageConnection[]

  @@index([featuredAt])
  @@index([postId], type: Hash)
  @@index([userId, postId])
}

model ImageConnection {
  imageId    Int
  image      Image  @relation(fields: [imageId], references: [id], onDelete: Cascade)
  entityId   Int
  entityType String

  @@id([imageId, entityType, entityId])
  @@index([entityType, entityId])
}

enum ImageEngagementType {
  Favorite
  Hide
}

model ImageEngagement {
  userId    Int
  user      User                @relation(fields: [userId], references: [id], onDelete: Cascade)
  imageId   Int
  image     Image               @relation(fields: [imageId], references: [id], onDelete: Cascade)
  type      ImageEngagementType
  createdAt DateTime            @default(now())

  @@id([userId, imageId])
  @@index([imageId])
}

model ImageResource {
  id             Int           @id @default(autoincrement())
  modelVersionId Int?
  modelVersion   ModelVersion? @relation(fields: [modelVersionId], references: [id], onDelete: Cascade)
  name           String?
  hash           String?
  imageId        Int
  image          Image         @relation(fields: [imageId], references: [id], onDelete: Cascade)
  detected       Boolean       @default(false)

  @@unique([modelVersionId, name, imageId])
  @@index([imageId], type: Hash)
  @@index([imageId, modelVersionId])
}

model ImageMetric {
  image             Image           @relation(fields: [imageId], references: [id], onDelete: Cascade)
  imageId           Int
  timeframe         MetricTimeframe
  likeCount         Int             @default(0)
  dislikeCount      Int             @default(0)
  laughCount        Int             @default(0)
  cryCount          Int             @default(0)
  heartCount        Int             @default(0)
  commentCount      Int             @default(0)
  collectedCount    Int             @default(0)
  tippedCount       Int             @default(0)
  tippedAmountCount Int             @default(0)

  @@id([imageId, timeframe])
}

model CollectionMetric {
  collection       Collection      @relation(fields: [collectionId], references: [id], onDelete: Cascade)
  collectionId     Int
  timeframe        MetricTimeframe
  followerCount    Int             @default(0)
  itemCount        Int             @default(0)
  contributorCount Int             @default(0)

  @@id([collectionId, timeframe])
}

enum ImageOnModelType {
  Example
  Training
}

enum TagTarget {
  Model
  Question
  Image
  Post
  Tag
  Article
  Bounty
}

enum TagType {
  UserGenerated
  Label
  Moderation
  System
}

model Tag {
  id         Int         @id @default(autoincrement())
  name       String      @db.Citext
  color      String?
  createdAt  DateTime    @default(now())
  updatedAt  DateTime    @updatedAt
  target     TagTarget[]
  type       TagType     @default(UserGenerated)
  nsfw       NsfwLevel   @default(None)
  unlisted   Boolean     @default(false)
  unfeatured Boolean     @default(false)
  isCategory Boolean     @default(false)
  adminOnly  Boolean     @default(false)

  toTags               TagsOnTags[]       @relation("TagsOnTags_fromTag")
  fromTags             TagsOnTags[]       @relation("TagsOnTags_toTag")
  tagsOnModels         TagsOnModels[]
  tagsOnModelsVotes    TagsOnModelsVote[]
  tagsOnQuestion       TagsOnQuestions[]
  tagsOnImage          TagsOnImage[]
  tagsOnImageVotes     TagsOnImageVote[]
  tagsOnPosts          TagsOnPost[]
  tagsOnArticles       TagsOnArticle[]
  tagsOnCollection     TagsOnCollection[]
  tagsOnImageComposite ImageTag[]
  tagsOnModelComposite ModelTag[]
  usersEngaged         TagEngagement[]
  metrics              TagMetric[]
  stats                TagStat?
  rank                 TagRank?
  tagsOnPostComposite  PostTag[]
  tagsOnPostVotes      TagsOnPostVote[]
  tagsOnBounties       TagsOnBounty[]

  @@unique([name])
}

model TagsOnTags {
  fromTagId Int
  fromTag   Tag      @relation("TagsOnTags_fromTag", fields: [fromTagId], references: [id], onDelete: Cascade)
  toTagId   Int
  toTag     Tag      @relation("TagsOnTags_toTag", fields: [toTagId], references: [id], onDelete: Cascade)
  createdAt DateTime @default(now())

  @@id([fromTagId, toTagId])
  @@index([toTagId], type: Hash)
}

model TagsOnModels {
  model     Model    @relation(fields: [modelId], references: [id], onDelete: Cascade)
  modelId   Int
  tag       Tag      @relation(fields: [tagId], references: [id], onDelete: Cascade)
  tagId     Int
  createdAt DateTime @default(now())

  @@id([modelId, tagId])
  @@index([modelId], type: Hash)
}

model TagsOnModelsVote {
  modelId   Int
  model     Model    @relation(fields: [modelId], references: [id], onDelete: Cascade)
  tagId     Int
  tag       Tag      @relation(fields: [tagId], references: [id], onDelete: Cascade)
  userId    Int
  user      User     @relation(fields: [userId], references: [id], onDelete: Cascade)
  vote      Int // 1 or -1
  createdAt DateTime @default(now())

  @@id([tagId, modelId, userId])
  @@index([modelId], type: Hash)
  @@index([userId], type: Hash)
}

model TagsOnQuestions {
  question   Question @relation(fields: [questionId], references: [id], onDelete: Cascade)
  questionId Int
  tag        Tag      @relation(fields: [tagId], references: [id], onDelete: Cascade)
  tagId      Int

  @@id([tagId, questionId])
  @@index([questionId], type: Hash)
}

enum TagSource {
  User
  Rekognition
  WD14
  Computed
}

model TagsOnImage {
  imageId     Int
  image       Image     @relation(fields: [imageId], references: [id], onDelete: Cascade)
  tagId       Int
  tag         Tag       @relation(fields: [tagId], references: [id], onDelete: Cascade)
  createdAt   DateTime  @default(now())
  automated   Boolean   @default(false)
  confidence  Int?
  disabled    Boolean   @default(false)
  disabledAt  DateTime?
  needsReview Boolean   @default(false)
  source      TagSource @default(User)

  @@id([tagId, imageId])
  @@index([imageId], type: Hash)
  @@index([automated])
  @@index([source])
  @@index([disabled])
}

model TagsOnImageVote {
  imageId   Int
  image     Image    @relation(fields: [imageId], references: [id], onDelete: Cascade)
  tagId     Int
  tag       Tag      @relation(fields: [tagId], references: [id], onDelete: Cascade)
  userId    Int
  user      User     @relation(fields: [userId], references: [id], onDelete: Cascade)
  vote      Int // 1 or -1
  createdAt DateTime @default(now())

  @@id([tagId, imageId, userId])
  @@index([imageId], type: Hash)
  @@index([userId], type: Hash)
}

model TagsOnPost {
  postId      Int
  post        Post     @relation(fields: [postId], references: [id], onDelete: Cascade)
  tagId       Int
  tag         Tag      @relation(fields: [tagId], references: [id], onDelete: Cascade)
  createdAt   DateTime @default(now())
  confidence  Int?
  disabled    Boolean  @default(false)
  needsReview Boolean  @default(false)

  @@id([tagId, postId])
  @@index([postId], type: Hash)
}

model TagsOnArticle {
  articleId Int
  article   Article  @relation(fields: [articleId], references: [id], onDelete: Cascade)
  tagId     Int
  tag       Tag      @relation(fields: [tagId], references: [id], onDelete: Cascade)
  createdAt DateTime @default(now())

  @@id([tagId, articleId])
  @@index([articleId], type: Hash)
}

model TagsOnBounty {
  bountyId  Int
  bounty    Bounty   @relation(fields: [bountyId], references: [id], onDelete: Cascade)
  tagId     Int
  tag       Tag      @relation(fields: [tagId], references: [id], onDelete: Cascade)
  createdAt DateTime @default(now())

  @@id([tagId, bountyId])
  @@index([bountyId], type: Hash)
}

model TagsOnPostVote {
  postId    Int
  post      Post     @relation(fields: [postId], references: [id], onDelete: Cascade)
  tagId     Int
  tag       Tag      @relation(fields: [tagId], references: [id], onDelete: Cascade)
  userId    Int
  user      User     @relation(fields: [userId], references: [id], onDelete: Cascade)
  vote      Int // 1 or -1
  createdAt DateTime @default(now())

  @@id([tagId, postId, userId])
  @@index([postId], type: Hash)
  @@index([userId], type: Hash)
}

model TagMetric {
  tag           Tag             @relation(fields: [tagId], references: [id], onDelete: Cascade)
  tagId         Int
  timeframe     MetricTimeframe
  modelCount    Int             @default(0)
  imageCount    Int             @default(0)
  postCount     Int             @default(0)
  articleCount  Int             @default(0)
  hiddenCount   Int             @default(0)
  followerCount Int             @default(0)

  @@id([tagId, timeframe])
}

model SavedModel {
  model     Model    @relation(fields: [modelId], references: [id], onDelete: Cascade)
  modelId   Int
  user      User     @relation(fields: [userId], references: [id], onDelete: Cascade)
  userId    Int
  createdAt DateTime @default(now())
  updatedAt DateTime @updatedAt

  @@id([modelId, userId])
}

model RunStrategy {
  id             Int          @id @default(autoincrement())
  modelVersionId Int
  modelVersion   ModelVersion @relation(fields: [modelVersionId], references: [id], onDelete: Cascade)
  partnerId      Int
  partner        Partner      @relation(fields: [partnerId], references: [id], onDelete: Cascade)
  url            String
  createdAt      DateTime     @default(now())
}

enum PartnerPricingModel {
  Duration
  PerImage
}

model Partner {
  id               Int                 @id @default(autoincrement())
  name             String
  homepage         String?
  tos              String?
  privacy          String?
  startupTime      Int? // Seconds
  onDemand         Boolean
  onDemandStrategy String? // URL Template
  onDemandTypes    ModelType[]         @default([])
  stepsPerSecond   Int
  pricingModel     PartnerPricingModel
  price            String
  about            String?
  createdAt        DateTime            @default(now())
  nsfw             Boolean             @default(false)
  poi              Boolean             @default(false)
  personal         Boolean             @default(false)
  token            String?             @unique
  runStrategies    RunStrategy[]
}

model KeyValue {
  key   String @id
  value Json
}

model ApiKey {
  id        Int        @id @default(autoincrement())
  key       String     @unique
  name      String
  scope     KeyScope[]
  userId    Int
  user      User       @relation(fields: [userId], references: [id], onDelete: Cascade)
  createdAt DateTime   @default(now())
}

enum KeyScope {
  Read
  Write
}

model Comment {
  id           Int      @id @default(autoincrement())
  content      String
  createdAt    DateTime @default(now())
  updatedAt    DateTime @updatedAt
  nsfw         Boolean  @default(false)
  tosViolation Boolean  @default(false)
  parent       Comment? @relation("ParentComments", fields: [parentId], references: [id], onDelete: Cascade)
  parentId     Int?
  user         User     @relation(fields: [userId], references: [id], onDelete: Cascade)
  userId       Int
  model        Model    @relation(fields: [modelId], references: [id], onDelete: Cascade)
  modelId      Int
  locked       Boolean? @default(false)
  hidden       Boolean? @default(false)

  comments  Comment[]         @relation("ParentComments")
  reactions CommentReaction[]
  reports   CommentReport[]

  @@index([modelId], type: Hash)
  @@index([parentId], type: Hash)
}

model CommentReaction {
  id        Int             @id @default(autoincrement())
  commentId Int
  comment   Comment         @relation(fields: [commentId], references: [id], onDelete: Cascade)
  userId    Int
  user      User            @relation(fields: [userId], references: [id], onDelete: Cascade)
  reaction  ReviewReactions
  createdAt DateTime        @default(now())
  updatedAt DateTime        @updatedAt

  @@unique([commentId, userId, reaction])
}

model Log {
  id        String   @id @default(cuid())
  event     String
  details   Json?
  createdAt DateTime @default(now())
}

model Notification {
  id        String    @id @default(cuid())
  userId    Int
  user      User      @relation(fields: [userId], references: [id], onDelete: Cascade)
  type      String
  details   Json?
  createdAt DateTime  @default(now())
  viewedAt  DateTime?

  @@index([userId])
}

model UserNotificationSettings {
  id         Int      @id @default(autoincrement())
  userId     Int
  user       User     @relation(fields: [userId], references: [id], onDelete: Cascade)
  type       String
  disabledAt DateTime @default(now())

  @@unique([userId, type])
}

model Webhook {
  id        Int      @id @default(autoincrement())
  url       String
  notifyOn  String[] // Manually specified and managed since Prisma enums are not supported in arrays
  active    Boolean  @default(false)
  createdAt DateTime @default(now())
  updatedAt DateTime @updatedAt
  userId    Int
  user      User     @relation(fields: [userId], references: [id], onDelete: Cascade)

  @@unique([url, userId])
}

model Question {
  id               Int      @id @default(autoincrement())
  userId           Int
  user             User     @relation(fields: [userId], references: [id])
  createdAt        DateTime @default(now())
  updatedAt        DateTime @updatedAt
  title            String   @db.Citext
  content          String
  selectedAnswerId Int?     @unique
  selectedAnswer   Answer?  @relation("SelectedAnswer", fields: [selectedAnswerId], references: [id])

  tags      TagsOnQuestions[]
  reactions QuestionReaction[]
  answers   Answer[]           @relation("Question")
  metrics   QuestionMetric[]
  rank      QuestionRank?
  thread    Thread?
}

model QuestionMetric {
  questionId   Int
  question     Question        @relation(fields: [questionId], references: [id], onDelete: Cascade)
  timeframe    MetricTimeframe
  heartCount   Int             @default(0)
  commentCount Int             @default(0)
  answerCount  Int             @default(0)

  @@id([questionId, timeframe])
}

model Answer {
  id         Int      @id @default(autoincrement())
  questionId Int
  question   Question @relation("Question", fields: [questionId], references: [id], onDelete: Cascade)
  userId     Int
  user       User     @relation(fields: [userId], references: [id], onDelete: Cascade)
  content    String
  createdAt  DateTime @default(now())
  updatedAt  DateTime @updatedAt

  reactions AnswerReaction[]
  metrics   AnswerMetric[]
  answerFor Question?        @relation("SelectedAnswer")
  votes     AnswerVote[]
  rank      AnswerRank?
  thread    Thread?
}

model AnswerVote {
  answer    Answer   @relation(fields: [answerId], references: [id], onDelete: Cascade)
  answerId  Int
  user      User     @relation(fields: [userId], references: [id], onDelete: Cascade)
  userId    Int
  vote      Boolean?
  createdAt DateTime @default(now())

  @@id([answerId, userId])
}

model MetricUpdateQueue {
  type      String
  id        Int
  createdAt DateTime @default(now())

  @@id([type, id])
}

model AnswerMetric {
  answerId     Int
  answer       Answer          @relation(fields: [answerId], references: [id], onDelete: Cascade)
  timeframe    MetricTimeframe
  checkCount   Int
  crossCount   Int
  heartCount   Int
  commentCount Int

  @@id([answerId, timeframe])
}

model CommentV2 {
  id           Int      @id @default(autoincrement())
  content      String
  createdAt    DateTime @default(now())
  updatedAt    DateTime @updatedAt
  nsfw         Boolean  @default(false)
  tosViolation Boolean  @default(false)
  userId       Int
  user         User     @relation(fields: [userId], references: [id], onDelete: Cascade)
  threadId     Int
  thread       Thread   @relation("thread", fields: [threadId], references: [id], onDelete: Cascade)
  childThread  Thread?  @relation("childThread")
  metadata     Json?

  reactions CommentV2Reaction[]
  reports   CommentV2Report[]

  @@index([threadId], type: Hash)
}

model Thread {
  id     Int     @id @default(autoincrement())
  locked Boolean @default(false)

  questionId    Int?            @unique
  question      Question?       @relation(fields: [questionId], references: [id], onDelete: SetNull)
  answerId      Int?            @unique
  answer        Answer?         @relation(fields: [answerId], references: [id], onDelete: SetNull)
  imageId       Int?            @unique
  image         Image?          @relation(fields: [imageId], references: [id], onDelete: SetNull)
  postId        Int?            @unique
  post          Post?           @relation(fields: [postId], references: [id], onDelete: SetNull)
  reviewId      Int?            @unique
  review        ResourceReview? @relation(fields: [reviewId], references: [id], onDelete: SetNull)
  commentId     Int?            @unique
  comment       CommentV2?      @relation("childThread", fields: [commentId], references: [id], onDelete: SetNull)
  modelId       Int?            @unique
  model         Model?          @relation(fields: [modelId], references: [id], onDelete: SetNull)
  articleId     Int?            @unique
  article       Article?        @relation(fields: [articleId], references: [id], onDelete: SetNull)
  bountyId      Int?            @unique
  bounty        Bounty?         @relation(fields: [bountyId], references: [id], onDelete: SetNull)
  bountyEntryId Int?            @unique
  bountyEntry   BountyEntry?    @relation(fields: [bountyEntryId], references: [id], onDelete: SetNull)
  metadata      Json            @default("{}")

  comments CommentV2[] @relation("thread")

  @@index([reviewId], type: Hash)
  @@index([postId], type: Hash)
  @@index([questionId], type: Hash)
  @@index([imageId], type: Hash)
  @@index([articleId], type: Hash)
}

model QuestionReaction {
  id         Int             @id @default(autoincrement())
  question   Question        @relation(fields: [questionId], references: [id], onDelete: Cascade)
  questionId Int
  user       User            @relation(fields: [userId], references: [id], onDelete: Cascade)
  userId     Int
  reaction   ReviewReactions
  createdAt  DateTime        @default(now())
  updatedAt  DateTime        @updatedAt

  @@unique([questionId, userId, reaction])
}

model AnswerReaction {
  id        Int             @id @default(autoincrement())
  answer    Answer          @relation(fields: [answerId], references: [id], onDelete: Cascade)
  answerId  Int
  user      User            @relation(fields: [userId], references: [id], onDelete: Cascade)
  userId    Int
  reaction  ReviewReactions
  createdAt DateTime        @default(now())
  updatedAt DateTime        @updatedAt

  @@unique([answerId, userId, reaction])
}

model CommentV2Reaction {
  id        Int             @id @default(autoincrement())
  comment   CommentV2       @relation(fields: [commentId], references: [id], onDelete: Cascade)
  commentId Int
  user      User            @relation(fields: [userId], references: [id], onDelete: Cascade)
  userId    Int
  reaction  ReviewReactions
  createdAt DateTime        @default(now())
  updatedAt DateTime        @updatedAt

  @@unique([commentId, userId, reaction])
}

model ImageReaction {
  id        Int             @id @default(autoincrement())
  imageId   Int
  image     Image           @relation(fields: [imageId], references: [id], onDelete: Cascade)
  userId    Int
  user      User            @relation(fields: [userId], references: [id], onDelete: Cascade)
  reaction  ReviewReactions
  createdAt DateTime        @default(now())
  updatedAt DateTime        @updatedAt

  @@unique([imageId, userId, reaction])
}

model PostReaction {
  id        Int             @id @default(autoincrement())
  postId    Int
  post      Post            @relation(fields: [postId], references: [id], onDelete: Cascade)
  userId    Int
  user      User            @relation(fields: [userId], references: [id], onDelete: Cascade)
  reaction  ReviewReactions
  createdAt DateTime        @default(now())
  updatedAt DateTime        @updatedAt

  @@unique([postId, userId, reaction])
}

model ArticleReaction {
  id        Int             @id @default(autoincrement())
  articleId Int
  article   Article         @relation(fields: [articleId], references: [id], onDelete: Cascade)
  userId    Int
  user      User            @relation(fields: [userId], references: [id], onDelete: Cascade)
  reaction  ReviewReactions
  createdAt DateTime        @default(now())
  updatedAt DateTime        @updatedAt

  @@unique([articleId, userId, reaction])
}

enum TagEngagementType {
  Hide
  Follow
  Allow
}

model TagEngagement {
  userId    Int
  user      User              @relation(fields: [userId], references: [id], onDelete: Cascade)
  tagId     Int
  tag       Tag               @relation(fields: [tagId], references: [id], onDelete: Cascade)
  type      TagEngagementType
  createdAt DateTime          @default(now())

  @@id([userId, tagId])
}

model Announcement {
  id        Int       @id @default(autoincrement())
  title     String
  content   String
  emoji     String?
  color     String    @default("blue")
  createdAt DateTime  @default(now())
  updatedAt DateTime  @updatedAt
  startsAt  DateTime?
  endsAt    DateTime?
  metadata  Json?
}

enum CosmeticType {
  Badge
  NamePlate
}

enum CosmeticSource {
  Trophy
  Purchase
  Event
  Membership
}

model Cosmetic {
  id                  Int            @id @default(autoincrement())
  name                String
  description         String?
  type                CosmeticType
  source              CosmeticSource
  permanentUnlock     Boolean
  data                Json
  createdAt           DateTime?      @default(now())
  updatedAt           DateTime?      @updatedAt
  availableStart      DateTime?
  availableEnd        DateTime?
  productId           String?
  leaderboardId       String?
  leaderboardPosition Int?
  UserCosmetic        UserCosmetic[]
}

model UserCosmetic {
  userId     Int
  user       User      @relation(fields: [userId], references: [id], onDelete: Cascade)
  cosmeticId Int
  cosmetic   Cosmetic  @relation(fields: [cosmeticId], references: [id], onDelete: Cascade)
  obtainedAt DateTime  @default(now()) // createdAt
  equippedAt DateTime?

  @@id([userId, cosmeticId])
}

model Article {
  id           Int       @id @default(autoincrement())
  createdAt    DateTime? @default(now())
  updatedAt    DateTime? @updatedAt
  nsfw         Boolean   @default(false)
  tosViolation Boolean   @default(false)
  metadata     Json?
  title        String
  content      String
  cover        String
  publishedAt  DateTime?
  userId       Int
  user         User      @relation(fields: [userId], references: [id], onDelete: Cascade)

  thread          Thread?
  reactions       ArticleReaction[]
  tags            TagsOnArticle[]
  reports         ArticleReport[]
  metrics         ArticleMetric[]
  rank            ArticleRank?
  stats           ArticleStat?
  engagements     ArticleEngagement[]
  associations    ModelAssociations[]
  collectionItems CollectionItem[]
}

enum ArticleEngagementType {
  Favorite
  Hide
}

model ArticleEngagement {
  userId    Int
  user      User                  @relation(fields: [userId], references: [id], onDelete: Cascade)
  articleId Int
  article   Article               @relation(fields: [articleId], references: [id], onDelete: Cascade)
  type      ArticleEngagementType
  createdAt DateTime              @default(now())

  @@id([userId, articleId])
  @@index([articleId], type: Hash)
}

model ArticleMetric {
  article           Article         @relation(fields: [articleId], references: [id], onDelete: Cascade)
  articleId         Int
  timeframe         MetricTimeframe
  likeCount         Int             @default(0)
  dislikeCount      Int             @default(0)
  laughCount        Int             @default(0)
  cryCount          Int             @default(0)
  heartCount        Int             @default(0)
  commentCount      Int             @default(0)
  viewCount         Int             @default(0)
  favoriteCount     Int             @default(0)
  hideCount         Int             @default(0)
  collectedCount    Int             @default(0)
  tippedCount       Int             @default(0)
  tippedAmountCount Int             @default(0)

  @@id([articleId, timeframe])
}

model Leaderboard {
  id                 String  @id
  index              Int
  title              String
  description        String
  scoringDescription String
  query              String
  active             Boolean
  public             Boolean

  results LeaderboardResult[]
}

model LeaderboardResult {
  leaderboardId String
  leaderboard   Leaderboard @relation(fields: [leaderboardId], references: [id], onDelete: Cascade)
  date          DateTime    @db.Date
  position      Int
  userId        Int
  user          User        @relation(fields: [userId], references: [id], onDelete: Cascade)
  score         Int         @default(0)
  metrics       Json        @default("{}")
  createdAt     DateTime    @default(now())

  @@id([leaderboardId, date, position])
  @@unique([leaderboardId, date, userId])
  @@index([userId], type: Hash)
}

model ModelVersionExploration {
  index          Int
  name           String
  prompt         String
  modelVersionId Int
  modelVersion   ModelVersion @relation(fields: [modelVersionId], references: [id], onDelete: Cascade)

  @@id([modelVersionId, name])
}

enum GenerationSchedulers {
  EulerA
  Euler
  LMS
  Heun
  DPM2
  DPM2A
  DPM2SA
  DPM2M
  DPMSDE
  DPMFast
  DPMAdaptive
  LMSKarras
  DPM2Karras
  DPM2AKarras
  DPM2SAKarras
  DPM2MKarras
  DPMSDEKarras
  DDIM
}

model GenerationServiceProvider {
  name       String
  schedulers GenerationSchedulers[]

  @@id([name])
}

enum SearchIndexUpdateQueueAction {
  Update
  Delete
}

model SearchIndexUpdateQueue {
  type      String
  id        Int
  createdAt DateTime                     @default(now())
  action    SearchIndexUpdateQueueAction @default(Update)

  @@id([type, id, action])
}

enum CollectionWriteConfiguration {
  Private
  Public
  Review
}

enum CollectionReadConfiguration {
  Private
  Public
  Unlisted
}

enum CollectionType {
  Model
  Article
  Post
  Image
}

model Collection {
  id          Int                          @id @default(autoincrement())
  createdAt   DateTime?                    @default(now())
  updatedAt   DateTime?                    @updatedAt
  name        String
  description String?
  nsfw        Boolean?                     @default(false)
  userId      Int
  user        User                         @relation(fields: [userId], references: [id], onDelete: Cascade)
  imageId     Int?
  image       Image?                       @relation(fields: [imageId], references: [id], onDelete: SetNull)
  write       CollectionWriteConfiguration @default(Private)
  read        CollectionReadConfiguration  @default(Private)
  type        CollectionType?

  items        CollectionItem[]
  contributors CollectionContributor[]
  tags         TagsOnCollection[]
  post         Post[]
  reports      CollectionReport[]
  rank         CollectionRank?
  stats        CollectionStat?
  metrics      CollectionMetric[]

  @@index([userId])
}

enum CollectionItemStatus {
  ACCEPTED
  REVIEW
  REJECTED
}

model CollectionItem {
  id           Int                  @id @default(autoincrement())
  createdAt    DateTime?            @default(now())
  updatedAt    DateTime?            @updatedAt
  collectionId Int
  collection   Collection           @relation(fields: [collectionId], references: [id], onDelete: Cascade)
  articleId    Int?
  article      Article?             @relation(fields: [articleId], references: [id], onDelete: Cascade)
  postId       Int?
  post         Post?                @relation(fields: [postId], references: [id], onDelete: Cascade)
  imageId      Int?
  image        Image?               @relation(fields: [imageId], references: [id], onDelete: Cascade)
  modelId      Int?
  model        Model?               @relation(fields: [modelId], references: [id], onDelete: Cascade)
  addedById    Int?
  addedBy      User?                @relation(fields: [addedById], references: [id], onDelete: SetNull)
  note         String?
  status       CollectionItemStatus @default(ACCEPTED)

  @@unique([collectionId, articleId, postId, imageId, modelId])
}

enum CollectionContributorPermission {
  VIEW
  ADD
  ADD_REVIEW
  MANAGE
}

model CollectionContributor {
  createdAt    DateTime?                         @default(now())
  updatedAt    DateTime?                         @updatedAt
  userId       Int
  user         User                              @relation(fields: [userId], references: [id], onDelete: Cascade)
  collectionId Int
  collection   Collection                        @relation(fields: [collectionId], references: [id], onDelete: Cascade)
  permissions  CollectionContributorPermission[]

  @@id([userId, collectionId])
}

model TagsOnCollection {
  collectionId Int
  tagId        Int
  createdAt    DateTime?  @default(now())
  collection   Collection @relation(fields: [collectionId], references: [id], onDelete: Cascade)
  tag          Tag        @relation(fields: [tagId], references: [id], onDelete: Cascade)

  @@id([tagId, collectionId])
  @@index([collectionId], type: Hash)
}

enum HomeBlockType {
  Collection
  Announcement
  Leaderboard
  Social
}

model HomeBlock {
  id        Int           @id @default(autoincrement())
  createdAt DateTime?     @default(now())
  updatedAt DateTime?     @updatedAt
  userId    Int
  user      User          @relation(fields: [userId], references: [id], onDelete: Cascade)
  metadata  Json          @default("{}")
  index     Int?
  type      HomeBlockType
  permanent Boolean       @default(false)
  sourceId  Int?
  source    HomeBlock?    @relation("Clones", fields: [sourceId], references: [id], onDelete: SetNull)
  clones    HomeBlock[]   @relation("Clones")
}

<<<<<<< HEAD
model BuzzTip {
  entityType String
  entityId   Int
  toUserId   Int
  fromUserId Int
  amount     Int
  createdAt  DateTime @default(now())
  updatedAt  DateTime @updatedAt

  @@id([entityType, entityId, fromUserId])
  @@index([toUserId])
=======
enum Currency {
  USD
  BUZZ
}

enum BountyType {
  ModelCreation
  LoraCreation
  EmbedCreation
  DataSetCreation
  DataSetCaption
  ImageCreation
  VideoCreation
  Other
}

enum BountyMode {
  Individual
  Split
}

enum BountyEntryMode {
  Open
  BenefactorsOnly
}

model Bounty {
  id                      Int             @id @default(autoincrement())
  userId                  Int?
  user                    User?           @relation(fields: [userId], references: [id], onDelete: SetNull)
  name                    String // Locked after created
  description             String
  startsAt                DateTime
  expiresAt               DateTime // Locked after created
  createdAt               DateTime        @default(now())
  updatedAt               DateTime        @updatedAt
  details                 Json?
  mode                    BountyMode      @default(Individual)
  entryMode               BountyEntryMode @default(Open)
  type                    BountyType
  minBenefactorUnitAmount Int
  maxBenefactorUnitAmount Int? // Default to initial benefactor's entry
  entryLimit              Int             @default(1)
  nsfw                    Boolean         @default(false)
  poi                     Boolean         @default(false)
  complete                Boolean         @default(false)

  tags        TagsOnBounty[]
  entries     BountyEntry[]
  benefactors BountyBenefactor[]
  engagements BountyEngagement[]
  thread      Thread?
  metrics     BountyMetric[]
  rank        BountyRank?
  stats       BountyStat?
  reports     BountyReport[]

  @@index([userId], type: Hash)
  @@index([type])
  @@index([mode])
}

model BountyEntry {
  id          Int      @id @default(autoincrement())
  userId      Int?
  user        User?    @relation(fields: [userId], references: [id], onDelete: SetNull)
  bountyId    Int
  bounty      Bounty   @relation(fields: [bountyId], references: [id], onDelete: Cascade)
  createdAt   DateTime @default(now())
  updatedAt   DateTime @updatedAt
  locked      Boolean  @default(false)
  description String?

  benefactors BountyBenefactor[]
  thread      Thread?
  reactions   BountyEntryReaction[]
  metrics     BountyEntryMetric[]
  rank        BountyEntryRank?
  stats       BountyEntryStat?
  reports     BountyEntryReport[]

  @@index([bountyId], type: Hash)
}

model BountyEntryReaction {
  bountyEntry   BountyEntry     @relation(fields: [bountyEntryId], references: [id], onDelete: Cascade)
  bountyEntryId Int
  user          User            @relation(fields: [userId], references: [id], onDelete: Cascade)
  userId        Int
  reaction      ReviewReactions
  createdAt     DateTime        @default(now())

  @@id([bountyEntryId, userId, reaction])
  @@index([bountyEntryId], type: Hash)
}

model BountyBenefactor {
  userId      Int
  user        User         @relation(fields: [userId], references: [id], onDelete: Cascade)
  bountyId    Int
  bounty      Bounty       @relation(fields: [bountyId], references: [id], onDelete: Cascade)
  unitAmount  Int
  createdAt   DateTime     @default(now())
  updatedAt   DateTime     @updatedAt
  awardedAt   DateTime?
  awardedToId Int?
  awartedTo   BountyEntry? @relation(fields: [awardedToId], references: [id], onDelete: SetNull)
  currency    Currency     @default(BUZZ)

  @@id([bountyId, userId])
  @@index([bountyId], type: Hash)
  @@index([userId], type: Hash)
}

enum BountyEngagementType {
  Favorite
  Track
}

model BountyEngagement {
  userId    Int
  user      User                 @relation(fields: [userId], references: [id], onDelete: Cascade)
  bountyId  Int
  bounty    Bounty               @relation(fields: [bountyId], references: [id], onDelete: Cascade)
  type      BountyEngagementType
  createdAt DateTime             @default(now())

  @@id([type, bountyId, userId])
  @@index([bountyId])
  @@index([userId], type: Hash)
}

model TipConnection {
  transactionId String // guid
  entityId      Int
  entityType    String

  @@id([entityType, entityId, transactionId])
}

model BountyMetric {
  bounty          Bounty          @relation(fields: [bountyId], references: [id], onDelete: Cascade)
  bountyId        Int
  timeframe       MetricTimeframe
  favoriteCount   Int             @default(0)
  trackCount      Int             @default(0)
  entryCount      Int             @default(0)
  benefactorCount Int             @default(0)
  unitAmountCount Int             @default(0)
  commentCount    Int             @default(0)

  @@id([bountyId, timeframe])
}

model BountyEntryMetric {
  bountyEntry     BountyEntry     @relation(fields: [bountyEntryId], references: [id], onDelete: Cascade)
  bountyEntryId   Int
  timeframe       MetricTimeframe
  likeCount       Int             @default(0)
  dislikeCount    Int             @default(0)
  laughCount      Int             @default(0)
  cryCount        Int             @default(0)
  heartCount      Int             @default(0)
  unitAmountCount Int             @default(0)

  @@id([bountyEntryId, timeframe])
>>>>>>> 4351c120
}

/// @view
model QuestionRank {
  questionId              Int      @id
  question                Question @relation(fields: [questionId], references: [id], onDelete: NoAction)
  answerCountDay          Int
  answerCountWeek         Int
  answerCountMonth        Int
  answerCountYear         Int
  answerCountAllTime      Int
  heartCountDay           Int
  heartCountWeek          Int
  heartCountMonth         Int
  heartCountYear          Int
  heartCountAllTime       Int
  commentCountDay         Int
  commentCountWeek        Int
  commentCountMonth       Int
  commentCountYear        Int
  commentCountAllTime     Int
  answerCountDayRank      Int
  answerCountWeekRank     Int
  answerCountMonthRank    Int
  answerCountYearRank     Int
  answerCountAllTimeRank  Int
  heartCountDayRank       Int
  heartCountWeekRank      Int
  heartCountMonthRank     Int
  heartCountYearRank      Int
  heartCountAllTimeRank   Int
  commentCountDayRank     Int
  commentCountWeekRank    Int
  commentCountMonthRank   Int
  commentCountYearRank    Int
  commentCountAllTimeRank Int
}

/// @view
model AnswerRank {
  answerId                Int    @id
  answer                  Answer @relation(fields: [answerId], references: [id], onDelete: NoAction)
  checkCountDay           Int
  checkCountWeek          Int
  checkCountMonth         Int
  checkCountYear          Int
  checkCountAllTime       Int
  crossCountDay           Int
  crossCountWeek          Int
  crossCountMonth         Int
  crossCountYear          Int
  crossCountAllTime       Int
  heartCountDay           Int
  heartCountWeek          Int
  heartCountMonth         Int
  heartCountYear          Int
  heartCountAllTime       Int
  commentCountDay         Int
  commentCountWeek        Int
  commentCountMonth       Int
  commentCountYear        Int
  commentCountAllTime     Int
  checkCountDayRank       Int
  checkCountWeekRank      Int
  checkCountMonthRank     Int
  checkCountYearRank      Int
  checkCountAllTimeRank   Int
  crossCountDayRank       Int
  crossCountWeekRank      Int
  crossCountMonthRank     Int
  crossCountYearRank      Int
  crossCountAllTimeRank   Int
  heartCountDayRank       Int
  heartCountWeekRank      Int
  heartCountMonthRank     Int
  heartCountYearRank      Int
  heartCountAllTimeRank   Int
  commentCountDayRank     Int
  commentCountWeekRank    Int
  commentCountMonthRank   Int
  commentCountYearRank    Int
  commentCountAllTimeRank Int
}

/// @view
model ModelRank {
  model                        Model @relation(fields: [modelId], references: [id], onDelete: NoAction)
  modelId                      Int   @id
  downloadCountDay             Int   @default(0)
  downloadCountWeek            Int   @default(0)
  downloadCountMonth           Int   @default(0)
  downloadCountYear            Int   @default(0)
  downloadCountAllTime         Int   @default(0)
  ratingCountDay               Int   @default(0)
  ratingCountWeek              Int   @default(0)
  ratingCountMonth             Int   @default(0)
  ratingCountYear              Int   @default(0)
  ratingCountAllTime           Int   @default(0)
  ratingDay                    Float @default(0)
  ratingWeek                   Float @default(0)
  ratingMonth                  Float @default(0)
  ratingYear                   Float @default(0)
  ratingAllTime                Float @default(0)
  favoriteCountDay             Int   @default(0)
  favoriteCountWeek            Int   @default(0)
  favoriteCountMonth           Int   @default(0)
  favoriteCountYear            Int   @default(0)
  favoriteCountAllTime         Int   @default(0)
  commentCountDay              Int   @default(0)
  commentCountWeek             Int   @default(0)
  commentCountMonth            Int   @default(0)
  commentCountYear             Int   @default(0)
  commentCountAllTime          Int   @default(0)
  downloadCountDayRank         Int   @default(0)
  downloadCountWeekRank        Int   @default(0)
  downloadCountMonthRank       Int   @default(0)
  downloadCountYearRank        Int   @default(0)
  downloadCountAllTimeRank     Int   @default(0)
  ratingCountDayRank           Int   @default(0)
  ratingCountWeekRank          Int   @default(0)
  ratingCountMonthRank         Int   @default(0)
  ratingCountYearRank          Int   @default(0)
  ratingCountAllTimeRank       Int   @default(0)
  ratingDayRank                Int   @default(0)
  ratingWeekRank               Int   @default(0)
  ratingMonthRank              Int   @default(0)
  ratingYearRank               Int   @default(0)
  ratingAllTimeRank            Int   @default(0)
  favoriteCountDayRank         Int   @default(0)
  favoriteCountWeekRank        Int   @default(0)
  favoriteCountMonthRank       Int   @default(0)
  favoriteCountYearRank        Int   @default(0)
  favoriteCountAllTimeRank     Int   @default(0)
  collectedCountDay            Int   @default(0)
  collectedCountWeek           Int   @default(0)
  collectedCountMonth          Int   @default(0)
  collectedCountYear           Int   @default(0)
  collectedCountAllTime        Int   @default(0)
  collectedCountDayRank        Int   @default(0)
  collectedCountWeekRank       Int   @default(0)
  collectedCountMonthRank      Int   @default(0)
  collectedCountYearRank       Int   @default(0)
  collectedCountAllTimeRank    Int   @default(0)
  imageCountDay                Int   @default(0)
  imageCountWeek               Int   @default(0)
  imageCountMonth              Int   @default(0)
  imageCountYear               Int   @default(0)
  imageCountAllTime            Int   @default(0)
  imageCountDayRank            Int   @default(0)
  imageCountWeekRank           Int   @default(0)
  imageCountMonthRank          Int   @default(0)
  imageCountYearRank           Int   @default(0)
  imageCountAllTimeRank        Int   @default(0)
  commentCountDayRank          Int   @default(0)
  commentCountWeekRank         Int   @default(0)
  commentCountMonthRank        Int   @default(0)
  commentCountYearRank         Int   @default(0)
  commentCountAllTimeRank      Int   @default(0)
  tippedCountDayRank           Int   @default(0)
  tippedCountWeekRank          Int   @default(0)
  tippedCountMonthRank         Int   @default(0)
  tippedCountYearRank          Int   @default(0)
  tippedCountAllTimeRank       Int   @default(0)
  tippedCountDay               Int   @default(0)
  tippedCountWeek              Int   @default(0)
  tippedCountMonth             Int   @default(0)
  tippedCountYear              Int   @default(0)
  tippedCountAllTime           Int   @default(0)
  tippedAmountCountDayRank     Int   @default(0)
  tippedAmountCountWeekRank    Int   @default(0)
  tippedAmountCountMonthRank   Int   @default(0)
  tippedAmountCountYearRank    Int   @default(0)
  tippedAmountCountAllTimeRank Int   @default(0)
  tippedAmountCountDay         Int   @default(0)
  tippedAmountCountWeek        Int   @default(0)
  tippedAmountCountMonth       Int   @default(0)
  tippedAmountCountYear        Int   @default(0)
  tippedAmountCountAllTime     Int   @default(0)
  newRank                      Int   @default(0)
}

/// @view
model ModelReportStat {
  model                    Model @relation(fields: [modelId], references: [id], onDelete: NoAction)
  modelId                  Int   @id
  tosViolationPending      Int
  tosViolationUnactioned   Int
  tosViolationActioned     Int
  nsfwPending              Int
  nsfwUnactioned           Int
  nsfwActioned             Int
  ownershipPending         Int
  ownershipProcessing      Int
  ownershipActioned        Int
  ownershipUnactioned      Int
  adminAttentionPending    Int
  adminAttentionActioned   Int
  adminAttentionUnactioned Int
  claimPending             Int
  claimActioned            Int
  claimUnactioned          Int
}

/// @view
model ModelVersionRank {
  modelVersion             ModelVersion @relation(fields: [modelVersionId], references: [id], onDelete: NoAction)
  modelVersionId           Int          @id
  downloadCountDay         Int          @default(0)
  downloadCountWeek        Int          @default(0)
  downloadCountMonth       Int          @default(0)
  downloadCountYear        Int          @default(0)
  downloadCountAllTime     Int          @default(0)
  ratingCountDay           Int          @default(0)
  ratingCountWeek          Int          @default(0)
  ratingCountMonth         Int          @default(0)
  ratingCountYear          Int          @default(0)
  ratingCountAllTime       Int          @default(0)
  ratingDay                Float        @default(0)
  ratingWeek               Float        @default(0)
  ratingMonth              Float        @default(0)
  ratingYear               Float        @default(0)
  ratingAllTime            Float        @default(0)
  downloadCountDayRank     Int          @default(0)
  downloadCountWeekRank    Int          @default(0)
  downloadCountMonthRank   Int          @default(0)
  downloadCountYearRank    Int          @default(0)
  downloadCountAllTimeRank Int          @default(0)
  ratingCountDayRank       Int          @default(0)
  ratingCountWeekRank      Int          @default(0)
  ratingCountMonthRank     Int          @default(0)
  ratingCountYearRank      Int          @default(0)
  ratingCountAllTimeRank   Int          @default(0)
  ratingDayRank            Int          @default(0)
  ratingWeekRank           Int          @default(0)
  ratingMonthRank          Int          @default(0)
  ratingYearRank           Int          @default(0)
  ratingAllTimeRank        Int          @default(0)
  imageCountDay            Int          @default(0)
  imageCountWeek           Int          @default(0)
  imageCountMonth          Int          @default(0)
  imageCountYear           Int          @default(0)
  imageCountAllTime        Int          @default(0)
  imageCountDayRank        Int          @default(0)
  imageCountWeekRank       Int          @default(0)
  imageCountMonthRank      Int          @default(0)
  imageCountYearRank       Int          @default(0)
  imageCountAllTimeRank    Int          @default(0)
}

/// @view
model ArticleStat {
  articleId                Int     @id
  article                  Article @relation(fields: [articleId], references: [id], onDelete: NoAction)
  cryCountDay              Int     @default(0)
  cryCountWeek             Int     @default(0)
  cryCountMonth            Int     @default(0)
  cryCountYear             Int     @default(0)
  cryCountAllTime          Int     @default(0)
  dislikeCountDay          Int     @default(0)
  dislikeCountWeek         Int     @default(0)
  dislikeCountMonth        Int     @default(0)
  dislikeCountYear         Int     @default(0)
  dislikeCountAllTime      Int     @default(0)
  heartCountDay            Int     @default(0)
  heartCountWeek           Int     @default(0)
  heartCountMonth          Int     @default(0)
  heartCountYear           Int     @default(0)
  heartCountAllTime        Int     @default(0)
  laughCountDay            Int     @default(0)
  laughCountWeek           Int     @default(0)
  laughCountMonth          Int     @default(0)
  laughCountYear           Int     @default(0)
  laughCountAllTime        Int     @default(0)
  likeCountDay             Int     @default(0)
  likeCountWeek            Int     @default(0)
  likeCountMonth           Int     @default(0)
  likeCountYear            Int     @default(0)
  likeCountAllTime         Int     @default(0)
  commentCountDay          Int     @default(0)
  commentCountWeek         Int     @default(0)
  commentCountMonth        Int     @default(0)
  commentCountYear         Int     @default(0)
  commentCountAllTime      Int     @default(0)
  reactionCountDay         Int     @default(0)
  reactionCountWeek        Int     @default(0)
  reactionCountMonth       Int     @default(0)
  reactionCountYear        Int     @default(0)
  reactionCountAllTime     Int     @default(0)
  viewCountDay             Int     @default(0)
  viewCountWeek            Int     @default(0)
  viewCountMonth           Int     @default(0)
  viewCountYear            Int     @default(0)
  viewCountAllTime         Int     @default(0)
  favoriteCountDay         Int     @default(0)
  favoriteCountWeek        Int     @default(0)
  favoriteCountMonth       Int     @default(0)
  favoriteCountYear        Int     @default(0)
  favoriteCountAllTime     Int     @default(0)
  hideCountDay             Int     @default(0)
  hideCountWeek            Int     @default(0)
  hideCountMonth           Int     @default(0)
  hideCountYear            Int     @default(0)
  hideCountAllTime         Int     @default(0)
  tippedCountDay           Int     @default(0)
  tippedCountWeek          Int     @default(0)
  tippedCountMonth         Int     @default(0)
  tippedCountYear          Int     @default(0)
  tippedCountAllTime       Int     @default(0)
  tippedAmountCountDay     Int     @default(0)
  tippedAmountCountWeek    Int     @default(0)
  tippedAmountCountMonth   Int     @default(0)
  tippedAmountCountYear    Int     @default(0)
  tippedAmountCountAllTime Int     @default(0)
}

/// @view
model ArticleRank {
  articleId                    Int     @id
  article                      Article @relation(fields: [articleId], references: [id], onDelete: Cascade)
  cryCountDayRank              Int     @default(0)
  cryCountWeekRank             Int     @default(0)
  cryCountMonthRank            Int     @default(0)
  cryCountYearRank             Int     @default(0)
  cryCountAllTimeRank          Int     @default(0)
  dislikeCountDayRank          Int     @default(0)
  dislikeCountWeekRank         Int     @default(0)
  dislikeCountMonthRank        Int     @default(0)
  dislikeCountYearRank         Int     @default(0)
  dislikeCountAllTimeRank      Int     @default(0)
  heartCountDayRank            Int     @default(0)
  heartCountWeekRank           Int     @default(0)
  heartCountMonthRank          Int     @default(0)
  heartCountYearRank           Int     @default(0)
  heartCountAllTimeRank        Int     @default(0)
  laughCountDayRank            Int     @default(0)
  laughCountWeekRank           Int     @default(0)
  laughCountMonthRank          Int     @default(0)
  laughCountYearRank           Int     @default(0)
  laughCountAllTimeRank        Int     @default(0)
  likeCountDayRank             Int     @default(0)
  likeCountWeekRank            Int     @default(0)
  likeCountMonthRank           Int     @default(0)
  likeCountYearRank            Int     @default(0)
  likeCountAllTimeRank         Int     @default(0)
  commentCountDayRank          Int     @default(0)
  commentCountWeekRank         Int     @default(0)
  commentCountMonthRank        Int     @default(0)
  commentCountYearRank         Int     @default(0)
  commentCountAllTimeRank      Int     @default(0)
  reactionCountDayRank         Int     @default(0)
  reactionCountWeekRank        Int     @default(0)
  reactionCountMonthRank       Int     @default(0)
  reactionCountYearRank        Int     @default(0)
  reactionCountAllTimeRank     Int     @default(0)
  viewCountDayRank             Int     @default(0)
  viewCountWeekRank            Int     @default(0)
  viewCountMonthRank           Int     @default(0)
  viewCountYearRank            Int     @default(0)
  viewCountAllTimeRank         Int     @default(0)
  favoriteCountDayRank         Int     @default(0)
  favoriteCountWeekRank        Int     @default(0)
  favoriteCountMonthRank       Int     @default(0)
  favoriteCountYearRank        Int     @default(0)
  favoriteCountAllTimeRank     Int     @default(0)
  hideCountDayRank             Int     @default(0)
  hideCountWeekRank            Int     @default(0)
  hideCountMonthRank           Int     @default(0)
  hideCountYearRank            Int     @default(0)
  hideCountAllTimeRank         Int     @default(0)
  collectedCountDayRank        Int     @default(0)
  collectedCountWeekRank       Int     @default(0)
  collectedCountMonthRank      Int     @default(0)
  collectedCountYearRank       Int     @default(0)
  collectedCountAllTimeRank    Int     @default(0)
  tippedCountDayRank           Int     @default(0)
  tippedCountWeekRank          Int     @default(0)
  tippedCountMonthRank         Int     @default(0)
  tippedCountYearRank          Int     @default(0)
  tippedCountAllTimeRank       Int     @default(0)
  tippedAmountCountDayRank     Int     @default(0)
  tippedAmountCountWeekRank    Int     @default(0)
  tippedAmountCountMonthRank   Int     @default(0)
  tippedAmountCountYearRank    Int     @default(0)
  tippedAmountCountAllTimeRank Int     @default(0)
}

/// @view
model UserStat {
  user                     User  @relation(fields: [userId], references: [id], onDelete: NoAction)
  userId                   Int   @id
  uploadCountDay           Int
  uploadCountWeek          Int
  uploadCountMonth         Int
  uploadCountYear          Int
  uploadCountAllTime       Int
  reviewCountDay           Int
  reviewCountWeek          Int
  reviewCountMonth         Int
  reviewCountYear          Int
  reviewCountAllTime       Int
  downloadCountDay         Int
  downloadCountWeek        Int
  downloadCountMonth       Int
  downloadCountYear        Int
  downloadCountAllTime     Int
  ratingCountDay           Int
  ratingCountWeek          Int
  ratingCountMonth         Int
  ratingCountYear          Int
  ratingCountAllTime       Int
  followingCountDay        Int
  followingCountWeek       Int
  followingCountMonth      Int
  followingCountYear       Int
  followingCountAllTime    Int
  followerCountDay         Int
  followerCountWeek        Int
  followerCountMonth       Int
  followerCountYear        Int
  followerCountAllTime     Int
  hiddenCountDay           Int
  hiddenCountWeek          Int
  hiddenCountMonth         Int
  hiddenCountYear          Int
  hiddenCountAllTime       Int
  ratingDay                Float
  ratingWeek               Float
  ratingMonth              Float
  ratingYear               Float
  ratingAllTime            Float
  favoriteCountDay         Int
  favoriteCountWeek        Int
  favoriteCountMonth       Int
  favoriteCountYear        Int
  favoriteCountAllTime     Int
  answerCountDay           Int
  answerCountWeek          Int
  answerCountMonth         Int
  answerCountYear          Int
  answerCountAllTime       Int
  answerAcceptCountDay     Int
  answerAcceptCountWeek    Int
  answerAcceptCountMonth   Int
  answerAcceptCountYear    Int
  answerAcceptCountAllTime Int
}

/// @view
model UserRank {
  user                         User    @relation(fields: [userId], references: [id], onDelete: NoAction)
  userId                       Int     @id
  downloadCountDayRank         Int     @default(0)
  downloadCountWeekRank        Int     @default(0)
  downloadCountMonthRank       Int     @default(0)
  downloadCountYearRank        Int     @default(0)
  downloadCountAllTimeRank     Int     @default(0)
  ratingCountDayRank           Int     @default(0)
  ratingCountWeekRank          Int     @default(0)
  ratingCountMonthRank         Int     @default(0)
  ratingCountYearRank          Int     @default(0)
  ratingCountAllTimeRank       Int     @default(0)
  followerCountDayRank         Int     @default(0)
  followerCountWeekRank        Int     @default(0)
  followerCountMonthRank       Int     @default(0)
  followerCountYearRank        Int     @default(0)
  followerCountAllTimeRank     Int     @default(0)
  ratingDayRank                Int     @default(0)
  ratingWeekRank               Int     @default(0)
  ratingMonthRank              Int     @default(0)
  ratingYearRank               Int     @default(0)
  ratingAllTimeRank            Int     @default(0)
  favoriteCountDayRank         Int     @default(0)
  favoriteCountWeekRank        Int     @default(0)
  favoriteCountMonthRank       Int     @default(0)
  favoriteCountYearRank        Int     @default(0)
  favoriteCountAllTimeRank     Int     @default(0)
  answerCountDayRank           Int     @default(0)
  answerCountWeekRank          Int     @default(0)
  answerCountMonthRank         Int     @default(0)
  answerCountYearRank          Int     @default(0)
  answerCountAllTimeRank       Int     @default(0)
  answerAcceptCountDayRank     Int     @default(0)
  answerAcceptCountWeekRank    Int     @default(0)
  answerAcceptCountMonthRank   Int     @default(0)
  answerAcceptCountYearRank    Int     @default(0)
  answerAcceptCountAllTimeRank Int     @default(0)
  leaderboardRank              Int?
  leaderboardId                String?
  leaderboardTitle             String?
  leaderboardCosmetic          String?
}

/// @view
model TagStat {
  tag                  Tag @relation(fields: [tagId], references: [id], onDelete: NoAction)
  tagId                Int @id
  followerCountDay     Int
  followerCountWeek    Int
  followerCountMonth   Int
  followerCountYear    Int
  followerCountAllTime Int
  hiddenCountDay       Int
  hiddenCountWeek      Int
  hiddenCountMonth     Int
  hiddenCountYear      Int
  hiddenCountAllTime   Int
  modelCountDay        Int
  modelCountWeek       Int
  modelCountMonth      Int
  modelCountYear       Int
  modelCountAllTime    Int
  imageCountDay        Int
  imageCountWeek       Int
  imageCountMonth      Int
  imageCountYear       Int
  imageCountAllTime    Int
  postCountDay         Int
  postCountWeek        Int
  postCountMonth       Int
  postCountYear        Int
  postCountAllTime     Int
}

/// @view
model TagRank {
  tag                      Tag @relation(fields: [tagId], references: [id], onDelete: NoAction)
  tagId                    Int @id
  followerCountDayRank     Int @default(0)
  followerCountWeekRank    Int @default(0)
  followerCountMonthRank   Int @default(0)
  followerCountYearRank    Int @default(0)
  followerCountAllTimeRank Int @default(0)
  hiddenCountDayRank       Int @default(0)
  hiddenCountWeekRank      Int @default(0)
  hiddenCountMonthRank     Int @default(0)
  hiddenCountYearRank      Int @default(0)
  hiddenCountAllTimeRank   Int @default(0)
  modelCountDayRank        Int @default(0)
  modelCountWeekRank       Int @default(0)
  modelCountMonthRank      Int @default(0)
  modelCountYearRank       Int @default(0)
  modelCountAllTimeRank    Int @default(0)
  imageCountDayRank        Int @default(0)
  imageCountWeekRank       Int @default(0)
  imageCountMonthRank      Int @default(0)
  imageCountYearRank       Int @default(0)
  imageCountAllTimeRank    Int @default(0)
  postCountDayRank         Int @default(0)
  postCountWeekRank        Int @default(0)
  postCountMonthRank       Int @default(0)
  postCountYearRank        Int @default(0)
  postCountAllTimeRank     Int @default(0)
  articleCountDayRank      Int @default(0)
  articleCountWeekRank     Int @default(0)
  articleCountMonthRank    Int @default(0)
  articleCountYearRank     Int @default(0)
  articleCountAllTimeRank  Int @default(0)
}

/// @view
model ImageStat {
  imageId                  Int   @id
  image                    Image @relation(fields: [imageId], references: [id], onDelete: NoAction)
  cryCountDay              Int   @default(0)
  cryCountWeek             Int   @default(0)
  cryCountMonth            Int   @default(0)
  cryCountYear             Int   @default(0)
  cryCountAllTime          Int   @default(0)
  dislikeCountDay          Int   @default(0)
  dislikeCountWeek         Int   @default(0)
  dislikeCountMonth        Int   @default(0)
  dislikeCountYear         Int   @default(0)
  dislikeCountAllTime      Int   @default(0)
  heartCountDay            Int   @default(0)
  heartCountWeek           Int   @default(0)
  heartCountMonth          Int   @default(0)
  heartCountYear           Int   @default(0)
  heartCountAllTime        Int   @default(0)
  laughCountDay            Int   @default(0)
  laughCountWeek           Int   @default(0)
  laughCountMonth          Int   @default(0)
  laughCountYear           Int   @default(0)
  laughCountAllTime        Int   @default(0)
  likeCountDay             Int   @default(0)
  likeCountWeek            Int   @default(0)
  likeCountMonth           Int   @default(0)
  likeCountYear            Int   @default(0)
  likeCountAllTime         Int   @default(0)
  commentCountDay          Int   @default(0)
  commentCountWeek         Int   @default(0)
  commentCountMonth        Int   @default(0)
  commentCountYear         Int   @default(0)
  commentCountAllTime      Int   @default(0)
  reactionCountDay         Int   @default(0)
  reactionCountWeek        Int   @default(0)
  reactionCountMonth       Int   @default(0)
  reactionCountYear        Int   @default(0)
  reactionCountAllTime     Int   @default(0)
  tippedCountDay           Int   @default(0)
  tippedCountWeek          Int   @default(0)
  tippedCountMonth         Int   @default(0)
  tippedCountYear          Int   @default(0)
  tippedCountAllTime       Int   @default(0)
  tippedAmountCountDay     Int   @default(0)
  tippedAmountCountWeek    Int   @default(0)
  tippedAmountCountMonth   Int   @default(0)
  tippedAmountCountYear    Int   @default(0)
  tippedAmountCountAllTime Int   @default(0)
}

/// @view
model ImageRank {
  imageId                      Int   @id
  image                        Image @relation(fields: [imageId], references: [id], onDelete: NoAction)
  cryCountDayRank              Int   @default(0)
  cryCountWeekRank             Int   @default(0)
  cryCountMonthRank            Int   @default(0)
  cryCountYearRank             Int   @default(0)
  cryCountAllTimeRank          Int   @default(0)
  dislikeCountDayRank          Int   @default(0)
  dislikeCountWeekRank         Int   @default(0)
  dislikeCountMonthRank        Int   @default(0)
  dislikeCountYearRank         Int   @default(0)
  dislikeCountAllTimeRank      Int   @default(0)
  heartCountDayRank            Int   @default(0)
  heartCountWeekRank           Int   @default(0)
  heartCountMonthRank          Int   @default(0)
  heartCountYearRank           Int   @default(0)
  heartCountAllTimeRank        Int   @default(0)
  laughCountDayRank            Int   @default(0)
  laughCountWeekRank           Int   @default(0)
  laughCountMonthRank          Int   @default(0)
  laughCountYearRank           Int   @default(0)
  laughCountAllTimeRank        Int   @default(0)
  likeCountDayRank             Int   @default(0)
  likeCountWeekRank            Int   @default(0)
  likeCountMonthRank           Int   @default(0)
  likeCountYearRank            Int   @default(0)
  likeCountAllTimeRank         Int   @default(0)
  commentCountDayRank          Int   @default(0)
  commentCountWeekRank         Int   @default(0)
  commentCountMonthRank        Int   @default(0)
  commentCountYearRank         Int   @default(0)
  commentCountAllTimeRank      Int   @default(0)
  reactionCountDayRank         Int   @default(0)
  reactionCountWeekRank        Int   @default(0)
  reactionCountMonthRank       Int   @default(0)
  reactionCountYearRank        Int   @default(0)
  reactionCountAllTimeRank     Int   @default(0)
  collectedCountDayRank        Int   @default(0)
  collectedCountWeekRank       Int   @default(0)
  collectedCountMonthRank      Int   @default(0)
  collectedCountYearRank       Int   @default(0)
  collectedCountAllTimeRank    Int   @default(0)
  tippedCountDayRank           Int   @default(0)
  tippedCountWeekRank          Int   @default(0)
  tippedCountMonthRank         Int   @default(0)
  tippedCountYearRank          Int   @default(0)
  tippedCountAllTimeRank       Int   @default(0)
  tippedAmountCountDayRank     Int   @default(0)
  tippedAmountCountWeekRank    Int   @default(0)
  tippedAmountCountMonthRank   Int   @default(0)
  tippedAmountCountYearRank    Int   @default(0)
  tippedAmountCountAllTimeRank Int   @default(0)
}

/// @view
model ImageModHelper {
  imageId         Int      @id
  image           Image    @relation(fields: [imageId], references: [id], onDelete: NoAction)
  assessedNSFW    Boolean? @default(false)
  nsfwReportCount Int      @default(0)
}

/// @view
model ModelHash {
  modelId        Int           @id
  model          Model         @relation(fields: [modelId], references: [id])
  modelVersionId Int
  modelVersion   ModelVersion  @relation(fields: [modelVersionId], references: [id])
  hashType       ModelHashType
  fileType       String
  hash           String
}

/// @view
model PostHelper {
  postId  Int     @id
  post    Post    @relation(fields: [postId], references: [id], onDelete: NoAction)
  scanned Boolean
}

/// @view
model PostStat {
  postId               Int  @id
  post                 Post @relation(fields: [postId], references: [id], onDelete: NoAction)
  cryCountDay          Int  @default(0)
  cryCountWeek         Int  @default(0)
  cryCountMonth        Int  @default(0)
  cryCountYear         Int  @default(0)
  cryCountAllTime      Int  @default(0)
  dislikeCountDay      Int  @default(0)
  dislikeCountWeek     Int  @default(0)
  dislikeCountMonth    Int  @default(0)
  dislikeCountYear     Int  @default(0)
  dislikeCountAllTime  Int  @default(0)
  heartCountDay        Int  @default(0)
  heartCountWeek       Int  @default(0)
  heartCountMonth      Int  @default(0)
  heartCountYear       Int  @default(0)
  heartCountAllTime    Int  @default(0)
  laughCountDay        Int  @default(0)
  laughCountWeek       Int  @default(0)
  laughCountMonth      Int  @default(0)
  laughCountYear       Int  @default(0)
  laughCountAllTime    Int  @default(0)
  likeCountDay         Int  @default(0)
  likeCountWeek        Int  @default(0)
  likeCountMonth       Int  @default(0)
  likeCountYear        Int  @default(0)
  likeCountAllTime     Int  @default(0)
  commentCountDay      Int  @default(0)
  commentCountWeek     Int  @default(0)
  commentCountMonth    Int  @default(0)
  commentCountYear     Int  @default(0)
  commentCountAllTime  Int  @default(0)
  reactionCountDay     Int  @default(0)
  reactionCountWeek    Int  @default(0)
  reactionCountMonth   Int  @default(0)
  reactionCountYear    Int  @default(0)
  reactionCountAllTime Int  @default(0)
}

/// @view
model PostRank {
  postId                    Int  @id
  post                      Post @relation(fields: [postId], references: [id], onDelete: NoAction)
  cryCountDayRank           Int  @default(0)
  cryCountWeekRank          Int  @default(0)
  cryCountMonthRank         Int  @default(0)
  cryCountYearRank          Int  @default(0)
  cryCountAllTimeRank       Int  @default(0)
  dislikeCountDayRank       Int  @default(0)
  dislikeCountWeekRank      Int  @default(0)
  dislikeCountMonthRank     Int  @default(0)
  dislikeCountYearRank      Int  @default(0)
  dislikeCountAllTimeRank   Int  @default(0)
  heartCountDayRank         Int  @default(0)
  heartCountWeekRank        Int  @default(0)
  heartCountMonthRank       Int  @default(0)
  heartCountYearRank        Int  @default(0)
  heartCountAllTimeRank     Int  @default(0)
  laughCountDayRank         Int  @default(0)
  laughCountWeekRank        Int  @default(0)
  laughCountMonthRank       Int  @default(0)
  laughCountYearRank        Int  @default(0)
  laughCountAllTimeRank     Int  @default(0)
  likeCountDayRank          Int  @default(0)
  likeCountWeekRank         Int  @default(0)
  likeCountMonthRank        Int  @default(0)
  likeCountYearRank         Int  @default(0)
  likeCountAllTimeRank      Int  @default(0)
  commentCountDayRank       Int  @default(0)
  commentCountWeekRank      Int  @default(0)
  commentCountMonthRank     Int  @default(0)
  commentCountYearRank      Int  @default(0)
  commentCountAllTimeRank   Int  @default(0)
  reactionCountDayRank      Int  @default(0)
  reactionCountWeekRank     Int  @default(0)
  reactionCountMonthRank    Int  @default(0)
  reactionCountYearRank     Int  @default(0)
  reactionCountAllTimeRank  Int  @default(0)
  collectedCountDayRank     Int  @default(0)
  collectedCountWeekRank    Int  @default(0)
  collectedCountMonthRank   Int  @default(0)
  collectedCountYearRank    Int  @default(0)
  collectedCountAllTimeRank Int  @default(0)
}

/// @view
model CollectionStat {
  collection              Collection @relation(fields: [collectionId], references: [id], onDelete: NoAction)
  collectionId            Int        @id
  followerCountDay        Int
  followerCountWeek       Int
  followerCountMonth      Int
  followerCountYear       Int
  followerCountAllTime    Int
  itemCountDay            Int
  itemCountWeek           Int
  itemCountMonth          Int
  itemCountYear           Int
  itemCountAllTime        Int
  contributorCountDay     Int
  contributorCountWeek    Int
  contributorCountMonth   Int
  contributorCountYear    Int
  contributorCountAllTime Int
}

/// @view
model CollectionRank {
  collectionId                Int        @id
  collection                  Collection @relation(fields: [collectionId], references: [id], onDelete: NoAction)
  followerCountDayRank        Int        @default(0)
  followerCountWeekRank       Int        @default(0)
  followerCountMonthRank      Int        @default(0)
  followerCountYearRank       Int        @default(0)
  followerCountAllTimeRank    Int        @default(0)
  itemCountDayRank            Int        @default(0)
  itemCountWeekRank           Int        @default(0)
  itemCountMonthRank          Int        @default(0)
  itemCountYearRank           Int        @default(0)
  itemCountAllTimeRank        Int        @default(0)
  contributorCountDayRank     Int        @default(0)
  contributorCountWeekRank    Int        @default(0)
  contributorCountMonthRank   Int        @default(0)
  contributorCountYearRank    Int        @default(0)
  contributorCountAllTimeRank Int        @default(0)
}

/// @view
model ImageTag {
  imageId     Int
  image       Image     @relation(fields: [imageId], references: [id], onDelete: Cascade)
  tagId       Int
  tag         Tag       @relation(fields: [tagId], references: [id], onDelete: Cascade)
  tagName     String
  tagType     TagType
  tagNsfw     NsfwLevel
  automated   Boolean
  confidence  Int?
  score       Int
  upVotes     Int
  downVotes   Int
  needsReview Boolean
  concrete    Boolean
  lastUpvote  DateTime?
  source      TagSource

  @@id([imageId, tagId])
}

/// @view
model ModelTag {
  modelId     Int
  model       Model   @relation(fields: [modelId], references: [id], onDelete: Cascade)
  tagId       Int
  tag         Tag     @relation(fields: [tagId], references: [id], onDelete: Cascade)
  tagName     String
  tagType     TagType
  score       Int
  upVotes     Int
  downVotes   Int
  needsReview Boolean

  @@id([modelId, tagId])
}

/// @view
model ImageResourceHelper {
  id                    Int        @id
  imageId               Int
  image                 Image      @relation(fields: [imageId], references: [id])
  reviewId              Int?
  reviewRating          Int?
  reviewDetails         String?
  reviewCreatedAt       DateTime?
  name                  String?
  hash                  String?
  modelVersionId        Int?
  modelVersionName      String?
  modelVersionCreatedAt DateTime?
  modelId               Int?
  modelName             String?
  modelRating           Float?
  modelRatingCount      Int?
  modelDownloadCount    Int?
  modelCommentCount     Int?
  modelFavoriteCount    Int?
  modelType             ModelType?

  @@unique([imageId, name, modelVersionId])
}

/// @view
model PostResourceHelper {
  id                    Int        @id
  postId                Int
  post                  Post       @relation(fields: [postId], references: [id])
  reviewId              Int?
  reviewRating          Int?
  reviewDetails         String?
  reviewCreatedAt       DateTime?
  name                  String?
  modelVersionId        Int?
  modelVersionName      String?
  modelVersionCreatedAt DateTime?
  modelId               Int?
  modelName             String?
  modelRating           Int?
  modelRatingCount      Int?
  modelDownloadCount    Int?
  modelCommentCount     Int?
  modelFavoriteCount    Int?
  modelType             ModelType?

  @@unique([postId, name, modelVersionId])
}

/// @view
model PostImageTag {
  postId Int
  post   Post @relation(fields: [postId], references: [id], onDelete: NoAction)
  tagId  Int

  @@id([postId, tagId])
}

/// @view
model PostTag {
  postId    Int
  post      Post    @relation(fields: [postId], references: [id])
  tagId     Int
  tag       Tag     @relation(fields: [tagId], references: [id], onDelete: NoAction)
  tagName   String
  tagType   TagType
  score     Int
  upVotes   Int
  downVotes Int

  @@id([postId, tagId])
}

/// @view
model ResourceReviewHelper {
  resourceReviewId Int            @id
  resourceReview   ResourceReview @relation(fields: [resourceReviewId], references: [id])
  imageCount       Int
}

/// @view
model GenerationCoverage {
  modelId        Int
  model          Model        @relation(fields: [modelId], references: [id])
  modelVersionId Int          @unique
  modelVersion   ModelVersion @relation(fields: [modelVersionId], references: [id])
  covered        Boolean

  @@id([modelId, modelVersionId])
}

/// @view
model BountyStat {
  bountyId               Int    @id
  Bounty                 Bounty @relation(fields: [bountyId], references: [id], onDelete: NoAction)
  favoriteCountDay       Int
  favoriteCountWeek      Int
  favoriteCountMonth     Int
  favoriteCountYear      Int
  favoriteCountAllTime   Int
  trackCountDay          Int
  trackCountWeek         Int
  trackCountMonth        Int
  trackCountYear         Int
  trackCountAllTime      Int
  entryCountDay          Int
  entryCountWeek         Int
  entryCountMonth        Int
  entryCountYear         Int
  entryCountAllTime      Int
  benefactorCountDay     Int
  benefactorCountWeek    Int
  benefactorCountMonth   Int
  benefactorCountYear    Int
  benefactorCountAllTime Int
  unitAmountCountDay     Int
  unitAmountCountWeek    Int
  unitAmountCountMonth   Int
  unitAmountCountYear    Int
  unitAmountCountAllTime Int
  commentCountDay        Int
  commentCountWeek       Int
  commentCountMonth      Int
  commentCountYear       Int
  commentCountAllTime    Int
}

/// @view
model BountyRank {
  bountyId                   Int    @id
  Bounty                     Bounty @relation(fields: [bountyId], references: [id], onDelete: NoAction)
  favoriteCountDayRank       Int    @default(0)
  favoriteCountWeekRank      Int    @default(0)
  favoriteCountMonthRank     Int    @default(0)
  favoriteCountYearRank      Int    @default(0)
  favoriteCountAllTimeRank   Int    @default(0)
  trackCountDayRank          Int    @default(0)
  trackCountWeekRank         Int    @default(0)
  trackCountMonthRank        Int    @default(0)
  trackCountYearRank         Int    @default(0)
  trackCountAllTimeRank      Int    @default(0)
  entryCountDayRank          Int    @default(0)
  entryCountWeekRank         Int    @default(0)
  entryCountMonthRank        Int    @default(0)
  entryCountYearRank         Int    @default(0)
  entryCountAllTimeRank      Int    @default(0)
  benefactorCountDayRank     Int    @default(0)
  benefactorCountWeekRank    Int    @default(0)
  benefactorCountMonthRank   Int    @default(0)
  benefactorCountYearRank    Int    @default(0)
  benefactorCountAllTimeRank Int    @default(0)
  unitAmountCountDayRank     Int    @default(0)
  unitAmountCountWeekRank    Int    @default(0)
  unitAmountCountMonthRank   Int    @default(0)
  unitAmountCountYearRank    Int    @default(0)
  unitAmountCountAllTimeRank Int    @default(0)
  commentCountDayRank        Int    @default(0)
  commentCountWeekRank       Int    @default(0)
  commentCountMonthRank      Int    @default(0)
  commentCountYearRank       Int    @default(0)
  commentCountAllTimeRank    Int    @default(0)
}

/// @view
model BountyEntryStat {
  bountyEntryId          Int         @id
  BountyEntry            BountyEntry @relation(fields: [bountyEntryId], references: [id], onDelete: NoAction)
  cryCountDay            Int
  cryCountWeek           Int
  cryCountMonth          Int
  cryCountYear           Int
  cryCountAllTime        Int
  dislikeCountDay        Int
  dislikeCountWeek       Int
  dislikeCountMonth      Int
  dislikeCountYear       Int
  dislikeCountAllTime    Int
  heartCountDay          Int
  heartCountWeek         Int
  heartCountMonth        Int
  heartCountYear         Int
  heartCountAllTime      Int
  laughCountDay          Int
  laughCountWeek         Int
  laughCountMonth        Int
  laughCountYear         Int
  laughCountAllTime      Int
  likeCountDay           Int
  likeCountWeek          Int
  likeCountMonth         Int
  likeCountYear          Int
  likeCountAllTime       Int
  reactionCountDay       Int
  reactionCountWeek      Int
  reactionCountMonth     Int
  reactionCountYear      Int
  reactionCountAllTime   Int
  unitAmountCountDay     Int
  unitAmountCountWeek    Int
  unitAmountCountMonth   Int
  unitAmountCountYear    Int
  unitAmountCountAllTime Int
}

/// @view
model BountyEntryRank {
  bountyEntryId              Int         @id
  BountyEntry                BountyEntry @relation(fields: [bountyEntryId], references: [id], onDelete: NoAction)
  cryCountDayRank            Int         @default(0)
  cryCountWeekRank           Int         @default(0)
  cryCountMonthRank          Int         @default(0)
  cryCountYearRank           Int         @default(0)
  cryCountAllTimeRank        Int         @default(0)
  dislikeCountDayRank        Int         @default(0)
  dislikeCountWeekRank       Int         @default(0)
  dislikeCountMonthRank      Int         @default(0)
  dislikeCountYearRank       Int         @default(0)
  dislikeCountAllTimeRank    Int         @default(0)
  heartCountDayRank          Int         @default(0)
  heartCountWeekRank         Int         @default(0)
  heartCountMonthRank        Int         @default(0)
  heartCountYearRank         Int         @default(0)
  heartCountAllTimeRank      Int         @default(0)
  laughCountDayRank          Int         @default(0)
  laughCountWeekRank         Int         @default(0)
  laughCountMonthRank        Int         @default(0)
  laughCountYearRank         Int         @default(0)
  laughCountAllTimeRank      Int         @default(0)
  likeCountDayRank           Int         @default(0)
  likeCountWeekRank          Int         @default(0)
  likeCountMonthRank         Int         @default(0)
  likeCountYearRank          Int         @default(0)
  likeCountAllTimeRank       Int         @default(0)
  reactionCountDayRank       Int         @default(0)
  reactionCountWeekRank      Int         @default(0)
  reactionCountMonthRank     Int         @default(0)
  reactionCountYearRank      Int         @default(0)
  reactionCountAllTimeRank   Int         @default(0)
  unitAmountCountDayRank     Int         @default(0)
  unitAmountCountWeekRank    Int         @default(0)
  unitAmountCountMonthRank   Int         @default(0)
  unitAmountCountYearRank    Int         @default(0)
  unitAmountCountAllTimeRank Int         @default(0)
}<|MERGE_RESOLUTION|>--- conflicted
+++ resolved
@@ -2042,7 +2042,6 @@
   clones    HomeBlock[]   @relation("Clones")
 }
 
-<<<<<<< HEAD
 model BuzzTip {
   entityType String
   entityId   Int
@@ -2054,7 +2053,8 @@
 
   @@id([entityType, entityId, fromUserId])
   @@index([toUserId])
-=======
+}
+
 enum Currency {
   USD
   BUZZ
@@ -2221,7 +2221,6 @@
   unitAmountCount Int             @default(0)
 
   @@id([bountyEntryId, timeframe])
->>>>>>> 4351c120
 }
 
 /// @view
