--- conflicted
+++ resolved
@@ -395,13 +395,10 @@
   rank             ModelVersionRank?
   downloads        DownloadHistory[]
   imageConnections ImageConnection[]
-<<<<<<< HEAD
   imageResources   ImageResource[]
   posts            Post[]
   reviewsV2        ReviewV2[]
-=======
   hashes           ModelHash[]
->>>>>>> 775335ae
 }
 
 enum ModelVersionEngagementType {
@@ -468,13 +465,7 @@
   scannedAt         DateTime?
   scanRequestedAt   DateTime?
   rawScanResult     Json?
-<<<<<<< HEAD
-  hashes            ModelHash[]
-=======
   hashes            ModelFileHash[]
-
-  @@unique([modelVersionId, type, format])
->>>>>>> 775335ae
 }
 
 enum MetricTimeframe {
